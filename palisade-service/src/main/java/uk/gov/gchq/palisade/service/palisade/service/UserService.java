--- conflicted
+++ resolved
@@ -41,10 +41,7 @@
 
     public CompletableFuture<User> getUser(final GetUserRequest request) {
         LOGGER.debug("Getting user from user service: {}", request);
-<<<<<<< HEAD
-=======
 
->>>>>>> aa629b24
         CompletionStage<User> user;
         try {
             LOGGER.info("User request: {}", request);
