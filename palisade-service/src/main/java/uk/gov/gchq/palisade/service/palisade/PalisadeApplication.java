/*
 * Copyright 2019 Crown Copyright
 *
 * Licensed under the Apache License, Version 2.0 (the "License");
 * you may not use this file except in compliance with the License.
 * You may obtain a copy of the License at
 *
 *     http://www.apache.org/licenses/LICENSE-2.0
 *
 * Unless required by applicable law or agreed to in writing, software
 * distributed under the License is distributed on an "AS IS" BASIS,
 * WITHOUT WARRANTIES OR CONDITIONS OF ANY KIND, either express or implied.
 * See the License for the specific language governing permissions and
 * limitations under the License.
 */
package uk.gov.gchq.palisade.service.palisade;

import org.springframework.beans.factory.annotation.Autowired;
import org.springframework.boot.WebApplicationType;
import org.springframework.boot.autoconfigure.SpringBootApplication;
import org.springframework.boot.builder.SpringApplicationBuilder;
import org.springframework.cloud.client.ServiceInstance;
import org.springframework.cloud.client.discovery.DiscoveryClient;
import org.springframework.cloud.netflix.eureka.EnableEurekaClient;
import org.springframework.cloud.openfeign.EnableFeignClients;
import org.springframework.web.bind.annotation.PathVariable;
import org.springframework.web.bind.annotation.RequestMapping;
import org.springframework.web.bind.annotation.RestController;

import java.util.List;

@EnableEurekaClient
@EnableFeignClients
<<<<<<< HEAD
@SpringBootApplication
public class PalisadeApplication {
=======
public final class PalisadeApplication {

    private PalisadeApplication() {
    }
>>>>>>> b05cd397

    /**
     * Application entry point
     *
     * @param args from the command line
     */
    public static void main(final String[] args) {
        new SpringApplicationBuilder(PalisadeApplication.class).web(WebApplicationType.SERVLET)
                .run(args);
    }

}
<|MERGE_RESOLUTION|>--- conflicted
+++ resolved
@@ -31,15 +31,8 @@
 
 @EnableEurekaClient
 @EnableFeignClients
-<<<<<<< HEAD
 @SpringBootApplication
 public class PalisadeApplication {
-=======
-public final class PalisadeApplication {
-
-    private PalisadeApplication() {
-    }
->>>>>>> b05cd397
 
     /**
      * Application entry point
