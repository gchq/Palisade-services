/*
 * Copyright 2020 Crown Copyright
 *
 * Licensed under the Apache License, Version 2.0 (the "License");
 * you may not use this file except in compliance with the License.
 * You may obtain a copy of the License at
 *
 *     http://www.apache.org/licenses/LICENSE-2.0
 *
 * Unless required by applicable law or agreed to in writing, software
 * distributed under the License is distributed on an "AS IS" BASIS,
 * WITHOUT WARRANTIES OR CONDITIONS OF ANY KIND, either express or implied.
 * See the License for the specific language governing permissions and
 * limitations under the License.
 */

package uk.gov.gchq.palisade.service.palisade.service;

import org.apache.kafka.clients.admin.AdminClient;
import org.apache.kafka.clients.admin.DescribeTopicsResult;
import org.apache.kafka.clients.admin.TopicDescription;
import org.slf4j.Logger;
import org.slf4j.LoggerFactory;
import org.springframework.boot.actuate.autoconfigure.health.ConditionalOnEnabledHealthIndicator;
import org.springframework.boot.actuate.health.Health;
import org.springframework.boot.actuate.health.HealthIndicator;
import org.springframework.stereotype.Component;

<<<<<<< HEAD
import uk.gov.gchq.palisade.service.palisade.stream.ProducerTopicConfiguration;
import uk.gov.gchq.palisade.service.palisade.stream.ProducerTopicConfiguration.Topic;

import java.util.Collections;
import java.util.Set;
=======
import java.util.Collections;
import java.util.Map;
import java.util.Optional;
>>>>>>> a9520560
import java.util.concurrent.ExecutionException;
import java.util.concurrent.TimeUnit;
import java.util.concurrent.TimeoutException;
import java.util.stream.Collectors;

/**
 * Kafka health indicator. Check that the producer group can be accessed and is registered with the cluster,
 * if not mark the service as unhealthy.
 */
@Component
@ConditionalOnEnabledHealthIndicator("kafka")
public class KafkaHealthIndicator implements HealthIndicator {
    private static final Logger LOGGER = LoggerFactory.getLogger(KafkaHealthIndicator.class);
    private static final String TOPIC_NAME = "request";
    private final AdminClient adminClient;
<<<<<<< HEAD
    private final ProducerTopicConfiguration topicConfiguration;
=======
>>>>>>> a9520560

    /**
     * Requires the AdminClient to interact with Kafka
     *
     * @param adminClient of the cluster
     */
    public KafkaHealthIndicator(final AdminClient adminClient) {
        this.adminClient = adminClient;
    }

    @Override
<<<<<<< HEAD
    public Health health() {
        Set<String> configTopics = topicsFromConfig(topicConfiguration);
        Set<String> kafkaTopics = topicsFromKafka(adminClient.describeTopics(configTopics));

        if (kafkaTopics.equals(configTopics)) {
            return Health.up()
                    .withDetail("topics", configTopics)
                    .build();
        } else {
            return Health.down()
                    .withDetail("configTopics", configTopics)
                    .withDetail("kafkaTopics", kafkaTopics)
                    .build();
        }
=======
    public Health getHealth(final boolean includeDetails) {
        return Optional.of(performCheck())
                .filter(healthy -> healthy)
                .map(up -> Health.up().withDetail("topic", TOPIC_NAME).build())
                .orElseGet(() -> Health.down().withDetail("topic", TOPIC_NAME).build());
>>>>>>> a9520560
    }

    private static Set<String> topicsFromConfig(final ProducerTopicConfiguration topicConfiguration) {
        // Get topic names defined in config
        return topicConfiguration.getTopics()
                .values()
                .stream()
                .map(Topic::getName)
                .collect(Collectors.toSet());
    }

<<<<<<< HEAD
    private static Set<String> topicsFromKafka(final DescribeTopicsResult topicsResult) {
        try {
            // Get topic names registered with kafka
            return topicsResult.all()
                    .get(1, TimeUnit.SECONDS)
                    .values()
                    .stream()
                    .map(TopicDescription::name)
                    .collect(Collectors.toSet());
        } catch (InterruptedException e) {
            LOGGER.warn("Await on future interrupted", e);
=======
    private boolean performCheck() {
        try {

            Map<String, TopicDescription> topicsResult = adminClient.describeTopics(Collections.singleton(TOPIC_NAME)).all().get(1, TimeUnit.SECONDS);
            return topicsResult.get(TOPIC_NAME).name().equals(TOPIC_NAME);

        } catch (InterruptedException | ExecutionException | TimeoutException e) {
            LOGGER.warn("Timeout during Kafka health check for group {}", TOPIC_NAME, e);
>>>>>>> a9520560
            Thread.currentThread().interrupt();
        } catch (ExecutionException e) {
            LOGGER.warn("Execution exception when completing kafka future", e);
        } catch (TimeoutException e) {
            LOGGER.warn("Timeout connecting to kafka", e);
        }
        // After logging any errors, return empty set
        // The service will keep running, but appear unhealthy
        return Collections.emptySet();
    }
}<|MERGE_RESOLUTION|>--- conflicted
+++ resolved
@@ -26,17 +26,11 @@
 import org.springframework.boot.actuate.health.HealthIndicator;
 import org.springframework.stereotype.Component;
 
-<<<<<<< HEAD
 import uk.gov.gchq.palisade.service.palisade.stream.ProducerTopicConfiguration;
 import uk.gov.gchq.palisade.service.palisade.stream.ProducerTopicConfiguration.Topic;
 
 import java.util.Collections;
 import java.util.Set;
-=======
-import java.util.Collections;
-import java.util.Map;
-import java.util.Optional;
->>>>>>> a9520560
 import java.util.concurrent.ExecutionException;
 import java.util.concurrent.TimeUnit;
 import java.util.concurrent.TimeoutException;
@@ -52,10 +46,7 @@
     private static final Logger LOGGER = LoggerFactory.getLogger(KafkaHealthIndicator.class);
     private static final String TOPIC_NAME = "request";
     private final AdminClient adminClient;
-<<<<<<< HEAD
     private final ProducerTopicConfiguration topicConfiguration;
-=======
->>>>>>> a9520560
 
     /**
      * Requires the AdminClient to interact with Kafka
@@ -67,7 +58,6 @@
     }
 
     @Override
-<<<<<<< HEAD
     public Health health() {
         Set<String> configTopics = topicsFromConfig(topicConfiguration);
         Set<String> kafkaTopics = topicsFromKafka(adminClient.describeTopics(configTopics));
@@ -82,13 +72,6 @@
                     .withDetail("kafkaTopics", kafkaTopics)
                     .build();
         }
-=======
-    public Health getHealth(final boolean includeDetails) {
-        return Optional.of(performCheck())
-                .filter(healthy -> healthy)
-                .map(up -> Health.up().withDetail("topic", TOPIC_NAME).build())
-                .orElseGet(() -> Health.down().withDetail("topic", TOPIC_NAME).build());
->>>>>>> a9520560
     }
 
     private static Set<String> topicsFromConfig(final ProducerTopicConfiguration topicConfiguration) {
@@ -100,7 +83,6 @@
                 .collect(Collectors.toSet());
     }
 
-<<<<<<< HEAD
     private static Set<String> topicsFromKafka(final DescribeTopicsResult topicsResult) {
         try {
             // Get topic names registered with kafka
@@ -112,16 +94,6 @@
                     .collect(Collectors.toSet());
         } catch (InterruptedException e) {
             LOGGER.warn("Await on future interrupted", e);
-=======
-    private boolean performCheck() {
-        try {
-
-            Map<String, TopicDescription> topicsResult = adminClient.describeTopics(Collections.singleton(TOPIC_NAME)).all().get(1, TimeUnit.SECONDS);
-            return topicsResult.get(TOPIC_NAME).name().equals(TOPIC_NAME);
-
-        } catch (InterruptedException | ExecutionException | TimeoutException e) {
-            LOGGER.warn("Timeout during Kafka health check for group {}", TOPIC_NAME, e);
->>>>>>> a9520560
             Thread.currentThread().interrupt();
         } catch (ExecutionException e) {
             LOGGER.warn("Execution exception when completing kafka future", e);
