/*
 * Copyright 2018-2021 Crown Copyright
 *
 * Licensed under the Apache License, Version 2.0 (the "License");
 * you may not use this file except in compliance with the License.
 * You may obtain a copy of the License at
 *
 *     http://www.apache.org/licenses/LICENSE-2.0
 *
 * Unless required by applicable law or agreed to in writing, software
 * distributed under the License is distributed on an "AS IS" BASIS,
 * WITHOUT WARRANTIES OR CONDITIONS OF ANY KIND, either express or implied.
 * See the License for the specific language governing permissions and
 * limitations under the License.
 */

package uk.gov.gchq.palisade.service.palisade.service;

import org.apache.kafka.clients.admin.AdminClient;
import org.apache.kafka.clients.admin.DescribeTopicsResult;
import org.apache.kafka.clients.admin.TopicDescription;
import org.slf4j.Logger;
import org.slf4j.LoggerFactory;
import org.springframework.boot.actuate.autoconfigure.health.ConditionalOnEnabledHealthIndicator;
import org.springframework.boot.actuate.health.Health;
import org.springframework.boot.actuate.health.HealthIndicator;
import org.springframework.stereotype.Component;

import uk.gov.gchq.palisade.service.palisade.stream.ProducerTopicConfiguration;
import uk.gov.gchq.palisade.service.palisade.stream.ProducerTopicConfiguration.Topic;

import java.util.Collections;
import java.util.Set;
import java.util.concurrent.ExecutionException;
import java.util.concurrent.TimeUnit;
import java.util.concurrent.TimeoutException;
import java.util.stream.Collectors;

/**
 * Kafka health indicator. Check that the producer group can be accessed and is registered with the cluster,
 * if not mark the service as unhealthy.
 */
@Component
@ConditionalOnEnabledHealthIndicator("kafka")
public class KafkaHealthIndicator implements HealthIndicator {
    private static final Logger LOGGER = LoggerFactory.getLogger(KafkaHealthIndicator.class);
    private final AdminClient adminClient;
    private final ProducerTopicConfiguration topicConfiguration;

    /**
     * Requires the AdminClient to interact with Kafka
     *
     * @param adminClient        of the cluster
<<<<<<< HEAD
     * @param topicConfiguration contains the producer topic configuration
=======
     * @param topicConfiguration the configuration containing the expected topics on kafka
>>>>>>> 6d93a52c
     */
    public KafkaHealthIndicator(final AdminClient adminClient, final ProducerTopicConfiguration topicConfiguration) {
        this.adminClient = adminClient;
        this.topicConfiguration = topicConfiguration;
    }

    @Override
    public Health health() {
        Set<String> configTopics = topicsFromConfig(topicConfiguration);
        Set<String> kafkaTopics = topicsFromKafka(adminClient.describeTopics(configTopics));

        if (kafkaTopics.equals(configTopics)) {
            return Health.up()
                    .withDetail("topics", configTopics)
                    .build();
        } else {
            return Health.down()
                    .withDetail("configTopics", configTopics)
                    .withDetail("kafkaTopics", kafkaTopics)
                    .build();
        }
    }

    private static Set<String> topicsFromConfig(final ProducerTopicConfiguration topicConfiguration) {
        // Get topic names defined in config
        return topicConfiguration.getTopics()
                .values()
                .stream()
                .map(Topic::getName)
                .collect(Collectors.toSet());
    }

    private static Set<String> topicsFromKafka(final DescribeTopicsResult topicsResult) {
        try {
            // Get topic names registered with kafka
            return topicsResult.all()
                    .get(1, TimeUnit.SECONDS)
                    .values()
                    .stream()
                    .map(TopicDescription::name)
                    .collect(Collectors.toSet());
        } catch (InterruptedException e) {
            LOGGER.warn("Await on future interrupted", e);
            Thread.currentThread().interrupt();
        } catch (ExecutionException e) {
            LOGGER.warn("Execution exception when completing kafka future", e);
        } catch (TimeoutException e) {
            LOGGER.warn("Timeout connecting to kafka", e);
        }
        // After logging any errors, return empty set
        // The service will keep running, but appear unhealthy
        return Collections.emptySet();
    }
}<|MERGE_RESOLUTION|>--- conflicted
+++ resolved
@@ -51,11 +51,7 @@
      * Requires the AdminClient to interact with Kafka
      *
      * @param adminClient        of the cluster
-<<<<<<< HEAD
-     * @param topicConfiguration contains the producer topic configuration
-=======
      * @param topicConfiguration the configuration containing the expected topics on kafka
->>>>>>> 6d93a52c
      */
     public KafkaHealthIndicator(final AdminClient adminClient, final ProducerTopicConfiguration topicConfiguration) {
         this.adminClient = adminClient;
