--- conflicted
+++ resolved
@@ -1,63 +1,3 @@
-<<<<<<< HEAD
-/*
- * Copyright 2019 Crown Copyright
- *
- * Licensed under the Apache License, Version 2.0 (the "License");
- * you may not use this file except in compliance with the License.
- * You may obtain a copy of the License at
- *
- *     http://www.apache.org/licenses/LICENSE-2.0
- *
- * Unless required by applicable law or agreed to in writing, software
- * distributed under the License is distributed on an "AS IS" BASIS,
- * WITHOUT WARRANTIES OR CONDITIONS OF ANY KIND, either express or implied.
- * See the License for the specific language governing permissions and
- * limitations under the License.
- */
-package uk.gov.gchq.palisade.service.palisade.service;
-
-import org.slf4j.Logger;
-import org.slf4j.LoggerFactory;
-
-import uk.gov.gchq.palisade.resource.LeafResource;
-import uk.gov.gchq.palisade.service.ConnectionDetail;
-import uk.gov.gchq.palisade.service.Service;
-import uk.gov.gchq.palisade.service.palisade.request.GetResourcesByIdRequest;
-import uk.gov.gchq.palisade.service.palisade.web.ResourceClient;
-
-import java.util.Map;
-import java.util.concurrent.CompletableFuture;
-import java.util.concurrent.CompletionStage;
-import java.util.concurrent.Executor;
-
-public class ResourceService implements Service {
-
-    private static final Logger LOGGER = LoggerFactory.getLogger(ResourceService.class);
-    private final ResourceClient client;
-    private final Executor executor;
-
-    public ResourceService(final ResourceClient resourceClient, final Executor executor) {
-        this.client = resourceClient;
-        this.executor = executor;
-    }
-
-    public CompletableFuture<Map<LeafResource, ConnectionDetail>> getResourcesById(final GetResourcesByIdRequest request) {
-        LOGGER.debug("Getting resources from resource service: {}", request);
-
-        CompletionStage<Map<LeafResource, ConnectionDetail>> resources;
-        try {
-            LOGGER.info("Resource request: {}", request);
-            resources = CompletableFuture.supplyAsync(() -> client.getResourcesById(request));
-            LOGGER.info("Got resources: {}", resources);
-        } catch (Exception ex) {
-            LOGGER.error("Failed to get resources: {}", ex.getMessage());
-            throw new RuntimeException(ex); //rethrow the exception
-        }
-
-        return resources.toCompletableFuture();
-    }
-}
-=======
 /*
  * Copyright 2019 Crown Copyright
  *
@@ -100,17 +40,19 @@
         this.executor = executor;
     }
 
-    public CompletableFuture<Map<LeafResource, ConnectionDetail>> getResourcesById(final GetResourcesByIdRequest resource) {
+    public CompletableFuture<Map<LeafResource, ConnectionDetail>> getResourcesById(final GetResourcesByIdRequest request) {
+        LOGGER.debug("Getting resources from resource service: {}", request);
 
         CompletionStage<Map<LeafResource, ConnectionDetail>> resources;
         try {
-            resources = CompletableFuture.supplyAsync(() -> client.getResourcesById(resource));
-            LOGGER.debug("Got resources: {}", resources);
+            LOGGER.info("Resource request: {}", request);
+            resources = CompletableFuture.supplyAsync(() -> client.getResourcesById(request));
+            LOGGER.info("Got resources: {}", resources);
         } catch (Exception ex) {
             LOGGER.error("Failed to get resources: {}", ex.getMessage());
             throw new RuntimeException(ex); //rethrow the exception
         }
+
         return resources.toCompletableFuture();
     }
-}
->>>>>>> 94831442
+}