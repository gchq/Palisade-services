--- conflicted
+++ resolved
@@ -120,19 +120,11 @@
         }
 
         /**
-<<<<<<< HEAD
-         * Convert a {@link PalisadeClientRequest} into an otherwise identical {@link PalisadeSystemResponse}.
-         * This affects the json serialisation.
-         *
-         * @param request the client's request
-         * @return a completed {@link PalisadeSystemResponse} object
-=======
          * Taking a request, returns a {@link PalisadeSystemResponse} containing the same userId,
          * resourceId and a newly created Context object for use downstream
          *
          * @param request the request that has been sent from the client, containing a userId, resourceId and context
          * @return a PalisadeSystemResponse used downstream containing the new Context object
->>>>>>> b6acaf6a
          */
         public static PalisadeSystemResponse create(final PalisadeClientRequest request) {
             return new PalisadeSystemResponse(
