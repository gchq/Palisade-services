/*
 * Copyright 2018-2021 Crown Copyright
 *
 * Licensed under the Apache License, Version 2.0 (the "License");
 * you may not use this file except in compliance with the License.
 * You may obtain a copy of the License at
 *
 *     http://www.apache.org/licenses/LICENSE-2.0
 *
 * Unless required by applicable law or agreed to in writing, software
 * distributed under the License is distributed on an "AS IS" BASIS,
 * WITHOUT WARRANTIES OR CONDITIONS OF ANY KIND, either express or implied.
 * See the License for the specific language governing permissions and
 * limitations under the License.
 */

package uk.gov.gchq.palisade.service.palisade.model;

import akka.japi.Pair;

/**
 * The type Token request pair.
 */
<<<<<<< HEAD
public class TokenRequestPair extends Pair<String, AuditablePalisadeResponse> {
=======
public class TokenRequestPair extends Pair<String, AuditablePalisadeSystemResponse> {
>>>>>>> 6d93a52c
    private static final long serialVersionUID = 1L;

    /**
     * Instantiates a new Token request pair.
     *
     * @param token          the token
     * @param systemResponse the original request from the client converted to be a response from the palisade-service onto kafka
     */
<<<<<<< HEAD
    public TokenRequestPair(final String token, final AuditablePalisadeResponse palisadeRequest) {
        super(token, palisadeRequest);
=======
    public TokenRequestPair(final String token, final AuditablePalisadeSystemResponse systemResponse) {
        super(token, systemResponse);
>>>>>>> 6d93a52c
    }
}<|MERGE_RESOLUTION|>--- conflicted
+++ resolved
@@ -21,11 +21,7 @@
 /**
  * The type Token request pair.
  */
-<<<<<<< HEAD
-public class TokenRequestPair extends Pair<String, AuditablePalisadeResponse> {
-=======
 public class TokenRequestPair extends Pair<String, AuditablePalisadeSystemResponse> {
->>>>>>> 6d93a52c
     private static final long serialVersionUID = 1L;
 
     /**
@@ -34,12 +30,7 @@
      * @param token          the token
      * @param systemResponse the original request from the client converted to be a response from the palisade-service onto kafka
      */
-<<<<<<< HEAD
-    public TokenRequestPair(final String token, final AuditablePalisadeResponse palisadeRequest) {
-        super(token, palisadeRequest);
-=======
     public TokenRequestPair(final String token, final AuditablePalisadeSystemResponse systemResponse) {
         super(token, systemResponse);
->>>>>>> 6d93a52c
     }
 }