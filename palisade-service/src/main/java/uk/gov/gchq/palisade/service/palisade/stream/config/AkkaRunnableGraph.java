/*
 * Copyright 2018-2021 Crown Copyright
 *
 * Licensed under the Apache License, Version 2.0 (the "License");
 * you may not use this file except in compliance with the License.
 * You may obtain a copy of the License at
 *
 *     http://www.apache.org/licenses/LICENSE-2.0
 *
 * Unless required by applicable law or agreed to in writing, software
 * distributed under the License is distributed on an "AS IS" BASIS,
 * WITHOUT WARRANTIES OR CONDITIONS OF ANY KIND, either express or implied.
 * See the License for the specific language governing permissions and
 * limitations under the License.
 */
package uk.gov.gchq.palisade.service.palisade.stream.config;

import akka.Done;
import akka.NotUsed;
import akka.stream.ActorAttributes;
import akka.stream.Supervision;
import akka.stream.javadsl.RunnableGraph;
import akka.stream.javadsl.Sink;
import akka.stream.javadsl.Source;
import org.apache.kafka.clients.producer.ProducerRecord;
import org.apache.kafka.common.header.Header;
import org.apache.kafka.common.header.Headers;
import org.apache.kafka.common.header.internals.RecordHeader;
import org.apache.kafka.common.header.internals.RecordHeaders;
import org.slf4j.Logger;
import org.slf4j.LoggerFactory;
import org.springframework.context.annotation.Bean;
import org.springframework.context.annotation.Configuration;
import scala.Function1;

<<<<<<< HEAD
import uk.gov.gchq.palisade.service.palisade.model.AuditablePalisadeResponse;
=======
import uk.gov.gchq.palisade.service.palisade.model.AuditablePalisadeSystemResponse;
>>>>>>> 6d93a52c
import uk.gov.gchq.palisade.service.palisade.model.StreamMarker;
import uk.gov.gchq.palisade.service.palisade.model.Token;
import uk.gov.gchq.palisade.service.palisade.model.TokenRequestPair;
import uk.gov.gchq.palisade.service.palisade.stream.ProducerTopicConfiguration;
import uk.gov.gchq.palisade.service.palisade.stream.ProducerTopicConfiguration.Topic;
import uk.gov.gchq.palisade.service.palisade.stream.SerDesConfig;

import java.nio.charset.Charset;
import java.util.List;
import java.util.Optional;
import java.util.concurrent.CompletionStage;
import java.util.function.BiFunction;

/**
 * Configuration for the Akka Runnable Graph used by the {@link uk.gov.gchq.palisade.service.palisade.PalisadeApplication}
 * Configures the connection between Kafka, Akka and the service
 */
@Configuration
public class AkkaRunnableGraph {
    private static final Logger LOGGER = LoggerFactory.getLogger(AkkaRunnableGraph.class);

    @Bean
    Function1<Throwable, Supervision.Directive> supervisor() {
        return ex -> Supervision.resumingDecider().apply(ex);
    }

    @Bean
    RunnableGraph<Sink<TokenRequestPair, NotUsed>> runner(
            final Source<TokenRequestPair, Sink<TokenRequestPair, NotUsed>> source,
            final Sink<ProducerRecord<String, byte[]>, CompletionStage<Done>> sink,
            final Function1<Throwable, Supervision.Directive> supervisionStrategy,
            final ProducerTopicConfiguration topicConfiguration) {

        // Get output topic from config
        Topic outputTopic = topicConfiguration.getTopics().get("output-topic");
        // Get error topic from config
        Topic errorTopic = topicConfiguration.getTopics().get("error-topic");


        return source
                .flatMapConcat((TokenRequestPair tokenAndRequest) -> {

                    //decidePartition
                    Integer partition = Token.toPartition(tokenAndRequest.first(), outputTopic.getPartitions());

<<<<<<< HEAD
                    BiFunction<AuditablePalisadeResponse, Headers, ProducerRecord<String, byte[]>> recordFunc = (AuditablePalisadeResponse value, Headers headers) -> {
                        // Make the AuditablePalisadeResponse an Optional
                        Optional<AuditablePalisadeResponse> auditablePalisadeRequest = Optional.ofNullable(value);
                        // Map the auditable request to either a PalisadeRequest or AuditErrorMessage
                        return auditablePalisadeRequest.map(AuditablePalisadeResponse::getAuditErrorMessage).map(audit ->
=======
                    BiFunction<AuditablePalisadeSystemResponse, Headers, ProducerRecord<String, byte[]>> recordFunc = (AuditablePalisadeSystemResponse value, Headers headers) -> {
                        // Make the AuditablePalisadeSystemResponse an Optional
                        Optional<AuditablePalisadeSystemResponse> auditablePalisadeRequest = Optional.ofNullable(value);
                        // Map the auditable request to either a PalisadeClientRequest or AuditErrorMessage
                        return auditablePalisadeRequest.map(AuditablePalisadeSystemResponse::getAuditErrorMessage).map(audit ->
>>>>>>> 6d93a52c
                                new ProducerRecord<>(errorTopic.getName(), partition, (String) null,
                                        SerDesConfig.errorValueSerializer().serialize(null, audit), headers))
                                .orElseGet(() ->
                                        new ProducerRecord<>(outputTopic.getName(), partition, (String) null,
                                                SerDesConfig.requestSerializer().serialize(null,
<<<<<<< HEAD
                                                        auditablePalisadeRequest.map(AuditablePalisadeResponse::getPalisadeResponse)
=======
                                                        auditablePalisadeRequest.map(AuditablePalisadeSystemResponse::getPalisadeResponse)
>>>>>>> 6d93a52c
                                                                .orElse(null)), headers)
                                );
                    };

                    //create the start of stream message
                    Headers startHeaders = new RecordHeaders(new Header[]{new RecordHeader(Token.HEADER, tokenAndRequest.first().getBytes(Charset.defaultCharset())),
                            new RecordHeader(StreamMarker.HEADER, StreamMarker.START.toString().getBytes(Charset.defaultCharset()))});

                    //create Headers for body
                    Headers requestHeaders = new RecordHeaders(new Header[]{new RecordHeader(Token.HEADER, tokenAndRequest.first().getBytes(Charset.defaultCharset()))});

                    //create the end of stream message
                    Headers endHeaders = new RecordHeaders(new Header[]{new RecordHeader(Token.HEADER, tokenAndRequest.first().getBytes(Charset.defaultCharset())),
                            new RecordHeader(StreamMarker.HEADER, StreamMarker.END.toString().getBytes(Charset.defaultCharset()))});

                    LOGGER.debug("token {} and request: {}", tokenAndRequest.first(), tokenAndRequest.second());
                    return Source.from(List.of(
                            recordFunc.apply(null, startHeaders), // Start of Stream Message
                            recordFunc.apply(tokenAndRequest.second(), requestHeaders), // Body
                            recordFunc.apply(null, endHeaders))); // End of Stream Message
                })
                // Send errors to supervisor
                .withAttributes(ActorAttributes.supervisionStrategy(supervisionStrategy))

                // Send messages to the sink
                .to(sink);
    }
}<|MERGE_RESOLUTION|>--- conflicted
+++ resolved
@@ -33,11 +33,7 @@
 import org.springframework.context.annotation.Configuration;
 import scala.Function1;
 
-<<<<<<< HEAD
-import uk.gov.gchq.palisade.service.palisade.model.AuditablePalisadeResponse;
-=======
 import uk.gov.gchq.palisade.service.palisade.model.AuditablePalisadeSystemResponse;
->>>>>>> 6d93a52c
 import uk.gov.gchq.palisade.service.palisade.model.StreamMarker;
 import uk.gov.gchq.palisade.service.palisade.model.Token;
 import uk.gov.gchq.palisade.service.palisade.model.TokenRequestPair;
@@ -83,29 +79,17 @@
                     //decidePartition
                     Integer partition = Token.toPartition(tokenAndRequest.first(), outputTopic.getPartitions());
 
-<<<<<<< HEAD
-                    BiFunction<AuditablePalisadeResponse, Headers, ProducerRecord<String, byte[]>> recordFunc = (AuditablePalisadeResponse value, Headers headers) -> {
-                        // Make the AuditablePalisadeResponse an Optional
-                        Optional<AuditablePalisadeResponse> auditablePalisadeRequest = Optional.ofNullable(value);
-                        // Map the auditable request to either a PalisadeRequest or AuditErrorMessage
-                        return auditablePalisadeRequest.map(AuditablePalisadeResponse::getAuditErrorMessage).map(audit ->
-=======
                     BiFunction<AuditablePalisadeSystemResponse, Headers, ProducerRecord<String, byte[]>> recordFunc = (AuditablePalisadeSystemResponse value, Headers headers) -> {
                         // Make the AuditablePalisadeSystemResponse an Optional
                         Optional<AuditablePalisadeSystemResponse> auditablePalisadeRequest = Optional.ofNullable(value);
                         // Map the auditable request to either a PalisadeClientRequest or AuditErrorMessage
                         return auditablePalisadeRequest.map(AuditablePalisadeSystemResponse::getAuditErrorMessage).map(audit ->
->>>>>>> 6d93a52c
                                 new ProducerRecord<>(errorTopic.getName(), partition, (String) null,
                                         SerDesConfig.errorValueSerializer().serialize(null, audit), headers))
                                 .orElseGet(() ->
                                         new ProducerRecord<>(outputTopic.getName(), partition, (String) null,
                                                 SerDesConfig.requestSerializer().serialize(null,
-<<<<<<< HEAD
-                                                        auditablePalisadeRequest.map(AuditablePalisadeResponse::getPalisadeResponse)
-=======
                                                         auditablePalisadeRequest.map(AuditablePalisadeSystemResponse::getPalisadeResponse)
->>>>>>> 6d93a52c
                                                                 .orElse(null)), headers)
                                 );
                     };
