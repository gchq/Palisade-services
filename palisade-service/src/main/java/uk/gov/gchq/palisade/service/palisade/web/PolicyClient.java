--- conflicted
+++ resolved
@@ -25,10 +25,6 @@
 public interface PolicyClient {
 
     @PostMapping(path = "/getPolicySync", consumes = "application/json", produces = "application/json")
-<<<<<<< HEAD
-    MultiPolicy getPolicy(final GetPolicyRequest request);
-=======
     MultiPolicy getPolicySync(final GetPolicyRequest request);
->>>>>>> 13b25be6
 
 }