--- conflicted
+++ resolved
@@ -77,11 +77,7 @@
          * @param attributes optional information stored in a Map
          * @return interface {@link IError} for the next step in the build.
          */
-<<<<<<< HEAD
-        public static IError create(final PalisadeRequest request, final Map<String, Object> attributes) {
-=======
         public static IError create(final PalisadeClientRequest request, final Map<String, Object> attributes) {
->>>>>>> 6d93a52c
             PalisadeSystemResponse response = PalisadeSystemResponse.Builder.create(request);
             return create()
                     .withUserId(response.getUserId())
