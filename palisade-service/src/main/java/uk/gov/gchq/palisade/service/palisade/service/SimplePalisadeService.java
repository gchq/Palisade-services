--- conflicted
+++ resolved
@@ -49,7 +49,7 @@
 public class SimplePalisadeService implements PalisadeService {
     //Cache keys
     public static final String RES_COUNT_KEY = "res_count_";
-    /*
+    /**
      * Duration for how long the count of resources requested should live in the cache.
      */
     public static final Duration COUNT_PERSIST_DURATION = Duration.ofMinutes(10);
@@ -97,25 +97,13 @@
         LOGGER.debug("Getting resources from resourceService: {}", resourceRequest);
         final CompletableFuture<Map<LeafResource, ConnectionDetail>> resources = resourceService.getResourcesById(resourceRequest);
 
-<<<<<<< HEAD
         final GetPolicyRequest policyRequest = new GetPolicyRequest().user(user.join()).context(request.getContext()).resources(resources.join().keySet());
         policyRequest.setOriginalRequestId(originalRequestId);
-=======
-        final RequestId requestId = new RequestId().id(request.getUserId().getId() + "-" + UUID.randomUUID().toString());
-        GetPolicyRequest policyRequest = new GetPolicyRequest();
-        try {
-            policyRequest = policyRequest.user(user.get()).context(request.getContext()).resources(resources.get().keySet());
-            policyRequest.setOriginalRequestId(originalRequestId);
-        } catch (Exception ex) {
-            LOGGER.error("Error occurred: {}", ex.getMessage());
-        }
->>>>>>> 13b25be6
         LOGGER.debug("Getting policy from policyService: {}", request);
         CompletableFuture<MultiPolicy> multiPolicy = policyService.getPolicy(policyRequest);
 
         final RequestId requestId = new RequestId().id(request.getUserId().getId() + "-" + UUID.randomUUID().toString());
         LOGGER.debug("Aggregating results for \nrequest: {}, \nuser: {}, \nresources: {}, \npolicy:{}, \nrequestID: {}, \noriginal requestID: {}", request, user.join(), resources.join(), multiPolicy.join(), requestId, originalRequestId);
-
         return aggregationService.aggregateDataRequestResults(
                 request, user.join(), resources.join(), multiPolicy.join(), requestId, originalRequestId).toCompletableFuture();
     }
