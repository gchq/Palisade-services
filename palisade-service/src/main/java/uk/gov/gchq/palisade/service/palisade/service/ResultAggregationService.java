/*
 * Copyright 2019 Crown Copyright
 *
 * Licensed under the Apache License, Version 2.0 (the "License");
 * you may not use this file except in compliance with the License.
 * You may obtain a copy of the License at
 *
 *     http://www.apache.org/licenses/LICENSE-2.0
 *
 * Unless required by applicable law or agreed to in writing, software
 * distributed under the License is distributed on an "AS IS" BASIS,
 * WITHOUT WARRANTIES OR CONDITIONS OF ANY KIND, either express or implied.
 * See the License for the specific language governing permissions and
 * limitations under the License.
 */
package uk.gov.gchq.palisade.service.palisade.service;

import org.slf4j.Logger;
import org.slf4j.LoggerFactory;

import uk.gov.gchq.palisade.RequestId;
import uk.gov.gchq.palisade.User;
import uk.gov.gchq.palisade.resource.LeafResource;
import uk.gov.gchq.palisade.rule.Rules;
import uk.gov.gchq.palisade.service.ConnectionDetail;
import uk.gov.gchq.palisade.service.Service;
import uk.gov.gchq.palisade.service.palisade.repository.PersistenceLayer;
import uk.gov.gchq.palisade.service.palisade.request.AuditRequest.RegisterRequestCompleteAuditRequest;
import uk.gov.gchq.palisade.service.palisade.request.AuditRequest.RegisterRequestExceptionAuditRequest;
import uk.gov.gchq.palisade.service.palisade.request.RegisterDataRequest;
import uk.gov.gchq.palisade.service.request.DataRequestConfig;
import uk.gov.gchq.palisade.service.request.DataRequestResponse;

import java.util.Map;
import java.util.concurrent.CompletableFuture;
import java.util.concurrent.CompletionStage;

import static java.util.Objects.requireNonNull;

public class ResultAggregationService implements Service {

    private static final Logger LOGGER = LoggerFactory.getLogger(ResultAggregationService.class);
    private AuditService auditService;
    private PersistenceLayer persistenceLayer;

    public ResultAggregationService(final AuditService auditService, final PersistenceLayer persistenceLayer) {
        requireNonNull(auditService, "Audit Service");
        requireNonNull(persistenceLayer, "Persistence Layer");
        this.auditService = auditService;
        this.persistenceLayer = persistenceLayer;
    }

    public CompletionStage<DataRequestResponse> aggregateDataRequestResults(
            final RegisterDataRequest request,
            final User user,
            final Map<LeafResource, ConnectionDetail> resource,
            final Map<LeafResource, Rules> rules,
            final RequestId requestId,
            final RequestId originalRequestId) {

        LOGGER.debug("aggregateDataRequestResults({}, {}, {}, {}, {}, {})",
                request, user, resource, rules, request, originalRequestId);
        requireNonNull(request, "request");
        requireNonNull(user, "user");
        requireNonNull(resource, "resource");
        requireNonNull(rules, "rules");
        requireNonNull(requestId, "request ID");
        requireNonNull(originalRequestId, "original request ID");

        try {
            // remove any resources from the map that the rules doesn't contain details for -> user should not even be told about
            // resources they don't have permission to see
            Map<LeafResource, ConnectionDetail> filteredResources = removeDisallowedResources(resource, rules);

            auditRegisterRequestComplete(request, user, rules, auditService);
            final DataRequestConfig dataRequestConfig = new DataRequestConfig()
                    .user(user)
                    .context(request.getContext())
                    .rules(rules);
            dataRequestConfig.setOriginalRequestId(originalRequestId);
            this.persistenceLayer.put(dataRequestConfig);

            final DataRequestResponse response = new DataRequestResponse().resources(filteredResources).token(requestId.getId());
            response.setOriginalRequestId(originalRequestId);
            LOGGER.debug("Aggregated request with response: {}", response);

            return CompletableFuture.completedStage(response);
        } catch (Exception ex) {
            LOGGER.error("Error handling: {}", ex.getMessage());

            auditRequestReceivedException(request, ex, PolicyService.class, auditService);
            throw new RuntimeException(ex); //rethrow the exception
        }
    }

    /**
     * Removes all resource mappings in the {@code resources} that do not have defined rules in {@code rules}.
     *
     * @param resources the resources to modify
     * @param rules    the rules for all resources
     * @return the {@code resources} map after filtering
     */
    private Map<LeafResource, ConnectionDetail> removeDisallowedResources(final Map<LeafResource, ConnectionDetail> resources, final Map<LeafResource, Rules> rules) {
        LOGGER.debug("removeDisallowedResources({}, {})", resources, rules);

        resources.keySet().retainAll(rules.keySet());

        LOGGER.debug("Allowed resources: {}", resources);
        return resources;
    }

<<<<<<< HEAD
    private void auditRegisterRequestComplete(final RegisterDataRequest request, final User user, final Map<LeafResource, Rules> policy, final AuditService auditService) {
        RegisterRequestCompleteAuditRequest registerRequestCompleteAuditRequest = RegisterRequestCompleteAuditRequest.create(request.getId())
                .withUser(user)
                .withLeafResources(policy.keySet())
                .withContext(request.getContext());
        LOGGER.debug("Auditing completed request: \n\t{}\n\t{}\n\t{}", request, user, policy);
=======
    private void auditRegisterRequestComplete(final RegisterDataRequest request, final User user, final Map<LeafResource, Rules> rules, final AuditService auditService) {
        RegisterRequestCompleteAuditRequest registerRequestCompleteAuditRequest = RegisterRequestCompleteAuditRequest.create(request.getId())
                .withUser(user)
                .withLeafResources(rules.keySet())
                .withContext(request.getContext());
        LOGGER.debug("Auditing completed request: \n\t{}\n\t{}\n\t{}", request, user, rules);
>>>>>>> 454ab591
        auditService.audit(registerRequestCompleteAuditRequest);
    }

    private void auditRequestReceivedException(final RegisterDataRequest request, final Throwable ex, final Class<? extends Service> serviceClass, final AuditService auditService) {
        final RegisterRequestExceptionAuditRequest auditRequestWithException =
                RegisterRequestExceptionAuditRequest.create(request.getId())
                        .withUserId(request.getUserId())
                        .withResourceId(request.getResourceId())
                        .withContext(request.getContext())
                        .withException(ex)
                        .withServiceClass(serviceClass);
        LOGGER.error("Auditing request exception: \n\t{}\n\t{}", request, ex);
        auditService.audit(auditRequestWithException);
    }
}<|MERGE_RESOLUTION|>--- conflicted
+++ resolved
@@ -109,21 +109,12 @@
         return resources;
     }
 
-<<<<<<< HEAD
-    private void auditRegisterRequestComplete(final RegisterDataRequest request, final User user, final Map<LeafResource, Rules> policy, final AuditService auditService) {
-        RegisterRequestCompleteAuditRequest registerRequestCompleteAuditRequest = RegisterRequestCompleteAuditRequest.create(request.getId())
-                .withUser(user)
-                .withLeafResources(policy.keySet())
-                .withContext(request.getContext());
-        LOGGER.debug("Auditing completed request: \n\t{}\n\t{}\n\t{}", request, user, policy);
-=======
     private void auditRegisterRequestComplete(final RegisterDataRequest request, final User user, final Map<LeafResource, Rules> rules, final AuditService auditService) {
         RegisterRequestCompleteAuditRequest registerRequestCompleteAuditRequest = RegisterRequestCompleteAuditRequest.create(request.getId())
                 .withUser(user)
                 .withLeafResources(rules.keySet())
                 .withContext(request.getContext());
         LOGGER.debug("Auditing completed request: \n\t{}\n\t{}\n\t{}", request, user, rules);
->>>>>>> 454ab591
         auditService.audit(registerRequestCompleteAuditRequest);
     }
 
