--- conflicted
+++ resolved
@@ -24,12 +24,7 @@
 import uk.gov.gchq.palisade.rule.Rules;
 import uk.gov.gchq.palisade.service.ConnectionDetail;
 import uk.gov.gchq.palisade.service.Service;
-<<<<<<< HEAD
-import uk.gov.gchq.palisade.service.palisade.request.AddCacheRequest;
-=======
-import uk.gov.gchq.palisade.service.palisade.policy.MultiPolicy;
 import uk.gov.gchq.palisade.service.palisade.repository.PersistenceLayer;
->>>>>>> 0fbfb2b9
 import uk.gov.gchq.palisade.service.palisade.request.AuditRequest.RegisterRequestCompleteAuditRequest;
 import uk.gov.gchq.palisade.service.palisade.request.AuditRequest.RegisterRequestExceptionAuditRequest;
 import uk.gov.gchq.palisade.service.palisade.request.RegisterDataRequest;
@@ -77,19 +72,13 @@
             // resources they don't have permission to see
             Map<LeafResource, ConnectionDetail> filteredResources = removeDisallowedResources(resource, rules);
 
-<<<<<<< HEAD
             auditRegisterRequestComplete(request, user, rules, auditService);
-            cache(cacheService, request, user, requestId, rules, filteredResources.size(), originalRequestId);
-=======
-            PalisadeService.ensureRecordRulesAvailableFor(policy, filteredResources.keySet());
-            auditRegisterRequestComplete(request, user, policy, auditService);
             final DataRequestConfig dataRequestConfig = new DataRequestConfig()
                     .user(user)
                     .context(request.getContext())
-                    .rules(policy.getRuleMap());
+                    .rules(rules);
             dataRequestConfig.setOriginalRequestId(originalRequestId);
             this.persistenceLayer.put(dataRequestConfig);
->>>>>>> 0fbfb2b9
 
             final DataRequestResponse response = new DataRequestResponse().resources(filteredResources).token(requestId.getId());
             response.setOriginalRequestId(originalRequestId);
@@ -140,31 +129,4 @@
         LOGGER.error("Auditing request exception: \n\t{}\n\t{}", request, ex);
         auditService.audit(auditRequestWithException);
     }
-
-<<<<<<< HEAD
-    private void cache(final CacheService cacheService,
-                       final RegisterDataRequest request,
-                       final User user,
-                       final RequestId requestId,
-                       final Map<LeafResource, Rules> rules,
-                       final int resCount,
-                       final RequestId originalRequestId) {
-        DataRequestConfig dataRequestConfig = new DataRequestConfig()
-                .user(user)
-                .context(request.getContext())
-                .rules(rules);
-        dataRequestConfig.setOriginalRequestId(originalRequestId);
-        final AddCacheRequest<DataRequestConfig> cacheRequest = new AddCacheRequest<>()
-                .key(requestId.getId())
-                .value(dataRequestConfig)
-                .service(SimplePalisadeService.class);
-        LOGGER.debug("Caching: {}", cacheRequest);
-        final Boolean success = cacheService.add(cacheRequest).join();
-        if (null == success || !success) {
-            throw new CompletionException(new RuntimeException("Failed to cache request: " + request));
-        }
-        LOGGER.debug("Cache request successful");
-    }
-=======
->>>>>>> 0fbfb2b9
 }