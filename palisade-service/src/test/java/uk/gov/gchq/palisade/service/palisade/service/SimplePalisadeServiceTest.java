/*
 * Copyright 2019 Crown Copyright
 *
 * Licensed under the Apache License, Version 2.0 (the "License");
 * you may not use this file except in compliance with the License.
 * You may obtain a copy of the License at
 *
 *     http://www.apache.org/licenses/LICENSE-2.0
 *
 * Unless required by applicable law or agreed to in writing, software
 * distributed under the License is distributed on an "AS IS" BASIS,
 * WITHOUT WARRANTIES OR CONDITIONS OF ANY KIND, either express or implied.
 * See the License for the specific language governing permissions and
 * limitations under the License.
 */
package uk.gov.gchq.palisade.service.palisade.service;

import org.junit.Before;
import org.junit.Test;
import org.junit.runner.RunWith;
import org.junit.runners.JUnit4;
import org.mockito.Mockito;
import org.slf4j.Logger;
import org.slf4j.LoggerFactory;

import uk.gov.gchq.palisade.Context;
import uk.gov.gchq.palisade.RequestId;
import uk.gov.gchq.palisade.User;
import uk.gov.gchq.palisade.UserId;
import uk.gov.gchq.palisade.resource.LeafResource;
import uk.gov.gchq.palisade.resource.impl.DirectoryResource;
import uk.gov.gchq.palisade.resource.impl.FileResource;
import uk.gov.gchq.palisade.resource.impl.SystemResource;
import uk.gov.gchq.palisade.resource.request.GetResourcesByIdRequest;
import uk.gov.gchq.palisade.rule.Rules;
import uk.gov.gchq.palisade.service.ConnectionDetail;
import uk.gov.gchq.palisade.service.SimpleConnectionDetail;
import uk.gov.gchq.palisade.service.palisade.config.ApplicationConfiguration;
import uk.gov.gchq.palisade.service.palisade.policy.MultiPolicy;
import uk.gov.gchq.palisade.service.palisade.policy.Policy;
import uk.gov.gchq.palisade.service.palisade.repository.BackingStore;
import uk.gov.gchq.palisade.service.palisade.repository.SimpleCacheService;
import uk.gov.gchq.palisade.service.palisade.request.AuditRequest;
import uk.gov.gchq.palisade.service.palisade.request.GetDataRequestConfig;
import uk.gov.gchq.palisade.service.palisade.request.GetPolicyRequest;
import uk.gov.gchq.palisade.service.palisade.request.GetUserRequest;
import uk.gov.gchq.palisade.service.palisade.request.RegisterDataRequest;
import uk.gov.gchq.palisade.service.request.DataRequestConfig;
import uk.gov.gchq.palisade.service.request.DataRequestResponse;

import java.util.HashMap;
import java.util.HashSet;
import java.util.Map;
import java.util.Set;
import java.util.concurrent.CompletableFuture;
import java.util.concurrent.CompletionException;
import java.util.concurrent.ExecutorService;
import java.util.concurrent.Executors;

import static org.junit.Assert.assertEquals;
import static org.mockito.ArgumentMatchers.any;
import static org.mockito.ArgumentMatchers.anyMap;
import static org.mockito.ArgumentMatchers.anyString;
import static org.mockito.Mockito.when;

@RunWith(JUnit4.class)
public class SimplePalisadeServiceTest {
    private static final Logger LOGGER = LoggerFactory.getLogger(SimplePalisadeServiceTest.class);

    private final DataRequestConfig expectedConfig = new DataRequestConfig();
    private ApplicationConfiguration applicationConfig = new ApplicationConfiguration();
    private ResultAggregationService aggregationService;
    private AuditService auditService;
    private SimpleCacheService cacheService;
    private PolicyService policyService;
    private ResourceService resourceService;
    private UserService userService;
    private SimplePalisadeService service;
    private CompletableFuture<DataRequestResponse> futureResponse = new CompletableFuture<>();
    private DataRequestResponse expectedResponse = new DataRequestResponse();
    private RegisterDataRequest dataRequest = new RegisterDataRequest();
    private DataRequestConfig dataRequestConfig = new DataRequestConfig();
    private RequestId requestId = new RequestId().id("Bob");
    private RequestId originalRequestId = new RequestId().id("Bob");

    private User user;
    private Map<LeafResource, ConnectionDetail> resources = new HashMap<>();
    private Map<LeafResource, Policy> policies = new HashMap<>();
    private MultiPolicy multiPolicy;
    private ExecutorService executor;

    @Before
    public void setup() {
        executor = Executors.newSingleThreadExecutor();
        setupCacheService();
        mockOtherServices();
        service = new SimplePalisadeService(auditService, userService, policyService, resourceService, cacheService, executor, aggregationService);
        LOGGER.info("Simple Palisade Service created: {}", service);
        createExpectedDataConfig();
        user = new User().userId("Bob").roles("Role1", "Role2").auths("Auth1", "Auth2");

        FileResource resource = new FileResource().id("/path/to/new/bob_file.txt").type("bob").serialisedFormat("txt")
                .parent(new DirectoryResource().id("/path/to/new/")
                        .parent(new DirectoryResource().id("/path/to/")
                                .parent(new DirectoryResource().id("/path/")
                                        .parent(new SystemResource().id("/")))));
<<<<<<< HEAD
        ConnectionDetail connectionDetail = new SimpleConnectionDetail().uri("data-service");
=======
        ConnectionDetail connectionDetail = new SimpleConnectionDetail().uri("http://localhost:8082");
>>>>>>> 13b25be6
        resources.put(resource, connectionDetail);

        Policy policy = new Policy();
        policy.setOwner(user);
        policies.put(resource, policy);
        multiPolicy = new MultiPolicy().policies(policies);

        dataRequest.userId(new UserId().id("Bob")).context(new Context().purpose("Testing")).resourceId("/path/to/new/bob_file.txt");
        dataRequestConfig.user(user).context(dataRequest.getContext()).rules(multiPolicy.getRuleMap());
        dataRequestConfig.setOriginalRequestId(originalRequestId);
        expectedResponse.resources(resources);
        expectedResponse.originalRequestId(originalRequestId);
        futureResponse.complete(expectedResponse);
    }

    @Test
    public void registerDataRequestTest() {

        //Given
        CompletableFuture<User> futureUser = new CompletableFuture<>();
        futureUser.complete(user);
        CompletableFuture<Map<LeafResource, ConnectionDetail>> futureResource = new CompletableFuture<>();
        futureResource.complete(resources);
        CompletableFuture<MultiPolicy> futurePolicy = new CompletableFuture<>();
        futurePolicy.complete(multiPolicy);

        RegisterDataRequest request = new RegisterDataRequest()
                .userId(new UserId().id("Bob"))
                .context(new Context().purpose("Testing"))
                .resourceId("/path/to/new/bob_file.txt");

        when(cacheService.getBackingStore().add(anyString(), any(), any(), any())).thenReturn(true);
        when(auditService.audit(any(AuditRequest.class))).thenReturn(true);
        when(userService.getUser(any(GetUserRequest.class))).thenReturn(futureUser);
        when(resourceService.getResourcesById(any(GetResourcesByIdRequest.class))).thenReturn(futureResource);
        when(policyService.getPolicy(any(GetPolicyRequest.class))).thenReturn(futurePolicy);
        when(aggregationService.aggregateDataRequestResults(any(RegisterDataRequest.class), any(User.class), anyMap(), any(MultiPolicy.class), any(RequestId.class), any(RequestId.class)))
                .thenReturn(futureResponse);

        //When
        CompletableFuture<DataRequestResponse> response = service.registerDataRequest(request);
        DataRequestResponse actualResponse = response.join();
        actualResponse.originalRequestId(request.getId());

        //Then
        assertEquals(expectedResponse.getResources(), actualResponse.getResources());
    }

    @Test(expected = CompletionException.class)
    public void getDataRequestConfigFromEmptyCacheTest() {
        LOGGER.info("Expected config: {}", expectedConfig);
        //Given
        GetDataRequestConfig requestConfig = new GetDataRequestConfig();
        requestConfig.token(new RequestId().id("requestId"));
        requestConfig.resource(new FileResource().id("resourceId"));
        LOGGER.info("Get Data Request Config: {}", requestConfig);

        //When
        CompletableFuture<DataRequestConfig> cacheConfig = service.getDataRequestConfig(requestConfig);
        cacheConfig.toCompletableFuture().join();
    }

    private void createExpectedDataConfig() {
        User user = new User();
        Context context = new Context();
        Map<LeafResource, Rules> ruleMap = new HashMap<>();
        FileResource resource = new FileResource();
        Rules rules = new Rules();
        Set<String> roles = new HashSet<>();
        Set<String> auth = new HashSet<>();

        user.setUserId(new UserId().id("userId"));
        roles.add("roles");
        user.setRoles(roles);
        auth.add("auth");
        user.setAuths(auth);
        context.purpose("purpose");
        ruleMap.put(resource, rules);
        expectedConfig.setUser(user);
        expectedConfig.setContext(context);
        expectedConfig.setRules(ruleMap);
    }

    private void mockOtherServices() {
        auditService = Mockito.mock(AuditService.class);
        policyService = Mockito.mock(PolicyService.class);
        resourceService = Mockito.mock(ResourceService.class);
        userService = Mockito.mock(UserService.class);
        aggregationService = Mockito.mock(ResultAggregationService.class);
    }

    private void setupCacheService() {
        final BackingStore store = Mockito.mock(BackingStore.class);
        cacheService = new SimpleCacheService().backingStore(store);
    }
}<|MERGE_RESOLUTION|>--- conflicted
+++ resolved
@@ -104,11 +104,7 @@
                         .parent(new DirectoryResource().id("/path/to/")
                                 .parent(new DirectoryResource().id("/path/")
                                         .parent(new SystemResource().id("/")))));
-<<<<<<< HEAD
         ConnectionDetail connectionDetail = new SimpleConnectionDetail().uri("data-service");
-=======
-        ConnectionDetail connectionDetail = new SimpleConnectionDetail().uri("http://localhost:8082");
->>>>>>> 13b25be6
         resources.put(resource, connectionDetail);
 
         Policy policy = new Policy();
