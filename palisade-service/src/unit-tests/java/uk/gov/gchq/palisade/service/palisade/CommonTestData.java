/*
 * Copyright 2018-2021 Crown Copyright
 *
 * Licensed under the Apache License, Version 2.0 (the "License");
 * you may not use this file except in compliance with the License.
 * You may obtain a copy of the License at
 *
 *     http://www.apache.org/licenses/LICENSE-2.0
 *
 * Unless required by applicable law or agreed to in writing, software
 * distributed under the License is distributed on an "AS IS" BASIS,
 * WITHOUT WARRANTIES OR CONDITIONS OF ANY KIND, either express or implied.
 * See the License for the specific language governing permissions and
 * limitations under the License.
 */

package uk.gov.gchq.palisade.service.palisade;

import uk.gov.gchq.palisade.service.palisade.model.AuditErrorMessage;
<<<<<<< HEAD
import uk.gov.gchq.palisade.service.palisade.model.AuditablePalisadeResponse;
import uk.gov.gchq.palisade.service.palisade.model.PalisadeRequest;
=======
import uk.gov.gchq.palisade.service.palisade.model.AuditablePalisadeSystemResponse;
import uk.gov.gchq.palisade.service.palisade.model.PalisadeClientRequest;
>>>>>>> 6d93a52c

import java.util.Collections;
import java.util.HashMap;
import java.util.Map;
import java.util.UUID;

public class CommonTestData {
    public static final String USER_ID = "testUserId";
    public static final String RESOURCE_ID = "/test/resourceId";
    public static final Map<String, String> CONTEXT = Collections.singletonMap("purpose", "testContext");
    public static final Map<String, Object> ATTRIBUTES = new HashMap<>();
    public static final Throwable ERROR = new Throwable("An error");
    public static final PalisadeClientRequest PALISADE_REQUEST;
    public static final AuditErrorMessage AUDIT_ERROR_MESSAGE;
<<<<<<< HEAD
    public static final AuditablePalisadeResponse AUDITABLE_PALISADE_REQUEST;
    public static final AuditablePalisadeResponse AUDITABLE_PALISADE_ERROR;
=======
    public static final AuditablePalisadeSystemResponse AUDITABLE_PALISADE_REQUEST;
    public static final AuditablePalisadeSystemResponse AUDITABLE_PALISADE_ERROR;
>>>>>>> 6d93a52c
    public static final UUID COMMON_UUID = java.util.UUID.fromString("df3fc6ef-3f8c-48b4-ae1b-5f3d8ad32ead");

    static {
        ATTRIBUTES.put("messages", "10");
    }

    static {
        PALISADE_REQUEST = PalisadeClientRequest.Builder.create()
                .withUserId(USER_ID)
                .withResourceId(RESOURCE_ID)
                .withContext(CONTEXT);
    }

    static {
        AUDIT_ERROR_MESSAGE = AuditErrorMessage.Builder
                .create(PALISADE_REQUEST, ATTRIBUTES).withError(ERROR);
    }

    static {
<<<<<<< HEAD
        AUDITABLE_PALISADE_REQUEST = AuditablePalisadeResponse.Builder
=======
        AUDITABLE_PALISADE_REQUEST = AuditablePalisadeSystemResponse.Builder
>>>>>>> 6d93a52c
                .create().withPalisadeRequest(PALISADE_REQUEST);
    }

    static {
<<<<<<< HEAD
        AUDITABLE_PALISADE_ERROR = AuditablePalisadeResponse.Builder
=======
        AUDITABLE_PALISADE_ERROR = AuditablePalisadeSystemResponse.Builder
>>>>>>> 6d93a52c
                .create().withAuditErrorMessage(AUDIT_ERROR_MESSAGE);
    }
}<|MERGE_RESOLUTION|>--- conflicted
+++ resolved
@@ -17,13 +17,8 @@
 package uk.gov.gchq.palisade.service.palisade;
 
 import uk.gov.gchq.palisade.service.palisade.model.AuditErrorMessage;
-<<<<<<< HEAD
-import uk.gov.gchq.palisade.service.palisade.model.AuditablePalisadeResponse;
-import uk.gov.gchq.palisade.service.palisade.model.PalisadeRequest;
-=======
 import uk.gov.gchq.palisade.service.palisade.model.AuditablePalisadeSystemResponse;
 import uk.gov.gchq.palisade.service.palisade.model.PalisadeClientRequest;
->>>>>>> 6d93a52c
 
 import java.util.Collections;
 import java.util.HashMap;
@@ -38,13 +33,8 @@
     public static final Throwable ERROR = new Throwable("An error");
     public static final PalisadeClientRequest PALISADE_REQUEST;
     public static final AuditErrorMessage AUDIT_ERROR_MESSAGE;
-<<<<<<< HEAD
-    public static final AuditablePalisadeResponse AUDITABLE_PALISADE_REQUEST;
-    public static final AuditablePalisadeResponse AUDITABLE_PALISADE_ERROR;
-=======
     public static final AuditablePalisadeSystemResponse AUDITABLE_PALISADE_REQUEST;
     public static final AuditablePalisadeSystemResponse AUDITABLE_PALISADE_ERROR;
->>>>>>> 6d93a52c
     public static final UUID COMMON_UUID = java.util.UUID.fromString("df3fc6ef-3f8c-48b4-ae1b-5f3d8ad32ead");
 
     static {
@@ -64,20 +54,12 @@
     }
 
     static {
-<<<<<<< HEAD
-        AUDITABLE_PALISADE_REQUEST = AuditablePalisadeResponse.Builder
-=======
         AUDITABLE_PALISADE_REQUEST = AuditablePalisadeSystemResponse.Builder
->>>>>>> 6d93a52c
                 .create().withPalisadeRequest(PALISADE_REQUEST);
     }
 
     static {
-<<<<<<< HEAD
-        AUDITABLE_PALISADE_ERROR = AuditablePalisadeResponse.Builder
-=======
         AUDITABLE_PALISADE_ERROR = AuditablePalisadeSystemResponse.Builder
->>>>>>> 6d93a52c
                 .create().withAuditErrorMessage(AUDIT_ERROR_MESSAGE);
     }
 }