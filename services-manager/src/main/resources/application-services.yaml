# Copyright 2019 Crown Copyright
#
# Licensed under the Apache License, Version 2.0 (the "License");
# you may not use this file except in compliance with the License.
# You may obtain a copy of the License at
#
#     http://www.apache.org/licenses/LICENSE-2.0
#
# Unless required by applicable law or agreed to in writing, software
# distributed under the License is distributed on an "AS IS" BASIS,
# WITHOUT WARRANTIES OR CONDITIONS OF ANY KIND, either express or implied.
# See the License for the specific language governing permissions and
# limitations under the License.
#

# The manager creates a number of commands to execute for each service in manager.services
# All fields are *technically* optional but some (classpath, launcher, main) are probably required to start the spawned JVM process
# Extensive use is made of the eureka discovery client to discover services and endpoints - subsequently the "eureka" profile is enabled by default for all services
# Extract the project version (x.y.z-REVISION etc.)
app:
  version: '@project.version@'

manager:
  # Defaults used internally to the yaml ONLY - these are not interpreted by any java application, just to minimise duplication of long filepaths etc.
  default:
    # Library includes relative to manager.root above (e.g. ../palisade-examples => palisade-services/../palisade-examples)
    # While the example library happens to be the same version as services, it should be declared here as a static name
<<<<<<< HEAD
    library: ../Palisade-examples/example-library/target/example-model-0.4.0-jar-with-dependencies.jar
=======
    example-library: ../Palisade-examples/example-library/target/example-library-0.4.0-SNAPSHOT.jar
    hr-data-generator: ../Palisade-examples/hr-data-generator/target/hr-data-generator-0.4.0-SNAPSHOT.jar
>>>>>>> 0d78831b

  services:

    audit-service:
      jar: audit-service/target/audit-service-${app.version}-exec.jar
      paths:
        - ${manager.default.example-library}
        - ${manager.default.hr-data-generator}
      profiles:
        - eureka
      log: audit-service.log
      err: audit-service.err

    data-service:
      jar: data-service/target/data-service-${app.version}-exec.jar
      paths:
      - ${manager.default.example-library}
      - ${manager.default.hr-data-generator}
      profiles:
        - eureka
      log: data-service.log
      err: data-service.err

    palisade-service:
      jar: palisade-service/target/palisade-service-${app.version}-exec.jar
      paths:
      - ${manager.default.example-library}
      - ${manager.default.hr-data-generator}
      profiles:
        - eureka
        - jvm
      log: palisade-service.log
      err: palisade-service.err

    policy-service:
      jar: policy-service/target/policy-service-${app.version}-exec.jar
      paths:
      - ${manager.default.example-library}
      - ${manager.default.hr-data-generator}
      profiles:
        - eureka
      log: policy-service.log
      err: policy-service.err

    resource-service:
      jar: resource-service/target/resource-service-${app.version}-exec.jar
      profiles:
        - eureka
      log: resource-service.log
      err: resource-service.err

    user-service:
      jar: user-service/target/user-service-${app.version}-exec.jar
      paths:
      - ${manager.default.example-library}
      - ${manager.default.hr-data-generator}
      profiles:
        - eureka
      log: user-service.log
      err: user-service.err<|MERGE_RESOLUTION|>--- conflicted
+++ resolved
@@ -25,12 +25,8 @@
   default:
     # Library includes relative to manager.root above (e.g. ../palisade-examples => palisade-services/../palisade-examples)
     # While the example library happens to be the same version as services, it should be declared here as a static name
-<<<<<<< HEAD
-    library: ../Palisade-examples/example-library/target/example-model-0.4.0-jar-with-dependencies.jar
-=======
     example-library: ../Palisade-examples/example-library/target/example-library-0.4.0-SNAPSHOT.jar
     hr-data-generator: ../Palisade-examples/hr-data-generator/target/hr-data-generator-0.4.0-SNAPSHOT.jar
->>>>>>> 0d78831b
 
   services:
 
