# Copyright 2020 Crown Copyright
#
# Licensed under the Apache License, Version 2.0 (the "License");
# you may not use this file except in compliance with the License.
# You may obtain a copy of the License at
#
#     http://www.apache.org/licenses/LICENSE-2.0
#
# Unless required by applicable law or agreed to in writing, software
# distributed under the License is distributed on an "AS IS" BASIS,
# WITHOUT WARRANTIES OR CONDITIONS OF ANY KIND, either express or implied.
# See the License for the specific language governing permissions and
# limitations under the License.
#

# The manager creates a number of commands to execute for each service in manager.services
# All fields are *technically* optional but some (classpath, launcher, main) are probably required to start the spawned JVM process
# Extensive use is made of the eureka discovery client to discover services and endpoints - subsequently the "eureka" profile is enabled by default for all services
# Extract the project version (x.y.z-REVISION etc.)
app:
  version: '@project.version@'

manager:

  services:

    audit-service:
      jar: audit-service/target/audit-service-${app.version}-exec.jar
      log: audit-service.log
      err: audit-service.err

    data-service:
      jar: data-service/target/data-service-${app.version}-exec.jar
      log: data-service.log
      err: data-service.err

    palisade-service:
      jar: palisade-service/target/palisade-service-${app.version}-exec.jar
<<<<<<< HEAD
      paths: *libraries
      profiles:
      - eureka
      - h2
=======
>>>>>>> da71da6e
      log: palisade-service.log
      err: palisade-service.err

    policy-service:
      jar: policy-service/target/policy-service-${app.version}-exec.jar
      log: policy-service.log
      err: policy-service.err

    resource-service:
      jar: resource-service/target/resource-service-${app.version}-exec.jar
      log: resource-service.log
      err: resource-service.err

    user-service:
      jar: user-service/target/user-service-${app.version}-exec.jar
      log: user-service.log
      err: user-service.err<|MERGE_RESOLUTION|>--- conflicted
+++ resolved
@@ -36,13 +36,6 @@
 
     palisade-service:
       jar: palisade-service/target/palisade-service-${app.version}-exec.jar
-<<<<<<< HEAD
-      paths: *libraries
-      profiles:
-      - eureka
-      - h2
-=======
->>>>>>> da71da6e
       log: palisade-service.log
       err: palisade-service.err
 
