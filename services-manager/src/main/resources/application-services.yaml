# Copyright 2019 Crown Copyright
#
# Licensed under the Apache License, Version 2.0 (the "License");
# you may not use this file except in compliance with the License.
# You may obtain a copy of the License at
#
#     http://www.apache.org/licenses/LICENSE-2.0
#
# Unless required by applicable law or agreed to in writing, software
# distributed under the License is distributed on an "AS IS" BASIS,
# WITHOUT WARRANTIES OR CONDITIONS OF ANY KIND, either express or implied.
# See the License for the specific language governing permissions and
# limitations under the License.
#

# The manager creates a number of commands to execute for each service in manager.services
# All fields are *technically* optional but some (classpath, launcher, main) are probably required to start the spawned JVM process
# Extensive use is made of the eureka discovery client to discover services and endpoints - subsequently the "eureka" profile is enabled by default for all services
# Extract the project version (x.y.z-REVISION etc.)
app:
  version: '@project.version@'
# While the library happens to be the same version as services, it should be declared here as a static name
library:
  version: ${app.version}

manager:
  # Defaults used internally to the yaml ONLY - these are not interpreted by any java application, just to minimise duplication of long filepaths etc.
  default:
    # Library includes relative to manager.root above (e.g. ../palisade-examples => palisade-services/../palisade-examples)
    example-libs: &libraries
    - ../Palisade-examples/example-library/target/example-library-${library.version}.jar
    - ../Palisade-examples/hr-data-generator/target/hr-data-generator-${library.version}.jar

  services:

    audit-service:
      jar: audit-service/target/audit-service-${app.version}-exec.jar
      paths: *libraries
      profiles:
        - eureka
      log: audit-service.log
      err: audit-service.err

    data-service:
      jar: data-service/target/data-service-${app.version}-exec.jar
      paths: *libraries
      profiles:
        - eureka
        - local
      log: data-service.log
      err: data-service.err

    palisade-service:
      jar: palisade-service/target/palisade-service-${app.version}-exec.jar
      paths: *libraries
      profiles:
        - eureka
<<<<<<< HEAD
        - local
=======
        - jvm
>>>>>>> 3a0bc376
      log: palisade-service.log
      err: palisade-service.err

    policy-service:
      jar: policy-service/target/policy-service-${app.version}-exec.jar
      paths: *libraries
      profiles:
        - eureka
      log: policy-service.log
      err: policy-service.err

    resource-service:
      jar: resource-service/target/resource-service-${app.version}-exec.jar
      profiles:
        - eureka
      log: resource-service.log
      err: resource-service.err

    user-service:
      jar: user-service/target/user-service-${app.version}-exec.jar
      paths: *libraries
      profiles:
        - eureka
      log: user-service.log
      err: user-service.err<|MERGE_RESOLUTION|>--- conflicted
+++ resolved
@@ -1,4 +1,4 @@
-# Copyright 2019 Crown Copyright
+# Copyright 2020 Crown Copyright
 #
 # Licensed under the Apache License, Version 2.0 (the "License");
 # you may not use this file except in compliance with the License.
@@ -55,11 +55,8 @@
       paths: *libraries
       profiles:
         - eureka
-<<<<<<< HEAD
+        - jvm
         - local
-=======
-        - jvm
->>>>>>> 3a0bc376
       log: palisade-service.log
       err: palisade-service.err
 
