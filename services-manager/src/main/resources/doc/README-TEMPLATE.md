<!---
Copyright 2020 Crown Copyright

Licensed under the Apache License, Version 2.0 (the "License");
you may not use this file except in compliance with the License.
You may obtain a copy of the License at

  http://www.apache.org/licenses/LICENSE-2.0

Unless required by applicable law or agreed to in writing, software
distributed under the License is distributed on an "AS IS" BASIS,
WITHOUT WARRANTIES OR CONDITIONS OF ANY KIND, either express or implied.
See the License for the specific language governing permissions and
limitations under the License.
--->

<!---
This file is under substitution in the build process - maven's `process-resources` stage will substitute executable(dot)jar for executable.jar
--->

# <img src="../logos/logo.svg" width="180">

### Palisade Services Manager


## Documentation

The documentation for the latest release can be found [here](https://gchq.github.io/Palisade).


## Getting started

The Palisade Services Manager is a configuration-driven process-spawner and REST-client with particular considerations to assist in managing multiple Palisade services running on local JVMs.

The manager is designed to be used by defining a collection of SpringBoot configuration files:
 * One set for the manager itself - this defines how it should start up further services or reconfigure those already running
 * One set for each service - these are discovered through the above configuration and passed on as an argument to the service jar
    * These wll all already be located in each service's `resources` directory
 
 The manager works in several modes, operated by the use of several flags:
 * `--run` - run the configured services, spawning a new process for each entry
 * `--logging` - perform a change to the logging level of configured services by REST requests
 * `--config` - print out a human-readable view of the spring-boot configuration given to the services-manager
 
 
## Examples

### Starting Services
If services are already running, using the built-in profiles:  
 1. Start Eureka - `java -jar -Dspring.profiles.active=eureka executable.jar --run` 
    * Wait for Eureka to start up on `localhost:8083`
 3. Start all other services - `java -jar -Dspring.profiles.active=services executable.jar --run` 
    * Services should now begin registering with Eureka and appear on the dashboard
 4. Begin using Palisade (see [palisade-examples](https://github.com/gchq/Palisade-examples))  

### Enabling Debug Logging

#### At Start-Time
If services are not running, or debug logging is required from startup, using the built-in profiles:  
 1. Start Eureka as above
 2. Add the `debug` profile to the services runner - `java -jar -Dspring.profiles.active=services,debug executable.jar --run` 
    * Services should now log at `DEBUG` level from startup  
 
#### During Runtime
If services are already running, using the built-in profiles:  
 1. Make a POST to Spring logging actuators - `java -jar -Dspring.profiles.active=debug executable.jar --logging` 
    * Services should now begin logging at `DEBUG` level (note that this will not include past debug logs) 

### Creating a new Configuration
Take a look at the example configuration file:
```yaml
manager:
  # Search up path hierarchy for the root directory by name
  # This allows the services-manager to be less dependant on where it is located and where it was run from
  root: palisade-services

  services:
     # Example configuration for a service "my-service" with a single class under my.service.MainApplication
     # Where appropriate, each entry is formatted as "TAG: [VALUE] :: USAGE - DESCRIPTION"
    
     my-service:                                               # "spring.application.name=${my-service}" - tag for the service being managed, should match with the service's Spring Boot application name (in eureka)
      jar: my-service.jar                                      # "java -jar ${jar}" - executable service jar file with main entry point
       paths:                                                  # Additional (external) libraries to dynamically load at runtime (e.g. example library)
<<<<<<< HEAD
         - "/data/types.jar"                                   # "java -Dloader.path=${paths[0]},${paths[1]}"
=======
         - "/types/types.jar"                                  # "java -Dloader.path=${paths[0]},${paths[1]}"
>>>>>>> 454ab591
       profiles:                                               # Spring Boot profiles to enable, comma-separated list
         - default                                             # "java -Dspring.profiles.active=${profiles[0]},${profiles[1]}"
       log: my-service.log                                     # "java [args] > ${log}" - logging output filepath, singleton filepath
       err: my-service.err                                     # "java [args] 2> ${err}" - error output filepath, singleton filepath
       level:                                                  # "java -Dlogging.level.${level.key}=${level.value}" - same format as spring's standard logging changes, classpath-loglevel map
         my.service.MainApplication: "INFO"                    # ALSO http POST address /actuator/loggers/${key}, body "configuredLevel=${value}" - classpath to change and logging level to change to
```
When testing your new configuration, you may find the config flag useful:
 1. Write a new configuration `application-mynewprofile.yaml`
 2. See what the services-manager has been given by Spring - run `java -jar -Dspring.profiles.active=mynewprofile executable.jar --config` and the Java object representing the configuration should be printed  
 3. Need more? Add the debug profile too - run `java -jar -Dspring.profiles.active=debug,mynewprofile executable.jar --config`  

## License

Palisade-Services is licensed under the [Apache 2.0 License](https://www.apache.org/licenses/LICENSE-2.0) and is covered by [Crown Copyright](https://www.nationalarchives.gov.uk/information-management/re-using-public-sector-information/copyright-and-re-use/crown-copyright/).


## Contributing
We welcome contributions to the project. Detailed information on our ways of working can be found [here](https://gchq.github.io/Palisade/doc/other/ways_of_working.html).


## FAQ

What versions of Java are supported? We are currently using Java 11.<|MERGE_RESOLUTION|>--- conflicted
+++ resolved
@@ -81,11 +81,7 @@
      my-service:                                               # "spring.application.name=${my-service}" - tag for the service being managed, should match with the service's Spring Boot application name (in eureka)
       jar: my-service.jar                                      # "java -jar ${jar}" - executable service jar file with main entry point
        paths:                                                  # Additional (external) libraries to dynamically load at runtime (e.g. example library)
-<<<<<<< HEAD
-         - "/data/types.jar"                                   # "java -Dloader.path=${paths[0]},${paths[1]}"
-=======
          - "/types/types.jar"                                  # "java -Dloader.path=${paths[0]},${paths[1]}"
->>>>>>> 454ab591
        profiles:                                               # Spring Boot profiles to enable, comma-separated list
          - default                                             # "java -Dspring.profiles.active=${profiles[0]},${profiles[1]}"
        log: my-service.log                                     # "java [args] > ${log}" - logging output filepath, singleton filepath
