--- conflicted
+++ resolved
@@ -79,15 +79,9 @@
      # Where appropriate, each entry is formatted as "TAG: [VALUE] :: USAGE - DESCRIPTION"
     
      my-service:                                               # "spring.application.name=${my-service}" - tag for the service being managed, should match with the service's Spring Boot application name (in eureka)
-<<<<<<< HEAD
-      jar: my-service.jar                                     # "java -jar ${jar}" - executable service jar file with main entry point
-       paths:                                                  # Additional (external) libraries to dynamically load at runtime (e.g. example library)
-         - "/data/types.jar"                                   # "java -Dloader.path=${paths[0]},${paths[1]}"
-=======
       jar: my-service.jar                                      # "java -jar ${jar}" - executable service jar file with main entry point
        paths:                                                  # Additional (external) libraries to dynamically load at runtime (e.g. example library)
          - "/types/types.jar"                                  # "java -Dloader.path=${paths[0]},${paths[1]}"
->>>>>>> 2ee5896b
        profiles:                                               # Spring Boot profiles to enable, comma-separated list
          - default                                             # "java -Dspring.profiles.active=${profiles[0]},${profiles[1]}"
        log: my-service.log                                     # "java [args] > ${log}" - logging output filepath, singleton filepath
