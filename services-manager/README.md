<!---
Copyright 2018-2021 Crown Copyright

Licensed under the Apache License, Version 2.0 (the "License");
you may not use this file except in compliance with the License.
You may obtain a copy of the License at

  http://www.apache.org/licenses/LICENSE-2.0

Unless required by applicable law or agreed to in writing, software
distributed under the License is distributed on an "AS IS" BASIS,
WITHOUT WARRANTIES OR CONDITIONS OF ANY KIND, either express or implied.
See the License for the specific language governing permissions and
limitations under the License.
--->

<!---
<<<<<<< HEAD
The contents of this file are under substitution in the build process - maven's `process-resources` stage will substitute executable(dot)jar for this: services-manager-0.5.0-SNAPSHOT-exec.jar
=======
The contents of this file are under substitution in the build process - maven's `process-resources` stage will substitute executable(dot)jar for this: services-manager-0.5.1-SNAPSHOT-exec.jar
>>>>>>> c4be51d6
The source for this file can be found at `services-manager/src/resources/doc/README-TEMPLATE.md`
--->

# <img src="../logos/logo.svg" width="180">

## A Tool for Complex and Scalable Data Access Policy Enforcement

# Palisade Services Manager

## Documentation

The documentation for the latest release can be found [here](https://gchq.github.io/Palisade).

## Getting started

The Palisade Services Manager is a configuration-driven process-spawner and REST-client with particular considerations to assist in managing multiple Palisade services running on local JVMs.

The manager is designed to be used by defining a collection of SpringBoot configuration files:
 * One set for the manager itself - this defines how it should start up further services or reconfigure those already running
    * These are located in the service-manager's `resources` directory
 * One set for each service - these are discovered through the above configuration and passed on as an argument to the service jar
    * These are located in each service's `resources` directory
 
The manager works in several modes, operated by the use of several flags:
 * `--manager.mode=run` - run the *schedule*, in turn running a sequence of *tasks*, with each task running a collection of *services*
 * `--manager.mode=shutdown` - shutdown the services in the opposite order to how they were started in the schedule
 * `--manager.mode=loggers` - perform a change to the logging level of configured services by REST requests (POST /actuator/loggers/*)
 * `--manager.mode=config` - print out a human-readable view of the spring-boot configuration given to the services-manager, useful for debugging

When set to the `run` mode, the manager breaks down possible jobs as follows:

#### `--manager.mode=run`
Complete the configured *schedule*.

#### `--manager.schedule=...`
An ordered list of *task names*, where each task is started and waited upon until completion.
The schedule will fail-fast if any task fails, and is only completed successfully once all tasks complete successfully.

#### `--manager.tasks=...`
A map of *task names* to unordered collections of *service names*.
The task will fail if any service halts with failure, and is completed successfully once every service is healthy or halted with success. 

#### `--manager.services=...`
A map of *service names* to a number of configuration settings, forming a convenience wrapper around a ProcessBuilder that will spawn a daemonised `java -jar` process.
To complete successfully, a service either halts with success or responds `200 OK {status=UP}` to a health check (`GET http://<service-name>/actuators/health`).



## Examples

### Starting Services (`--manager.mode=run` / `--manager.mode=shutdown`)
Using the built-in profiles, the services-manager can be used to perform a number of common tasks, starting the services in different environments for different use-cases:  

#### `static` - Simple setup with static 808x port numbers
```bash
<<<<<<< HEAD
java -jar -Dspring.profiles.active=static target/services-manager-0.5.0-SNAPSHOT-exec.jar
=======
java -jar -Dspring.profiles.active=static target/services-manager-0.5.1-SNAPSHOT-exec.jar
>>>>>>> c4be51d6
```
 * By default, palisade-service will be at `localhost:8084` and data-service will be at `localhost:8082`
 
 
#### `example-libs` - Pre-populated Palisade example (see [example-library](https://github.com/gchq/Palisade-examples/tree/develop/example-library))
```bash
<<<<<<< HEAD
java -jar -Dspring.profiles.active=example-libs target/services-manager-0.5.0-SNAPSHOT-exec.jar
=======
java -jar -Dspring.profiles.active=example-libs target/services-manager-0.5.1-SNAPSHOT-exec.jar
>>>>>>> c4be51d6
```
 * Services will start up with their cache/persistence-store prepopulated with example data


#### `example-runner` - Automated execution of Palisade client on example data (see [example-runner](https://github.com/gchq/Palisade-examples/tree/develop/example-runner))
```bash
<<<<<<< HEAD
java -jar -Dspring.profiles.active=example-runner target/services-manager-0.5.0-SNAPSHOT-exec.jar
=======
java -jar -Dspring.profiles.active=example-runner target/services-manager-0.5.1-SNAPSHOT-exec.jar
>>>>>>> c4be51d6
```
 * Services will start up with their cache/persistence-store prepopulated with example data
 * The rest-example will run once all services have started
 * Check `rest-example.log` for output data

The data used in this example comes checked-in to the repo and does not need generating
 
 
#### `example-perf` - Automated execution of Palisade performance tests on example data (see [performance](https://github.com/gchq/Palisade-examples/tree/develop/performance))
```bash
<<<<<<< HEAD
java -jar -Dspring.profiles.active=example-perf target/services-manager-0.5.0-SNAPSHOT-exec.jar
=======
java -jar -Dspring.profiles.active=example-perf target/services-manager-0.5.1-SNAPSHOT-exec.jar
>>>>>>> c4be51d6
```
 * Services will start up with their cache/persistence-store prepopulated with example data
 * The performance-test will run once all services have started
 * Check `performance-test.log` for output data
 
The data used in this example contains numerous large files, as a result they do not come checked-in with the repo.
Instead, they must be generated before running the performance tests.

Either enable generation of performance test data as part of the services-manager `example-perf` configuration:
 * Change the above command to include the (previously unused) `performance-create-task`:
    ```bash
<<<<<<< HEAD
    java -jar -Dspring.profiles.active=example-perf target/services-manager-0.5.0-SNAPSHOT-exec.jar --manager.schedule=performance-create-task,palisade-task,performance-test-task
=======
    java -jar -Dspring.profiles.active=example-perf target/services-manager-0.5.1-SNAPSHOT-exec.jar --manager.schedule=performance-create-task,palisade-task,performance-test-task
>>>>>>> c4be51d6
    ```
Or manually generate the data:  
 * From the [Palisade-examples](https://github.com/gchq/Palisade-examples/) directory, run the following command:
    ```bash
    java -jar performance/target/performance-*-exec.jar --performance.action=create
    ```



### Changing Logging Levels / Enabling Debug Logging (`--manager.mode=loggers`)

#### At Start-Time
If services are not running, or debug logging is required from startup, using the built-in profiles:  
<<<<<<< HEAD
 * Add the `debug` profile during the manager's run command - `java -jar -Dspring.profiles.active=static,debug target/services-manager-0.5.0-SNAPSHOT-exec.jar --manager.mode=run` 
=======
 * Add the `debug` profile during the manager's run command - `java -jar -Dspring.profiles.active=static,debug target/services-manager-0.5.1-SNAPSHOT-exec.jar --manager.mode=run` 
>>>>>>> c4be51d6
 * The `logging.level.uk.gov.gchq.palisade=DEBUG` configuration value will be set for all services at start-time 
   * Services should now log at `DEBUG` level from startup  

#### During Runtime
If services are already running, using the built-in profiles:  
<<<<<<< HEAD
 * Add the `debug` profile and use the manager's logging command - `java -jar -Dspring.profiles.active=static,debug target/services-manager-0.5.0-SNAPSHOT-exec.jar --manager.mode=loggers`
=======
 * Add the `debug` profile and use the manager's logging command - `java -jar -Dspring.profiles.active=static,debug target/services-manager-0.5.1-SNAPSHOT-exec.jar --manager.mode=loggers`
>>>>>>> c4be51d6
 * A POST request will be made to Spring logging actuators 
   * Running services should now begin logging at `DEBUG` level (note that this will not include past debug log content, only debug messages created from now onwards)  


### Creating a new Configuration (`--manager.mode=config`)
Take a look at the [default configuration file](/services-manager/src/main/resources/application.yaml)  
When testing your new configuration, you may find the config flag useful:
 1. Write a new configuration `application-mynewprofile.yaml`
<<<<<<< HEAD
 1. See what the services-manager has been given by Spring - `java -jar -Dspring.profiles.active=mynewprofile target/services-manager-0.5.0-SNAPSHOT-exec.jar --manager.mode=config` (the Java object representing the configuration should be printed to screen)  
 1. Need a little more? Also add the `debug` profile - `java -jar -Dspring.profiles.active=mynewprofile,debug target/services-manager-0.5.0-SNAPSHOT-exec.jar --manager.mode=config`  
=======
 1. See what the services-manager has been given by Spring - `java -jar -Dspring.profiles.active=mynewprofile target/services-manager-0.5.1-SNAPSHOT-exec.jar --manager.mode=config` (the Java object representing the configuration should be printed to screen)  
 1. Need a little more? Also add the `debug` profile - `java -jar -Dspring.profiles.active=mynewprofile,debug target/services-manager-0.5.1-SNAPSHOT-exec.jar --manager.mode=config`  
>>>>>>> c4be51d6



## License

Palisade-Services is licensed under the [Apache 2.0 License](https://www.apache.org/licenses/LICENSE-2.0) and is covered by [Crown Copyright](https://www.nationalarchives.gov.uk/information-management/re-using-public-sector-information/copyright-and-re-use/crown-copyright/).<|MERGE_RESOLUTION|>--- conflicted
+++ resolved
@@ -15,11 +15,7 @@
 --->
 
 <!---
-<<<<<<< HEAD
-The contents of this file are under substitution in the build process - maven's `process-resources` stage will substitute executable(dot)jar for this: services-manager-0.5.0-SNAPSHOT-exec.jar
-=======
 The contents of this file are under substitution in the build process - maven's `process-resources` stage will substitute executable(dot)jar for this: services-manager-0.5.1-SNAPSHOT-exec.jar
->>>>>>> c4be51d6
 The source for this file can be found at `services-manager/src/resources/doc/README-TEMPLATE.md`
 --->
 
@@ -75,33 +71,21 @@
 
 #### `static` - Simple setup with static 808x port numbers
 ```bash
-<<<<<<< HEAD
-java -jar -Dspring.profiles.active=static target/services-manager-0.5.0-SNAPSHOT-exec.jar
-=======
 java -jar -Dspring.profiles.active=static target/services-manager-0.5.1-SNAPSHOT-exec.jar
->>>>>>> c4be51d6
 ```
  * By default, palisade-service will be at `localhost:8084` and data-service will be at `localhost:8082`
  
  
 #### `example-libs` - Pre-populated Palisade example (see [example-library](https://github.com/gchq/Palisade-examples/tree/develop/example-library))
 ```bash
-<<<<<<< HEAD
-java -jar -Dspring.profiles.active=example-libs target/services-manager-0.5.0-SNAPSHOT-exec.jar
-=======
 java -jar -Dspring.profiles.active=example-libs target/services-manager-0.5.1-SNAPSHOT-exec.jar
->>>>>>> c4be51d6
 ```
  * Services will start up with their cache/persistence-store prepopulated with example data
 
 
 #### `example-runner` - Automated execution of Palisade client on example data (see [example-runner](https://github.com/gchq/Palisade-examples/tree/develop/example-runner))
 ```bash
-<<<<<<< HEAD
-java -jar -Dspring.profiles.active=example-runner target/services-manager-0.5.0-SNAPSHOT-exec.jar
-=======
 java -jar -Dspring.profiles.active=example-runner target/services-manager-0.5.1-SNAPSHOT-exec.jar
->>>>>>> c4be51d6
 ```
  * Services will start up with their cache/persistence-store prepopulated with example data
  * The rest-example will run once all services have started
@@ -112,11 +96,7 @@
  
 #### `example-perf` - Automated execution of Palisade performance tests on example data (see [performance](https://github.com/gchq/Palisade-examples/tree/develop/performance))
 ```bash
-<<<<<<< HEAD
-java -jar -Dspring.profiles.active=example-perf target/services-manager-0.5.0-SNAPSHOT-exec.jar
-=======
 java -jar -Dspring.profiles.active=example-perf target/services-manager-0.5.1-SNAPSHOT-exec.jar
->>>>>>> c4be51d6
 ```
  * Services will start up with their cache/persistence-store prepopulated with example data
  * The performance-test will run once all services have started
@@ -128,11 +108,7 @@
 Either enable generation of performance test data as part of the services-manager `example-perf` configuration:
  * Change the above command to include the (previously unused) `performance-create-task`:
     ```bash
-<<<<<<< HEAD
-    java -jar -Dspring.profiles.active=example-perf target/services-manager-0.5.0-SNAPSHOT-exec.jar --manager.schedule=performance-create-task,palisade-task,performance-test-task
-=======
     java -jar -Dspring.profiles.active=example-perf target/services-manager-0.5.1-SNAPSHOT-exec.jar --manager.schedule=performance-create-task,palisade-task,performance-test-task
->>>>>>> c4be51d6
     ```
 Or manually generate the data:  
  * From the [Palisade-examples](https://github.com/gchq/Palisade-examples/) directory, run the following command:
@@ -146,21 +122,13 @@
 
 #### At Start-Time
 If services are not running, or debug logging is required from startup, using the built-in profiles:  
-<<<<<<< HEAD
- * Add the `debug` profile during the manager's run command - `java -jar -Dspring.profiles.active=static,debug target/services-manager-0.5.0-SNAPSHOT-exec.jar --manager.mode=run` 
-=======
  * Add the `debug` profile during the manager's run command - `java -jar -Dspring.profiles.active=static,debug target/services-manager-0.5.1-SNAPSHOT-exec.jar --manager.mode=run` 
->>>>>>> c4be51d6
  * The `logging.level.uk.gov.gchq.palisade=DEBUG` configuration value will be set for all services at start-time 
    * Services should now log at `DEBUG` level from startup  
 
 #### During Runtime
 If services are already running, using the built-in profiles:  
-<<<<<<< HEAD
- * Add the `debug` profile and use the manager's logging command - `java -jar -Dspring.profiles.active=static,debug target/services-manager-0.5.0-SNAPSHOT-exec.jar --manager.mode=loggers`
-=======
  * Add the `debug` profile and use the manager's logging command - `java -jar -Dspring.profiles.active=static,debug target/services-manager-0.5.1-SNAPSHOT-exec.jar --manager.mode=loggers`
->>>>>>> c4be51d6
  * A POST request will be made to Spring logging actuators 
    * Running services should now begin logging at `DEBUG` level (note that this will not include past debug log content, only debug messages created from now onwards)  
 
@@ -169,13 +137,8 @@
 Take a look at the [default configuration file](/services-manager/src/main/resources/application.yaml)  
 When testing your new configuration, you may find the config flag useful:
  1. Write a new configuration `application-mynewprofile.yaml`
-<<<<<<< HEAD
- 1. See what the services-manager has been given by Spring - `java -jar -Dspring.profiles.active=mynewprofile target/services-manager-0.5.0-SNAPSHOT-exec.jar --manager.mode=config` (the Java object representing the configuration should be printed to screen)  
- 1. Need a little more? Also add the `debug` profile - `java -jar -Dspring.profiles.active=mynewprofile,debug target/services-manager-0.5.0-SNAPSHOT-exec.jar --manager.mode=config`  
-=======
  1. See what the services-manager has been given by Spring - `java -jar -Dspring.profiles.active=mynewprofile target/services-manager-0.5.1-SNAPSHOT-exec.jar --manager.mode=config` (the Java object representing the configuration should be printed to screen)  
  1. Need a little more? Also add the `debug` profile - `java -jar -Dspring.profiles.active=mynewprofile,debug target/services-manager-0.5.1-SNAPSHOT-exec.jar --manager.mode=config`  
->>>>>>> c4be51d6
 
 
 
