--- conflicted
+++ resolved
@@ -21,11 +21,7 @@
 image:
   name: data-service
   base: jre
-<<<<<<< HEAD
-  tag: SNAPSHOT-5f71e3d
-=======
   tag: SNAPSHOT-8f6e6e4
->>>>>>> 86f21bc1
   pullPolicy: IfNotPresent
   codeRelease: 0.5.0-SNAPSHOT
 
