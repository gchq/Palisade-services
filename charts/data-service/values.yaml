--- conflicted
+++ resolved
@@ -21,11 +21,7 @@
 image:
   name: data-service
   base: jre
-<<<<<<< HEAD
-  tag: SNAPSHOT-e38cdcc
-=======
   tag: SNAPSHOT-6876df3
->>>>>>> f221fd69
   pullPolicy: IfNotPresent
   codeRelease: 0.5.0-SNAPSHOT
 
