--- conflicted
+++ resolved
@@ -21,17 +21,11 @@
 image:
   name: data-service
   base: jre
-<<<<<<< HEAD
-  pullPolicy: IfNotPresent
-  gitHash: e0cb6cd
-  versionNumber: 0.5.0
-=======
   tag: SNAPSHOT-cb944d8
   pullPolicy: IfNotPresent
   gitHash: cb944d8
   versionNumber: 0.5.0
   codeRelease: 0.5.1-SNAPSHOT
->>>>>>> c4be51d6
   revision: SNAPSHOT
 
 resources:
