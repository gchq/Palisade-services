--- conflicted
+++ resolved
@@ -21,19 +21,11 @@
 image:
   name: data-service
   base: jre
-<<<<<<< HEAD
   tag: SNAPSHOT-3e49fa9
   pullPolicy: IfNotPresent
   gitHash: 3e49fa9
-  versionNumber: 0.5.0
-  codeRelease: 0.5.0-SNAPSHOT
-=======
-  tag: SNAPSHOT-cb944d8
-  pullPolicy: IfNotPresent
-  gitHash: cb944d8
-  versionNumber: 0.5.0
+  versionNumber: 0.5.1
   codeRelease: 0.5.1-SNAPSHOT
->>>>>>> b22caa27
   revision: SNAPSHOT
 
 resources:
