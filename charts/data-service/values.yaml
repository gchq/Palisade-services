# Copyright 2018-2021 Crown Copyright
#
# Licensed under the Apache License, Version 2.0 (the "License");
# you may not use this file except in compliance with the License.
# You may obtain a copy of the License at
#
#     http://www.apache.org/licenses/LICENSE-2.0
#
# Unless required by applicable law or agreed to in writing, software
# distributed under the License is distributed on an "AS IS" BASIS,
# WITHOUT WARRANTIES OR CONDITIONS OF ANY KIND, either express or implied.
# See the License for the specific language governing permissions and
# limitations under the License.
#
replicaCount: 1

service:
  port: 80
  type: ClusterIP

image:
  name: data-service
  base: jre
<<<<<<< HEAD
  tag: SNAPSHOT-5f71e3d
=======
  tag: SNAPSHOT-8f6e6e4
>>>>>>> 8d2d55ed
  pullPolicy: IfNotPresent
  codeRelease: 0.5.0-SNAPSHOT

resources:
  limits:
    cpu: 750m
    memory: 1Gi
  requests:
    cpu: 250m
    memory: 512Mi

autoscaling:
  targetCPUUtilizationPercentage: 50
  targetMemoryUtilizationPercentage: 50
  minReplicas: 1
  maxReplicas: 3

nodeSelector: {}
tolerations: []
affinity: {}<|MERGE_RESOLUTION|>--- conflicted
+++ resolved
@@ -1,4 +1,4 @@
-# Copyright 2018-2021 Crown Copyright
+# Copyright 2019 Crown Copyright
 #
 # Licensed under the Apache License, Version 2.0 (the "License");
 # you may not use this file except in compliance with the License.
@@ -21,11 +21,7 @@
 image:
   name: data-service
   base: jre
-<<<<<<< HEAD
-  tag: SNAPSHOT-5f71e3d
-=======
   tag: SNAPSHOT-8f6e6e4
->>>>>>> 8d2d55ed
   pullPolicy: IfNotPresent
   codeRelease: 0.5.0-SNAPSHOT
 
