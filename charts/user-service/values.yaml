# Copyright 2018-2021 Crown Copyright
#
# Licensed under the Apache License, Version 2.0 (the "License");
# you may not use this file except in compliance with the License.
# You may obtain a copy of the License at
#
#     http://www.apache.org/licenses/LICENSE-2.0
#
# Unless required by applicable law or agreed to in writing, software
# distributed under the License is distributed on an "AS IS" BASIS,
# WITHOUT WARRANTIES OR CONDITIONS OF ANY KIND, either express or implied.
# See the License for the specific language governing permissions and
# limitations under the License.
#
replicaCount: 1

service:
  port: 80
  internalPort: 8087
  type: ClusterIP

image:
  name: user-service
  base: jre
<<<<<<< HEAD
  tag: SNAPSHOT-e9f2ac3
  pullPolicy: IfNotPresent
  gitHash: e9f2ac3
  versionNumber: 0.5.0
  codeRelease: 0.5.0-SNAPSHOT
=======
  tag: SNAPSHOT-cb944d8
  pullPolicy: IfNotPresent
  gitHash: cb944d8
  versionNumber: 0.5.0
  codeRelease: 0.5.1-SNAPSHOT
>>>>>>> b22caa27
  revision: SNAPSHOT

resources:
  limits:
    cpu: 750m
    memory: 1Gi
  requests:
    cpu: 250m
    memory: 512Mi

nodeSelector: {}
tolerations: []
affinity: {}<|MERGE_RESOLUTION|>--- conflicted
+++ resolved
@@ -22,19 +22,11 @@
 image:
   name: user-service
   base: jre
-<<<<<<< HEAD
-  tag: SNAPSHOT-e9f2ac3
-  pullPolicy: IfNotPresent
-  gitHash: e9f2ac3
-  versionNumber: 0.5.0
-  codeRelease: 0.5.0-SNAPSHOT
-=======
   tag: SNAPSHOT-cb944d8
   pullPolicy: IfNotPresent
   gitHash: cb944d8
   versionNumber: 0.5.0
   codeRelease: 0.5.1-SNAPSHOT
->>>>>>> b22caa27
   revision: SNAPSHOT
 
 resources:
