--- conflicted
+++ resolved
@@ -35,13 +35,6 @@
         app.kubernetes.io/name: {{ include "user-service.name" . }}
         app.kubernetes.io/instance: {{ .Release.Name }}
     spec:
-<<<<<<< HEAD
-      volumes:
-      - name: "classpathjars"
-        persistentVolumeClaim:
-          claimName: {{ (index .Values.global.persistence.storageTierName 0) | quote }}
-=======
->>>>>>> 80381132
       containers:
       - name: {{ .Chart.Name }}
         image: "{{ .Values.global.repository }}/{{ .Values.image.name }}:{{ .Values.image.tag }}"
@@ -66,12 +59,6 @@
           failureThreshold: 5
           periodSeconds: 20
           timeoutSeconds: 5
-<<<<<<< HEAD
-        volumeMounts:
-        - mountPath: "/usr/share/classpath"
-          name: "classpathjars"
-=======
->>>>>>> 80381132
         resources:
           {{- toYaml .Values.resources | nindent 10 }}
         env:
