--- conflicted
+++ resolved
@@ -4,7 +4,7 @@
 # you may not use this file except in compliance with the License.
 # You may obtain a copy of the License at
 #
-#   http://www.apache.org/licenses/LICENSE-2.0
+#     http://www.apache.org/licenses/LICENSE-2.0
 #
 # Unless required by applicable law or agreed to in writing, software
 # distributed under the License is distributed on an "AS IS" BASIS,
@@ -16,13 +16,13 @@
 apiVersion: apps/v1
 kind: Deployment
 metadata:
-  name: {{ include "user-service.name" . }}
-  namespace: {{ include "palisade.namespace" . }}
-  labels:
-    app.kubernetes.io/name: {{ include "user-service.name" . }}
-    helm.sh/chart: {{ include "user-service.chart" . }}
-    app.kubernetes.io/instance: {{ .Release.Name }}
-    app.kubernetes.io/managed-by: {{ .Release.Service }}
+    name: {{ include "user-service.name" . }}
+    namespace: {{ include "palisade.namespace" . }}
+    labels:
+        app.kubernetes.io/name: {{ include "user-service.name" . }}
+        helm.sh/chart: {{ include "user-service.chart" . }}
+        app.kubernetes.io/instance: {{ .Release.Name }}
+        app.kubernetes.io/managed-by: {{ .Release.Service }}
 spec:
   replicas: {{ .Values.replicaCount }}
   selector:
@@ -34,11 +34,10 @@
       labels:
         app.kubernetes.io/name: {{ include "user-service.name" . }}
         app.kubernetes.io/instance: {{ .Release.Name }}
-<<<<<<< HEAD
     spec:
       containers:
         - name: {{ .Chart.Name }}
-          image: "{{ .Values.image.repository }}:{{ .Values.image.tag }}"
+          image: "{{ .Values.global.repository }}/{{ .Values.image.name }}:{{ .Values.image.tag }}"
           imagePullPolicy: {{ .Values.image.pullPolicy }}
           ports:
           - name: web
@@ -73,57 +72,4 @@
     {{- with .Values.tolerations }}
       tolerations:
         {{- toYaml . | nindent 8 }}
-    {{- end }}
-=======
-        app.kubernetes.io/managed-by: {{ .Release.Service }}
-spec:
-    replicas: {{ .Values.replicaCount }}
-    selector:
-        matchLabels:
-            app.kubernetes.io/name: {{ include "user-service.name" . }}
-            app.kubernetes.io/instance: {{ .Release.Name }}
-    template:
-        metadata:
-            labels:
-                app.kubernetes.io/name: {{ include "user-service.name" . }}
-                app.kubernetes.io/instance: {{ .Release.Name }}
-        spec:
-            containers:
-            -   name: {{ .Chart.Name }}
-                image: "{{ .Values.global.repository }}/{{ .Values.image.name }}:{{ .Values.image.tag }}"
-                imagePullPolicy: {{ .Values.image.pullPolicy }}
-                ports:
-                -   name: web
-                    containerPort: 8087
-                    protocol: TCP
-                livenessProbe:
-                    httpGet:
-                        path: /actuator/health
-                        port: 8087
-                    initialDelaySeconds: 10
-                    failureThreshold: 5
-                    periodSeconds: 20
-                    timeoutSeconds: 5
-                readinessProbe:
-                    httpGet:
-                        path: /actuator/health
-                        port: 8087
-                    initialDelaySeconds: 10
-                    failureThreshold: 5
-                    periodSeconds: 20
-                    timeoutSeconds: 5
-                resources:
-                        {{- toYaml .Values.resources | nindent 12 }}
-                                {{- with .Values.nodeSelector }}
-            nodeSelector:
-                    {{- toYaml . | nindent 8 }}
-                            {{- end }}
-                            {{- with .Values.affinity }}
-        affinity:
-                {{- toYaml . | nindent 8 }}
-                        {{- end }}
-                        {{- with .Values.tolerations }}
-        tolerations:
-                {{- toYaml . | nindent 8 }}
-                        {{- end }}
->>>>>>> 9cd297ba
+    {{- end }}