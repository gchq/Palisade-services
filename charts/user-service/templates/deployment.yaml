# Copyright 2019 Crown Copyright
#
# Licensed under the Apache License, Version 2.0 (the "License");
# you may not use this file except in compliance with the License.
# You may obtain a copy of the License at
#
#     http://www.apache.org/licenses/LICENSE-2.0
#
# Unless required by applicable law or agreed to in writing, software
# distributed under the License is distributed on an "AS IS" BASIS,
# WITHOUT WARRANTIES OR CONDITIONS OF ANY KIND, either express or implied.
# See the License for the specific language governing permissions and
# limitations under the License.
#

apiVersion: apps/v1
kind: Deployment
metadata:
    name: {{ include "user-service.name" . }}
    namespace: {{ include "palisade.namespace" . }}
    labels:
        app.kubernetes.io/name: {{ include "user-service.name" . }}
        helm.sh/chart: {{ include "user-service.chart" . }}
        app.kubernetes.io/instance: {{ .Release.Name }}
        app.kubernetes.io/managed-by: {{ .Release.Service }}
spec:
<<<<<<< HEAD
  replicas: {{ .Values.replicaCount }}
  selector:
    matchLabels:
      app.kubernetes.io/name: {{ include "user-service.name" . }}
      app.kubernetes.io/instance: {{ .Release.Name }}
  template:
    metadata:
      labels:
        app.kubernetes.io/name: {{ include "user-service.name" . }}
        app.kubernetes.io/instance: {{ .Release.Name }}
    spec:
      containers:
        - name: {{ .Chart.Name }}
          image: "{{ .Values.global.repository }}/{{ .Values.image.name }}:{{ .Values.image.tag }}"
          imagePullPolicy: {{ .Values.image.pullPolicy }}
          ports:
          - name: web
            containerPort: 8087
            protocol: TCP
          livenessProbe:
            httpGet:
              path: /actuator/health
              port: 8087
            initialDelaySeconds: 10
            failureThreshold: 5
            periodSeconds: 20
            timeoutSeconds: 5
          readinessProbe:
            httpGet:
              path: /actuator/health
              port: 8087
            initialDelaySeconds: 10
            failureThreshold: 5
            periodSeconds: 20
            timeoutSeconds: 5
          resources:
          {{- toYaml .Values.resources | nindent 12 }}
      {{- with .Values.nodeSelector }}
      nodeSelector:
        {{- toYaml . | nindent 8 }}
      {{- end }}
    {{- with .Values.affinity }}
      affinity:
        {{- toYaml . | nindent 8 }}
    {{- end }}
    {{- with .Values.tolerations }}
      tolerations:
        {{- toYaml . | nindent 8 }}
    {{- end }}
=======
    replicas: {{ .Values.replicaCount }}
    selector:
        matchLabels:
            app.kubernetes.io/name: {{ include "user-service.name" . }}
            app.kubernetes.io/instance: {{ .Release.Name }}
    template:
        metadata:
            labels:
                app.kubernetes.io/name: {{ include "user-service.name" . }}
                app.kubernetes.io/instance: {{ .Release.Name }}
        spec:
            containers:
            -   name: {{ .Chart.Name }}
                image: "{{ .Values.global.repository }}/{{ .Values.image.name }}:{{ .Values.image.tag }}"
                imagePullPolicy: {{ .Values.image.pullPolicy }}
                ports:
                -   name: web
                    containerPort: 8087
                    protocol: TCP
                livenessProbe:
                    httpGet:
                        path: /actuator/health
                        port: 8087
                    initialDelaySeconds: 10
                    failureThreshold: 5
                    periodSeconds: 20
                    timeoutSeconds: 5
                readinessProbe:
                    httpGet:
                        path: /actuator/health
                        port: 8087
                    initialDelaySeconds: 10
                    failureThreshold: 5
                    periodSeconds: 20
                    timeoutSeconds: 5
                resources:
                        {{- toYaml .Values.resources | nindent 12 }}
                                {{- with .Values.nodeSelector }}
            nodeSelector:
                    {{- toYaml . | nindent 8 }}
                            {{- end }}
                            {{- with .Values.affinity }}
        affinity:
                {{- toYaml . | nindent 8 }}
                        {{- end }}
                        {{- with .Values.tolerations }}
        tolerations:
                {{- toYaml . | nindent 8 }}
                        {{- end }}
>>>>>>> 5b66fe2b
<|MERGE_RESOLUTION|>--- conflicted
+++ resolved
@@ -1,127 +1,75 @@
-# Copyright 2019 Crown Copyright
-#
-# Licensed under the Apache License, Version 2.0 (the "License");
-# you may not use this file except in compliance with the License.
-# You may obtain a copy of the License at
-#
-#     http://www.apache.org/licenses/LICENSE-2.0
-#
-# Unless required by applicable law or agreed to in writing, software
-# distributed under the License is distributed on an "AS IS" BASIS,
-# WITHOUT WARRANTIES OR CONDITIONS OF ANY KIND, either express or implied.
-# See the License for the specific language governing permissions and
-# limitations under the License.
-#
-
-apiVersion: apps/v1
-kind: Deployment
-metadata:
-    name: {{ include "user-service.name" . }}
-    namespace: {{ include "palisade.namespace" . }}
-    labels:
-        app.kubernetes.io/name: {{ include "user-service.name" . }}
-        helm.sh/chart: {{ include "user-service.chart" . }}
-        app.kubernetes.io/instance: {{ .Release.Name }}
-        app.kubernetes.io/managed-by: {{ .Release.Service }}
-spec:
-<<<<<<< HEAD
-  replicas: {{ .Values.replicaCount }}
-  selector:
-    matchLabels:
-      app.kubernetes.io/name: {{ include "user-service.name" . }}
-      app.kubernetes.io/instance: {{ .Release.Name }}
-  template:
-    metadata:
-      labels:
-        app.kubernetes.io/name: {{ include "user-service.name" . }}
-        app.kubernetes.io/instance: {{ .Release.Name }}
-    spec:
-      containers:
-        - name: {{ .Chart.Name }}
-          image: "{{ .Values.global.repository }}/{{ .Values.image.name }}:{{ .Values.image.tag }}"
-          imagePullPolicy: {{ .Values.image.pullPolicy }}
-          ports:
-          - name: web
-            containerPort: 8087
-            protocol: TCP
-          livenessProbe:
-            httpGet:
-              path: /actuator/health
-              port: 8087
-            initialDelaySeconds: 10
-            failureThreshold: 5
-            periodSeconds: 20
-            timeoutSeconds: 5
-          readinessProbe:
-            httpGet:
-              path: /actuator/health
-              port: 8087
-            initialDelaySeconds: 10
-            failureThreshold: 5
-            periodSeconds: 20
-            timeoutSeconds: 5
-          resources:
-          {{- toYaml .Values.resources | nindent 12 }}
-      {{- with .Values.nodeSelector }}
-      nodeSelector:
-        {{- toYaml . | nindent 8 }}
-      {{- end }}
-    {{- with .Values.affinity }}
-      affinity:
-        {{- toYaml . | nindent 8 }}
-    {{- end }}
-    {{- with .Values.tolerations }}
-      tolerations:
-        {{- toYaml . | nindent 8 }}
-    {{- end }}
-=======
-    replicas: {{ .Values.replicaCount }}
-    selector:
-        matchLabels:
-            app.kubernetes.io/name: {{ include "user-service.name" . }}
-            app.kubernetes.io/instance: {{ .Release.Name }}
-    template:
-        metadata:
-            labels:
-                app.kubernetes.io/name: {{ include "user-service.name" . }}
-                app.kubernetes.io/instance: {{ .Release.Name }}
-        spec:
-            containers:
-            -   name: {{ .Chart.Name }}
-                image: "{{ .Values.global.repository }}/{{ .Values.image.name }}:{{ .Values.image.tag }}"
-                imagePullPolicy: {{ .Values.image.pullPolicy }}
-                ports:
-                -   name: web
-                    containerPort: 8087
-                    protocol: TCP
-                livenessProbe:
-                    httpGet:
-                        path: /actuator/health
-                        port: 8087
-                    initialDelaySeconds: 10
-                    failureThreshold: 5
-                    periodSeconds: 20
-                    timeoutSeconds: 5
-                readinessProbe:
-                    httpGet:
-                        path: /actuator/health
-                        port: 8087
-                    initialDelaySeconds: 10
-                    failureThreshold: 5
-                    periodSeconds: 20
-                    timeoutSeconds: 5
-                resources:
-                        {{- toYaml .Values.resources | nindent 12 }}
-                                {{- with .Values.nodeSelector }}
-            nodeSelector:
-                    {{- toYaml . | nindent 8 }}
-                            {{- end }}
-                            {{- with .Values.affinity }}
-        affinity:
-                {{- toYaml . | nindent 8 }}
-                        {{- end }}
-                        {{- with .Values.tolerations }}
-        tolerations:
-                {{- toYaml . | nindent 8 }}
-                        {{- end }}
->>>>>>> 5b66fe2b
+# Copyright 2019 Crown Copyright
+#
+# Licensed under the Apache License, Version 2.0 (the "License");
+# you may not use this file except in compliance with the License.
+# You may obtain a copy of the License at
+#
+#     http://www.apache.org/licenses/LICENSE-2.0
+#
+# Unless required by applicable law or agreed to in writing, software
+# distributed under the License is distributed on an "AS IS" BASIS,
+# WITHOUT WARRANTIES OR CONDITIONS OF ANY KIND, either express or implied.
+# See the License for the specific language governing permissions and
+# limitations under the License.
+#
+
+apiVersion: apps/v1
+kind: Deployment
+metadata:
+    name: {{ include "user-service.name" . }}
+    namespace: {{ include "palisade.namespace" . }}
+    labels:
+        app.kubernetes.io/name: {{ include "user-service.name" . }}
+        helm.sh/chart: {{ include "user-service.chart" . }}
+        app.kubernetes.io/instance: {{ .Release.Name }}
+        app.kubernetes.io/managed-by: {{ .Release.Service }}
+spec:
+  replicas: {{ .Values.replicaCount }}
+  selector:
+    matchLabels:
+      app.kubernetes.io/name: {{ include "user-service.name" . }}
+      app.kubernetes.io/instance: {{ .Release.Name }}
+  template:
+    metadata:
+      labels:
+        app.kubernetes.io/name: {{ include "user-service.name" . }}
+        app.kubernetes.io/instance: {{ .Release.Name }}
+    spec:
+      containers:
+        - name: {{ .Chart.Name }}
+          image: "{{ .Values.global.repository }}/{{ .Values.image.name }}:{{ .Values.image.tag }}"
+          imagePullPolicy: {{ .Values.image.pullPolicy }}
+          ports:
+          - name: web
+            containerPort: 8087
+            protocol: TCP
+          livenessProbe:
+            httpGet:
+              path: /actuator/health
+              port: 8087
+            initialDelaySeconds: 10
+            failureThreshold: 5
+            periodSeconds: 20
+            timeoutSeconds: 5
+          readinessProbe:
+            httpGet:
+              path: /actuator/health
+              port: 8087
+            initialDelaySeconds: 10
+            failureThreshold: 5
+            periodSeconds: 20
+            timeoutSeconds: 5
+          resources:
+          {{- toYaml .Values.resources | nindent 12 }}
+      {{- with .Values.nodeSelector }}
+      nodeSelector:
+        {{- toYaml . | nindent 8 }}
+      {{- end }}
+    {{- with .Values.affinity }}
+      affinity:
+        {{- toYaml . | nindent 8 }}
+    {{- end }}
+    {{- with .Values.tolerations }}
+      tolerations:
+        {{- toYaml . | nindent 8 }}
+    {{- end }}