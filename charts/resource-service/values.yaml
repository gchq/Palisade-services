# Copyright 2018-2021 Crown Copyright
#
# Licensed under the Apache License, Version 2.0 (the "License");
# you may not use this file except in compliance with the License.
# You may obtain a copy of the License at
#
#     http://www.apache.org/licenses/LICENSE-2.0
#
# Unless required by applicable law or agreed to in writing, software
# distributed under the License is distributed on an "AS IS" BASIS,
# WITHOUT WARRANTIES OR CONDITIONS OF ANY KIND, either express or implied.
# See the License for the specific language governing permissions and
# limitations under the License.

replicaCount: 1

service:
  port: 80
  internalPort: 8086
  type: ClusterIP

image:
  name: resource-service
  base: jre
<<<<<<< HEAD
  tag: SNAPSHOT-a0bff50
=======
  tag: RELEASE-955749b
>>>>>>> 8f726da0
  pullPolicy: IfNotPresent
  gitHash: 955749b
  versionNumber: 0.5.0
  codeRelease: 0.5.0-RELEASE
  revision: RELEASE

resources:
  limits:
    cpu: 750m
    memory: 1Gi
  requests:
    cpu: 250m
    memory: 512Mi

nodeSelector: {}
tolerations: []
affinity: {}<|MERGE_RESOLUTION|>--- conflicted
+++ resolved
@@ -22,11 +22,7 @@
 image:
   name: resource-service
   base: jre
-<<<<<<< HEAD
-  tag: SNAPSHOT-a0bff50
-=======
   tag: RELEASE-955749b
->>>>>>> 8f726da0
   pullPolicy: IfNotPresent
   gitHash: 955749b
   versionNumber: 0.5.0
