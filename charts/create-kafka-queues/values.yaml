--- conflicted
+++ resolved
@@ -39,11 +39,7 @@
 
 image:
   name: create-kafka-queues
-<<<<<<< HEAD
-  tag: SNAPSHOT-026cffd
-=======
   tag: SNAPSHOT-b7f2e8a
->>>>>>> 42644b46
   pullPolicy: IfNotPresent
 
 resources:
