--- conflicted
+++ resolved
@@ -18,9 +18,14 @@
   name: traefik
   namespace: kube-system
 spec:
-<<<<<<< HEAD
   externalTrafficPolicy: Local
   type: LoadBalancer
+  {{- if .Values.global.globalIPAddresses }}
+  loadBalancerSourceRanges:
+  {{- range .Values.global.globalIPAddresses }}
+  - {{ . }}
+  {{- end }}
+  {{- end }}
   ports:
     - protocol: TCP
       name: web
@@ -28,29 +33,9 @@
     - protocol: TCP
       name: admin
       port: {{ .Values.admin.port }}
+    - protocol: TCP
+      name: tls
+      port: 443
   selector:
     app.kubernetes.io/name: traefik
-    app.kubernetes.io/part-of: traefik
-=======
-    externalTrafficPolicy: Local
-    type: LoadBalancer
-    {{- if .Values.global.globalIPAddresses }}
-    loadBalancerSourceRanges:
-    {{- range .Values.global.globalIPAddresses }}
-    - {{ . }}
-    {{- end }}
-    {{- end }}
-    ports:
-        - protocol: TCP
-          name: web
-          port: 80
-        - protocol: TCP
-          name: admin
-          port: {{ .Values.admin.port }}
-        - protocol: TCP
-          name: tls
-          port: 443
-    selector:
-        app.kubernetes.io/name: traefik
-        app.kubernetes.io/part-of: traefik
->>>>>>> 961d0637
+    app.kubernetes.io/part-of: traefik