# Copyright 2019 Crown Copyright
#
# Licensed under the Apache License, Version 2.0 (the "License");
# you may not use this file except in compliance with the License.
# You may obtain a copy of the License at
#
#     http://www.apache.org/licenses/LICENSE-2.0
#
# Unless required by applicable law or agreed to in writing, software
# distributed under the License is distributed on an "AS IS" BASIS,
# WITHOUT WARRANTIES OR CONDITIONS OF ANY KIND, either express or implied.
# See the License for the specific language governing permissions and
# limitations under the License.
#
apiVersion: v2
appVersion: "1.0"
description: A Helm chart for the Traefik Ingress Service
name: traefik
<<<<<<< HEAD
version: 0.4.0
#dependencies:
# - name: traefik
#   version: 0.4.0
#   repository: file://.
#   condition: traefik.install
=======
version: 0.4.0
>>>>>>> 961d0637
<|MERGE_RESOLUTION|>--- conflicted
+++ resolved
@@ -16,13 +16,4 @@
 appVersion: "1.0"
 description: A Helm chart for the Traefik Ingress Service
 name: traefik
-<<<<<<< HEAD
-version: 0.4.0
-#dependencies:
-# - name: traefik
-#   version: 0.4.0
-#   repository: file://.
-#   condition: traefik.install
-=======
-version: 0.4.0
->>>>>>> 961d0637
+version: 0.4.0