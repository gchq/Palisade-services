--- conflicted
+++ resolved
@@ -1,7 +1,4 @@
-<<<<<<< HEAD
-=======
 
->>>>>>> 646f6424
 # Copyright 2018-2021 Crown Copyright
 #
 # Licensed under the Apache License, Version 2.0 (the "License");
