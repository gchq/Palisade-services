# Copyright 2018-2021 Crown Copyright
#
# Licensed under the Apache License, Version 2.0 (the "License");
# you may not use this file except in compliance with the License.
# You may obtain a copy of the License at
#
#     http://www.apache.org/licenses/LICENSE-2.0
#
# Unless required by applicable law or agreed to in writing, software
# distributed under the License is distributed on an "AS IS" BASIS,
# WITHOUT WARRANTIES OR CONDITIONS OF ANY KIND, either express or implied.
# See the License for the specific language governing permissions and
# limitations under the License.
#
replicaCount: 1

service:
  port: 80
  internalPort: 8089
  type: ClusterIP

image:
  name: audit-service
<<<<<<< HEAD
  tag: SNAPSHOT-114395f
=======
  base: jre
  tag: SNAPSHOT-550eb7e
>>>>>>> 13d0fc9b
  pullPolicy: IfNotPresent
  codeRelease: 0.5.0-SNAPSHOT

resources:
  limits:
    cpu: 750m
    memory: 1Gi
  requests:
    cpu: 250m
    memory: 512Mi

nodeSelector: {}
tolerations: []
affinity: {}<|MERGE_RESOLUTION|>--- conflicted
+++ resolved
@@ -21,12 +21,8 @@
 
 image:
   name: audit-service
-<<<<<<< HEAD
-  tag: SNAPSHOT-114395f
-=======
   base: jre
   tag: SNAPSHOT-550eb7e
->>>>>>> 13d0fc9b
   pullPolicy: IfNotPresent
   codeRelease: 0.5.0-SNAPSHOT
 
