--- conflicted
+++ resolved
@@ -1,4 +1,4 @@
-# Copyright 2019 Crown Copyright
+# Copyright 2018-2021 Crown Copyright
 #
 # Licensed under the Apache License, Version 2.0 (the "License");
 # you may not use this file except in compliance with the License.
@@ -21,12 +21,8 @@
 
 image:
   name: audit-service
-<<<<<<< HEAD
+  base: jre
   tag: SNAPSHOT-550eb7e
-=======
-  base: jre
-  tag: SNAPSHOT-09dfaba
->>>>>>> b6acaf6a
   pullPolicy: IfNotPresent
   codeRelease: 0.5.0-SNAPSHOT
 
