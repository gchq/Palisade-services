--- conflicted
+++ resolved
@@ -75,12 +75,7 @@
 Calculate a storage path based on the code release artifact id or the supplied value of codeRelease
 */}}
 {{- define "palisade-service.deployment.path" }}
-<<<<<<< HEAD
-{{- $revision := .Values.image.codeRelease | lower | replace "." "-" | trunc 63 | trimSuffix "-" }}
-{{- printf "%s/%s/classpath/%s/%s" .Values.global.persistence.classpathJars.mountPath .Chart.Name .Values.global.deployment $revision }}
-=======
 {{- printf "%s/%s" (include "palisade-service.classpathJars.mount" .) (include "palisade-service.deployment.revision" .) }}
->>>>>>> f221fd69
 {{- end }}
 
 {{/*
