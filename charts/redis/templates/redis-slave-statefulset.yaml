--- conflicted
+++ resolved
@@ -428,11 +428,7 @@
         {{ include "redis.slave.storageClass" . }}
         selector:
           matchLabels:
-<<<<<<< HEAD
-            selectorFilter: {{ include "palisade.namespace" $ }}-{{ .Values.global.persistence.redisSlave.name }}
-=======
             selectorFilter: {{ .Values.global.persistence.redisSlave.name }}-{{ include "palisade.namespace" . }}
->>>>>>> 5c026a67
         {{- if .Values.slave.persistence.matchExpressions }}
           matchExpressions: {{- toYaml .Values.slave.persistence.matchExpressions | nindent 12 }}
         {{- end -}}
