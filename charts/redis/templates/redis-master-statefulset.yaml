--- conflicted
+++ resolved
@@ -48,11 +48,7 @@
       storageClassName: {{ .Values.global.persistence.redisMaster.name }}-{{ include "palisade.namespace" . }}
       selector:
         matchLabels:
-<<<<<<< HEAD
-          selectorFilter: {{ include "palisade.namespace" $ }}-{{ .Values.global.persistence.redisMaster.name }}
-=======
           selectorFilter: {{ .Values.global.persistence.redisMaster.name }}-{{ include "palisade.namespace" . }}
->>>>>>> 5c026a67
       {{- if .Values.master.persistence.matchExpressions }}
       matchExpressions: {{- toYaml .Values.master.persistence.matchExpressions | nindent 12 }}
       {{- end -}}
