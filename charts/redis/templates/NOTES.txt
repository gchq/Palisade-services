{{/*
# Copyright 2020 Crown Copyright
#
# Licensed under the Apache License, Version 2.0 (the "License");
# you may not use this file except in compliance with the License.
# You may obtain a copy of the License at
#
#     http://www.apache.org/licenses/LICENSE-2.0
#
# Unless required by applicable law or agreed to in writing, software
# distributed under the License is distributed on an "AS IS" BASIS,
# WITHOUT WARRANTIES OR CONDITIONS OF ANY KIND, either express or implied.
# See the License for the specific language governing permissions and
# limitations under the License.
#
# Originally based on: https://github.com/bitnami/charts/tree/780db91641bf4e1f98c6e020e1fd971e4d2abc90/bitnami/redis
*/}}

** Please be patient while the chart is being deployed **

<<<<<<< HEAD
=======
{{- if contains .Values.master.service.type "LoadBalancer" }}
{{- if not .Values.usePassword }}

-------------------------------------------------------------------------------
 WARNING

    By specifying "master.service.type=LoadBalancer" and "usePassword=false" you have
    most likely exposed the Redis service externally without any authentication
    mechanism.

    For security reasons, we strongly suggest that you switch to "ClusterIP" or
    "NodePort". As alternative, you can also switch to "usePassword=true"
    providing a valid password on "password" parameter.

-------------------------------------------------------------------------------
{{- end }}
{{- end }}

{{- if .Values.cluster.enabled }}
{{- if .Values.sentinel.enabled }}
Redis can be accessed via port {{ .Values.sentinel.service.redisPort }} on the following DNS name from within your cluster:

{{ template "redis.fullname" . }}.{{ .Release.Namespace }}.svc.{{ .Values.clusterDomain }} for read only operations

For read/write operations, first access the Redis Sentinel cluster, which is available in port {{ .Values.sentinel.service.sentinelPort }} using the same domain name above.

{{- else }}
Redis can be accessed via port {{ .Values.redisPort }} on the following DNS names from within your cluster:

{{ template "redis.fullname" . }}-master.{{ .Release.Namespace }}.svc.{{ .Values.clusterDomain }} for read/write operations
{{ template "redis.fullname" . }}-slave.{{ .Release.Namespace }}.svc.{{ .Values.clusterDomain }} for read-only operations
{{- end }}

{{- else }}
Redis can be accessed via port {{ .Values.redisPort }} on the following DNS name from within your cluster:

{{ template "redis.fullname" . }}-master.{{ .Release.Namespace }}.svc.{{ .Values.clusterDomain }}

{{- end }}

>>>>>>> d53ef3c5
{{ if .Values.usePassword }}
To get your password run:

    export REDIS_PASSWORD=$(kubectl get secret --namespace {{ .Release.Namespace }} {{ template "redis.secretName" . }} -o jsonpath="{.data.redis-password}" | base64 --decode)
{{- end }}

To connect to your Redis server:

1. Run a Redis pod that you can use as a client:

   kubectl run --namespace {{ .Release.Namespace }} {{ template "redis.fullname" . }}-client --rm --tty -i --restart='Never' \
   {{ if .Values.usePassword }} --env REDIS_PASSWORD=$REDIS_PASSWORD \{{ end }}
   --image {{ template "redis.image" . }} -- bash

2. Connect using the Redis CLI:

{{- if .Values.cluster.enabled }}
   {{- if .Values.sentinel.enabled }}
   redis-cli -h {{ template "redis.fullname" . }} -p {{ .Values.sentinel.service.redisPort }}{{ if .Values.usePassword }} -a $REDIS_PASSWORD{{ end }} # Read only operations
   redis-cli -h {{ template "redis.fullname" . }} -p {{ .Values.sentinel.service.sentinelPort }}{{ if .Values.usePassword }} -a $REDIS_PASSWORD{{ end }} # Sentinel access
   {{- else }}
   redis-cli -h {{ template "redis.fullname" . }}-master{{ if .Values.usePassword }} -a $REDIS_PASSWORD{{ end }}
   redis-cli -h {{ template "redis.fullname" . }}-slave{{ if .Values.usePassword }} -a $REDIS_PASSWORD{{ end }}
   {{- end }}
{{- else }}
   redis-cli -h {{ template "redis.fullname" . }}-master{{ if .Values.usePassword }} -a $REDIS_PASSWORD{{ end }}
{{- end }}

<<<<<<< HEAD
=======

>>>>>>> d53ef3c5
To connect to your database from outside the cluster execute the following commands:

{{- if contains "NodePort" .Values.master.service.type }}

    export NODE_IP=$(kubectl get nodes --namespace {{ .Release.Namespace }} -o jsonpath="{.items[0].status.addresses[0].address}")
    export NODE_PORT=$(kubectl get --namespace {{ .Release.Namespace }} -o jsonpath="{.spec.ports[0].nodePort}" services {{ template "redis.fullname" . }}-master)
    redis-cli -h $NODE_IP -p $NODE_PORT {{- if .Values.usePassword }} -a $REDIS_PASSWORD{{ end }}

{{- else if contains "LoadBalancer" .Values.master.service.type }}

  NOTE: It may take a few minutes for the LoadBalancer IP to be available.
        Watch the status with: 'kubectl get svc --namespace {{ .Release.Namespace }} -w {{ template "redis.fullname" . }}'

    export SERVICE_IP=$(kubectl get svc --namespace {{ .Release.Namespace }} {{ template "redis.fullname" . }} --template "{{"{{ range (index .status.loadBalancer.ingress 0) }}{{.}}{{ end }}"}}")
    redis-cli -h $SERVICE_IP -p {{ .Values.master.service.port }} {{- if .Values.usePassword }} -a $REDIS_PASSWORD{{ end }}

{{- else if contains "ClusterIP" .Values.master.service.type }}

    kubectl port-forward --namespace {{ .Release.Namespace }} svc/{{ template "redis.fullname" . }}-master {{ .Values.redisPort }}:{{ .Values.redisPort }} &
    redis-cli -h 127.0.0.1 -p {{ .Values.redisPort }} {{- if .Values.usePassword }} -a $REDIS_PASSWORD{{ end }}

{{- end }}

{{ include "redis.checkRollingTags" . }}

{{- include "redis.validateValues" . }}<|MERGE_RESOLUTION|>--- conflicted
+++ resolved
@@ -18,8 +18,6 @@
 
 ** Please be patient while the chart is being deployed **
 
-<<<<<<< HEAD
-=======
 {{- if contains .Values.master.service.type "LoadBalancer" }}
 {{- if not .Values.usePassword }}
 
@@ -60,7 +58,6 @@
 
 {{- end }}
 
->>>>>>> d53ef3c5
 {{ if .Values.usePassword }}
 To get your password run:
 
@@ -89,10 +86,7 @@
    redis-cli -h {{ template "redis.fullname" . }}-master{{ if .Values.usePassword }} -a $REDIS_PASSWORD{{ end }}
 {{- end }}
 
-<<<<<<< HEAD
-=======
 
->>>>>>> d53ef3c5
 To connect to your database from outside the cluster execute the following commands:
 
 {{- if contains "NodePort" .Values.master.service.type }}
