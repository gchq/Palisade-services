--- conflicted
+++ resolved
@@ -272,11 +272,7 @@
   {{- if .Values.persistence.enabled }}
   volumeClaimTemplates:
   - metadata:
-<<<<<<< HEAD
-      name: {{ include "palisade.namespace" $ }}-{{ .Values.global.persistence.kafka.name }}
-=======
       name: {{ .Values.global.persistence.kafka.name }}-{{ include "palisade.namespace" . }}
->>>>>>> 5c026a67
     spec:
       accessModes:
       - ReadWriteMany
