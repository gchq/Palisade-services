




<!DOCTYPE html>
<html lang="en">
  <head>
    <meta charset="utf-8">
  <link rel="dns-prefetch" href="https://github.githubassets.com">
  <link rel="dns-prefetch" href="https://avatars0.githubusercontent.com">
  <link rel="dns-prefetch" href="https://avatars1.githubusercontent.com">
  <link rel="dns-prefetch" href="https://avatars2.githubusercontent.com">
  <link rel="dns-prefetch" href="https://avatars3.githubusercontent.com">
  <link rel="dns-prefetch" href="https://github-cloud.s3.amazonaws.com">
  <link rel="dns-prefetch" href="https://user-images.githubusercontent.com/">



<<<<<<< HEAD
  <link crossorigin="anonymous" media="all" integrity="sha512-aZYk5AYsRiFiFG04Si6FnQoHFwAugnodzKJXgafKqPWsrgrjoWRsapCn//vFuWqjSzr72ucZfPq8/ZbduuSeQg==" rel="stylesheet" href="https://github.githubassets.com/assets/frameworks-next-699624e4062c462162146d384a2e859d.css" />
  <link crossorigin="anonymous" media="all" integrity="sha512-fbuShyqPldYTi4HwnoBrBL+UFa6nmRKUtancCPQKkVSzDJJAEVWUqdT9xR8UVMogwLDL8BVvUsEjtJOgthj3Iw==" rel="stylesheet" href="https://github.githubassets.com/assets/site-next-7dbb92872a8f95d6138b81f09e806b04.css" />
    <link crossorigin="anonymous" media="all" integrity="sha512-c8D4SY7t8jv4IDDWg1Nv+UWEL0qRjmWc3oneTTGvc0yTWolwMo26Spqm29MlqLWPVRkovXK+A08bN/tiPAPDiQ==" rel="stylesheet" href="https://github.githubassets.com/assets/github-next-73c0f8498eedf23bf82030d683536ff9.css" />
=======
  <link crossorigin="anonymous" media="all" integrity="sha512-xnQIMZDOHZTyEPkXHdiwqBPPUAyzDzAU5iDJa6OfzDqwhJdI+0IyBajpzgDAKoegEWUXs4Ze9+/jGhP/OMD98w==" rel="stylesheet" href="https://github.githubassets.com/assets/frameworks-c674083190ce1d94f210f9171dd8b0a8.css" />
  <link crossorigin="anonymous" media="all" integrity="sha512-VX2IB3xtI7vg9DLPHtZpqi3FaKhV8bNaoD/9qpxT/Gaf7/K7HQzCEXpstMIDbYM5NivJsJZv4oV6itMY5XJLTg==" rel="stylesheet" href="https://github.githubassets.com/assets/site-557d88077c6d23bbe0f432cf1ed669aa.css" />
    <link crossorigin="anonymous" media="all" integrity="sha512-oU4cvTuDwfPP2tphLZRZrFvnmFyBZ01KuiSrmyKzfV02FM3bcnnj84EUOhbiYi2gUB9wMLzPuyRpoCQe8QViqQ==" rel="stylesheet" href="https://github.githubassets.com/assets/github-a14e1cbd3b83c1f3cfdada612d9459ac.css" />
>>>>>>> d53ef3c5
    
    
    
    


  <meta name="viewport" content="width=device-width">
  
  <title>activation/LICENSE.txt at master · javaee/activation · GitHub</title>
    <meta name="description" content="Contribute to javaee/activation development by creating an account on GitHub.">
    <link rel="search" type="application/opensearchdescription+xml" href="/opensearch.xml" title="GitHub">
  <link rel="fluid-icon" href="https://github.com/fluidicon.png" title="GitHub">
  <meta property="fb:app_id" content="1401488693436528">
  <meta name="apple-itunes-app" content="app-id=1477376905">

    <meta name="twitter:image:src" content="https://avatars0.githubusercontent.com/u/23086798?s=400&amp;v=4" /><meta name="twitter:site" content="@github" /><meta name="twitter:card" content="summary" /><meta name="twitter:title" content="javaee/activation" /><meta name="twitter:description" content="Contribute to javaee/activation development by creating an account on GitHub." />
    <meta property="og:image" content="https://avatars0.githubusercontent.com/u/23086798?s=400&amp;v=4" /><meta property="og:site_name" content="GitHub" /><meta property="og:type" content="object" /><meta property="og:title" content="javaee/activation" /><meta property="og:url" content="https://github.com/javaee/activation" /><meta property="og:description" content="Contribute to javaee/activation development by creating an account on GitHub." />

  <link rel="assets" href="https://github.githubassets.com/">
  

<<<<<<< HEAD
  <meta name="request-id" content="C76D:990C:1A07200:251BBD0:5EF4C2EC" data-pjax-transient="true"/><meta name="html-safe-nonce" content="842ce7670bb9fc2bf3dd2979d4cf9baccdebe242" data-pjax-transient="true"/><meta name="visitor-payload" content="eyJyZWZlcnJlciI6IiIsInJlcXVlc3RfaWQiOiJDNzZEOjk5MEM6MUEwNzIwMDoyNTFCQkQwOjVFRjRDMkVDIiwidmlzaXRvcl9pZCI6IjQ5NzU0NDI1NTQyNTg3Njg2MjEiLCJyZWdpb25fZWRnZSI6ImFtcyIsInJlZ2lvbl9yZW5kZXIiOiJhbXMifQ==" data-pjax-transient="true"/><meta name="visitor-hmac" content="ffbcfa1fd652d6f324d62620469e8d3a69dfb10f676acef0071607b66668415a" data-pjax-transient="true"/>
=======
  <meta name="request-id" content="99B8:1A88:D1C193:129D010:5EF21F75" data-pjax-transient="true"/><meta name="html-safe-nonce" content="c30ec60c00a1ac6e5217ed79ca0b18689b5fdfbe" data-pjax-transient="true"/><meta name="visitor-payload" content="eyJyZWZlcnJlciI6IiIsInJlcXVlc3RfaWQiOiI5OUI4OjFBODg6RDFDMTkzOjEyOUQwMTA6NUVGMjFGNzUiLCJ2aXNpdG9yX2lkIjoiNzU3NzQ3NDExNDU5MTUzMDg2OSIsInJlZ2lvbl9lZGdlIjoiYW1zIiwicmVnaW9uX3JlbmRlciI6ImFtcyJ9" data-pjax-transient="true"/><meta name="visitor-hmac" content="30b05d542659f0b79e384860a23c1a335e22b86f453ba99c2faa049574f0ef28" data-pjax-transient="true"/>
>>>>>>> d53ef3c5



  <meta name="github-keyboard-shortcuts" content="repository,source-code" data-pjax-transient="true" />

  

  <meta name="selected-link" value="repo_source" data-pjax-transient>

    <meta name="google-site-verification" content="c1kuD-K2HIVF635lypcsWPoD4kilo5-jA_wBFyT4uMY">
  <meta name="google-site-verification" content="KT5gs8h0wvaagLKAVWq8bbeNwnZZK1r1XQysX3xurLU">
  <meta name="google-site-verification" content="ZzhVyEFwb7w3e0-uOTltm8Jsck2F5StVihD0exw2fsA">
  <meta name="google-site-verification" content="GXs5KoUUkNCoaAZn7wPN-t01Pywp9M3sEjnt_3_ZWPc">

<meta name="octolytics-host" content="collector.githubapp.com" /><meta name="octolytics-app-id" content="github" /><meta name="octolytics-event-url" content="https://collector.githubapp.com/github-external/browser_event" /><meta name="octolytics-dimension-ga_id" content="" class="js-octo-ga-id" />
<meta name="analytics-location" content="/&lt;user-name&gt;/&lt;repo-name&gt;/blob/show" data-pjax-transient="true" />


<meta name="optimizely-datafile" content="{}" />

    <meta name="google-analytics" content="UA-3769691-2">


<meta class="js-ga-set" name="dimension10" content="Responsive" data-pjax-transient>

<meta class="js-ga-set" name="dimension1" content="Logged Out">



  

      <meta name="hostname" content="github.com">
    <meta name="user-login" content="">


      <meta name="expected-hostname" content="github.com">


    <meta name="enabled-features" content="MARKETPLACE_PENDING_INSTALLATIONS,PRIMER_NEXT">

<<<<<<< HEAD
  <meta http-equiv="x-pjax-version" content="ad930a774189db897bc2f54da9e8f409">
=======
  <meta http-equiv="x-pjax-version" content="b460f1f108914ee4b3aa8fd505a9e1a6">
>>>>>>> d53ef3c5
  

      <link href="https://github.com/javaee/activation/commits/master.atom" rel="alternate" title="Recent Commits to activation:master" type="application/atom+xml">

  <meta name="go-import" content="github.com/javaee/activation git https://github.com/javaee/activation.git">

  <meta name="octolytics-dimension-user_id" content="23086798" /><meta name="octolytics-dimension-user_login" content="javaee" /><meta name="octolytics-dimension-repository_id" content="90916592" /><meta name="octolytics-dimension-repository_nwo" content="javaee/activation" /><meta name="octolytics-dimension-repository_public" content="true" /><meta name="octolytics-dimension-repository_is_fork" content="false" /><meta name="octolytics-dimension-repository_network_root_id" content="90916592" /><meta name="octolytics-dimension-repository_network_root_nwo" content="javaee/activation" /><meta name="octolytics-dimension-repository_explore_github_marketplace_ci_cta_shown" content="false" />


    <link rel="canonical" href="https://github.com/javaee/activation/blob/master/LICENSE.txt" data-pjax-transient>


  <meta name="browser-stats-url" content="https://api.github.com/_private/browser/stats">

  <meta name="browser-errors-url" content="https://api.github.com/_private/browser/errors">

  <link rel="mask-icon" href="https://github.githubassets.com/pinned-octocat.svg" color="#000000">
  <link rel="alternate icon" class="js-site-favicon" type="image/png" href="https://github.githubassets.com/favicons/favicon.png">
  <link rel="icon" class="js-site-favicon" type="image/svg+xml" href="https://github.githubassets.com/favicons/favicon.svg">

<meta name="theme-color" content="#1e2327">


  <link rel="manifest" href="/manifest.json" crossOrigin="use-credentials">

  </head>

  <body class="logged-out env-production page-responsive page-blob">
    

    <div class="position-relative js-header-wrapper ">
      <a href="#start-of-content" class="px-2 py-4 bg-blue text-white show-on-focus js-skip-to-content">Skip to content</a>
      <span class="Progress progress-pjax-loader position-fixed width-full js-pjax-loader-bar">
        <span class="progress-pjax-loader-bar top-0 left-0" style="width: 0%;"></span>
      </span>

      
      



          <header class="Header-old header-logged-out js-details-container Details position-relative f4 py-2" role="banner">
  <div class="container-xl d-lg-flex flex-items-center p-responsive">
    <div class="d-flex flex-justify-between flex-items-center">
        <a class="mr-4" href="https://github.com/" aria-label="Homepage" data-ga-click="(Logged out) Header, go to homepage, icon:logo-wordmark">
          <svg height="32" class="octicon octicon-mark-github text-white" viewBox="0 0 16 16" version="1.1" width="32" aria-hidden="true"><path fill-rule="evenodd" d="M8 0C3.58 0 0 3.58 0 8c0 3.54 2.29 6.53 5.47 7.59.4.07.55-.17.55-.38 0-.19-.01-.82-.01-1.49-2.01.37-2.53-.49-2.69-.94-.09-.23-.48-.94-.82-1.13-.28-.15-.68-.52-.01-.53.63-.01 1.08.58 1.23.82.72 1.21 1.87.87 2.33.66.07-.52.28-.87.51-1.07-1.78-.2-3.64-.89-3.64-3.95 0-.87.31-1.59.82-2.15-.08-.2-.36-1.02.08-2.12 0 0 .67-.21 2.2.82.64-.18 1.32-.27 2-.27.68 0 1.36.09 2 .27 1.53-1.04 2.2-.82 2.2-.82.44 1.1.16 1.92.08 2.12.51.56.82 1.27.82 2.15 0 3.07-1.87 3.75-3.65 3.95.29.25.54.73.54 1.48 0 1.07-.01 1.93-.01 2.2 0 .21.15.46.55.38A8.013 8.013 0 0016 8c0-4.42-3.58-8-8-8z"></path></svg>
        </a>

          <div class="d-lg-none css-truncate css-truncate-target width-fit p-2">
            

          </div>

        <div class="d-flex flex-items-center">
              <a href="/join?ref_cta=Sign+up&amp;ref_loc=header+logged+out&amp;ref_page=%2F%3Cuser-name%3E%2F%3Crepo-name%3E%2Fblob%2Fshow&amp;source=header-repo"
                class="d-inline-block d-lg-none f5 text-white no-underline border border-gray-dark rounded-2 px-2 py-1 mr-3 mr-sm-5"
                data-hydro-click="{&quot;event_type&quot;:&quot;authentication.click&quot;,&quot;payload&quot;:{&quot;location_in_page&quot;:&quot;site header&quot;,&quot;repository_id&quot;:null,&quot;auth_type&quot;:&quot;SIGN_UP&quot;,&quot;originating_url&quot;:&quot;https://github.com/javaee/activation/blob/master/LICENSE.txt&quot;,&quot;user_id&quot;:null}}" data-hydro-click-hmac="da539515ac7a9dcb7af8658ac77c4947cc1c8c771dcc44644d4fa9acfb53804c"
                data-ga-click="Sign up, click to sign up for account, ref_page:/&lt;user-name&gt;/&lt;repo-name&gt;/blob/show;ref_cta:Sign up;ref_loc:header logged out">
                Sign&nbsp;up
              </a>

          <button class="btn-link d-lg-none mt-1 js-details-target" type="button" aria-label="Toggle navigation" aria-expanded="false">
            <svg height="24" class="octicon octicon-three-bars text-white" viewBox="0 0 16 16" version="1.1" width="24" aria-hidden="true"><path fill-rule="evenodd" d="M1 2.75A.75.75 0 011.75 2h12.5a.75.75 0 110 1.5H1.75A.75.75 0 011 2.75zm0 5A.75.75 0 011.75 7h12.5a.75.75 0 110 1.5H1.75A.75.75 0 011 7.75zM1.75 12a.75.75 0 100 1.5h12.5a.75.75 0 100-1.5H1.75z"></path></svg>
          </button>
        </div>
    </div>

    <div class="HeaderMenu HeaderMenu--logged-out position-fixed top-0 right-0 bottom-0 height-fit position-lg-relative d-lg-flex flex-justify-between flex-items-center flex-auto">
      <div class="d-flex d-lg-none flex-justify-end border-bottom bg-gray-light p-3">
        <button class="btn-link js-details-target" type="button" aria-label="Toggle navigation" aria-expanded="false">
          <svg height="24" class="octicon octicon-x text-gray" viewBox="0 0 24 24" version="1.1" width="24" aria-hidden="true"><path fill-rule="evenodd" d="M5.72 5.72a.75.75 0 011.06 0L12 10.94l5.22-5.22a.75.75 0 111.06 1.06L13.06 12l5.22 5.22a.75.75 0 11-1.06 1.06L12 13.06l-5.22 5.22a.75.75 0 01-1.06-1.06L10.94 12 5.72 6.78a.75.75 0 010-1.06z"></path></svg>
        </button>
      </div>

        <nav class="mt-0 px-3 px-lg-0 mb-5 mb-lg-0" aria-label="Global">
          <ul class="d-lg-flex list-style-none">
              <li class="d-block d-lg-flex flex-lg-nowrap flex-lg-items-center border-bottom border-lg-bottom-0 mr-0 mr-lg-3 edge-item-fix position-relative flex-wrap flex-justify-between d-flex flex-items-center ">
                <details class="HeaderMenu-details details-overlay details-reset width-full">
                  <summary class="HeaderMenu-summary HeaderMenu-link px-0 py-3 border-0 no-wrap d-block d-lg-inline-block">
                    Why GitHub?
                    <svg x="0px" y="0px" viewBox="0 0 14 8" xml:space="preserve" fill="none" class="icon-chevon-down-mktg position-absolute position-lg-relative">
                      <path d="M1,1l6.2,6L13,1"></path>
                    </svg>
                  </summary>
                  <div class="dropdown-menu flex-auto rounded-1 bg-white px-0 mt-0 pb-4 p-lg-4 position-relative position-lg-absolute left-0 left-lg-n4">
                    <a href="/features" class="py-2 lh-condensed-ultra d-block link-gray-dark no-underline h5 Bump-link--hover" data-ga-click="(Logged out) Header, go to Features">Features <span class="Bump-link-symbol float-right text-normal text-gray-light">&rarr;</span></a>
                    <ul class="list-style-none f5 pb-3">
                      <li class="edge-item-fix"><a href="/features/code-review/" class="py-2 lh-condensed-ultra d-block link-gray no-underline f5" data-ga-click="(Logged out) Header, go to Code review">Code review</a></li>
                      <li class="edge-item-fix"><a href="/features/project-management/" class="py-2 lh-condensed-ultra d-block link-gray no-underline f5" data-ga-click="(Logged out) Header, go to Project management">Project management</a></li>
                      <li class="edge-item-fix"><a href="/features/integrations" class="py-2 lh-condensed-ultra d-block link-gray no-underline f5" data-ga-click="(Logged out) Header, go to Integrations">Integrations</a></li>
                      <li class="edge-item-fix"><a href="/features/actions" class="py-2 lh-condensed-ultra d-block link-gray no-underline f5" data-ga-click="(Logged out) Header, go to Actions">Actions</a></li>
                      <li class="edge-item-fix"><a href="/features/packages" class="py-2 lh-condensed-ultra d-block link-gray no-underline f5" data-ga-click="(Logged out) Header, go to GitHub Packages">Packages</a></li>
                      <li class="edge-item-fix"><a href="/features/security" class="py-2 lh-condensed-ultra d-block link-gray no-underline f5" data-ga-click="(Logged out) Header, go to Security">Security</a></li>
                      <li class="edge-item-fix"><a href="/features#team-management" class="py-2 lh-condensed-ultra d-block link-gray no-underline f5" data-ga-click="(Logged out) Header, go to Team management">Team management</a></li>
                      <li class="edge-item-fix"><a href="/features#hosting" class="py-2 lh-condensed-ultra d-block link-gray no-underline f5" data-ga-click="(Logged out) Header, go to Code hosting">Hosting</a></li>
                    </ul>

                    <ul class="list-style-none mb-0 border-lg-top pt-lg-3">
                      <li class="edge-item-fix"><a href="/customer-stories" class="py-2 lh-condensed-ultra d-block no-underline link-gray-dark no-underline h5 Bump-link--hover" data-ga-click="(Logged out) Header, go to Customer stories">Customer stories <span class="Bump-link-symbol float-right text-normal text-gray-light">&rarr;</span></a></li>
                      <li class="edge-item-fix"><a href="/security" class="py-2 lh-condensed-ultra d-block no-underline link-gray-dark no-underline h5 Bump-link--hover" data-ga-click="(Logged out) Header, go to Security">Security <span class="Bump-link-symbol float-right text-normal text-gray-light">&rarr;</span></a></li>
                    </ul>
                  </div>
                </details>
              </li>
              <li class="border-bottom border-lg-bottom-0 mr-0 mr-lg-3">
                <a href="/team" class="HeaderMenu-link no-underline py-3 d-block d-lg-inline-block" data-ga-click="(Logged out) Header, go to Team">Team</a>
              </li>
              <li class="border-bottom border-lg-bottom-0 mr-0 mr-lg-3">
                <a href="/enterprise" class="HeaderMenu-link no-underline py-3 d-block d-lg-inline-block" data-ga-click="(Logged out) Header, go to Enterprise">Enterprise</a>
              </li>

              <li class="d-block d-lg-flex flex-lg-nowrap flex-lg-items-center border-bottom border-lg-bottom-0 mr-0 mr-lg-3 edge-item-fix position-relative flex-wrap flex-justify-between d-flex flex-items-center ">
                <details class="HeaderMenu-details details-overlay details-reset width-full">
                  <summary class="HeaderMenu-summary HeaderMenu-link px-0 py-3 border-0 no-wrap d-block d-lg-inline-block">
                    Explore
                    <svg x="0px" y="0px" viewBox="0 0 14 8" xml:space="preserve" fill="none" class="icon-chevon-down-mktg position-absolute position-lg-relative">
                      <path d="M1,1l6.2,6L13,1"></path>
                    </svg>
                  </summary>

                  <div class="dropdown-menu flex-auto rounded-1 bg-white px-0 pt-2 pb-0 mt-0 pb-4 p-lg-4 position-relative position-lg-absolute left-0 left-lg-n4">
                    <ul class="list-style-none mb-3">
                      <li class="edge-item-fix"><a href="/explore" class="py-2 lh-condensed-ultra d-block link-gray-dark no-underline h5 Bump-link--hover" data-ga-click="(Logged out) Header, go to Explore">Explore GitHub <span class="Bump-link-symbol float-right text-normal text-gray-light">&rarr;</span></a></li>
                    </ul>

                    <h4 class="text-gray-light text-normal text-mono f5 mb-2 border-lg-top pt-lg-3">Learn &amp; contribute</h4>
                    <ul class="list-style-none mb-3">
                      <li class="edge-item-fix"><a href="/topics" class="py-2 lh-condensed-ultra d-block link-gray no-underline f5" data-ga-click="(Logged out) Header, go to Topics">Topics</a></li>
                        <li class="edge-item-fix"><a href="/collections" class="py-2 lh-condensed-ultra d-block link-gray no-underline f5" data-ga-click="(Logged out) Header, go to Collections">Collections</a></li>
                      <li class="edge-item-fix"><a href="/trending" class="py-2 lh-condensed-ultra d-block link-gray no-underline f5" data-ga-click="(Logged out) Header, go to Trending">Trending</a></li>
                      <li class="edge-item-fix"><a href="https://lab.github.com/" class="py-2 lh-condensed-ultra d-block link-gray no-underline f5" data-ga-click="(Logged out) Header, go to Learning lab">Learning Lab</a></li>
                      <li class="edge-item-fix"><a href="https://opensource.guide" class="py-2 lh-condensed-ultra d-block link-gray no-underline f5" data-ga-click="(Logged out) Header, go to Open source guides">Open source guides</a></li>
                    </ul>

                    <h4 class="text-gray-light text-normal text-mono f5 mb-2 border-lg-top pt-lg-3">Connect with others</h4>
                    <ul class="list-style-none mb-0">
                      <li class="edge-item-fix"><a href="https://github.com/events" class="py-2 lh-condensed-ultra d-block link-gray no-underline f5" data-ga-click="(Logged out) Header, go to Events">Events</a></li>
                      <li class="edge-item-fix"><a href="https://github.community" class="py-2 lh-condensed-ultra d-block link-gray no-underline f5" data-ga-click="(Logged out) Header, go to Community forum">Community forum</a></li>
                      <li class="edge-item-fix"><a href="https://education.github.com" class="py-2 pb-0 lh-condensed-ultra d-block link-gray no-underline f5" data-ga-click="(Logged out) Header, go to GitHub Education">GitHub Education</a></li>
                    </ul>
                  </div>
                </details>
              </li>

              <li class="border-bottom border-lg-bottom-0 mr-0 mr-lg-3">
                <a href="/marketplace" class="HeaderMenu-link no-underline py-3 d-block d-lg-inline-block" data-ga-click="(Logged out) Header, go to Marketplace">Marketplace</a>
              </li>

              <li class="d-block d-lg-flex flex-lg-nowrap flex-lg-items-center border-bottom border-lg-bottom-0 mr-0 mr-lg-3 edge-item-fix position-relative flex-wrap flex-justify-between d-flex flex-items-center ">
                <details class="HeaderMenu-details details-overlay details-reset width-full">
                  <summary class="HeaderMenu-summary HeaderMenu-link px-0 py-3 border-0 no-wrap d-block d-lg-inline-block">
                    Pricing
                    <svg x="0px" y="0px" viewBox="0 0 14 8" xml:space="preserve" fill="none" class="icon-chevon-down-mktg position-absolute position-lg-relative">
                       <path d="M1,1l6.2,6L13,1"></path>
                    </svg>
                  </summary>

                  <div class="dropdown-menu flex-auto rounded-1 bg-white px-0 pt-2 pb-4 mt-0 p-lg-4 position-relative position-lg-absolute left-0 left-lg-n4">
                    <a href="/pricing" class="pb-2 lh-condensed-ultra d-block link-gray-dark no-underline h5 Bump-link--hover" data-ga-click="(Logged out) Header, go to Pricing">Plans <span class="Bump-link-symbol float-right text-normal text-gray-light">&rarr;</span></a>

                    <ul class="list-style-none mb-3">
                      <li class="edge-item-fix"><a href="/pricing#feature-comparison" class="py-2 lh-condensed-ultra d-block link-gray no-underline f5" data-ga-click="(Logged out) Header, go to Compare plans">Compare plans</a></li>
                      <li class="edge-item-fix"><a href="https://enterprise.github.com/contact" class="py-2 lh-condensed-ultra d-block link-gray no-underline f5" data-ga-click="(Logged out) Header, go to Contact Sales">Contact Sales</a></li>
                    </ul>

                    <ul class="list-style-none mb-0 border-lg-top pt-lg-3">
                      <li class="edge-item-fix"><a href="/nonprofit" class="py-2 lh-condensed-ultra d-block no-underline link-gray-dark no-underline h5 Bump-link--hover" data-ga-click="(Logged out) Header, go to Nonprofits">Nonprofit <span class="Bump-link-symbol float-right text-normal text-gray-light">&rarr;</span></a></li>
                      <li class="edge-item-fix"><a href="https://education.github.com" class="py-2 pb-0 lh-condensed-ultra d-block no-underline link-gray-dark no-underline h5 Bump-link--hover"  data-ga-click="(Logged out) Header, go to Education">Education <span class="Bump-link-symbol float-right text-normal text-gray-light">&rarr;</span></a></li>
                    </ul>
                  </div>
                </details>
              </li>
          </ul>
        </nav>

      <div class="d-lg-flex flex-items-center px-3 px-lg-0 text-center text-lg-left">
          <div class="d-lg-flex mb-3 mb-lg-0">
            <div class="header-search header-search-current js-header-search-current  flex-self-stretch flex-lg-self-auto mr-0 mr-lg-3 mb-3 mb-lg-0 scoped-search site-scoped-search js-site-search position-relative js-jump-to js-header-search-current-jump-to"
  role="combobox"
  aria-owns="jump-to-results"
  aria-label="Search or jump to"
  aria-haspopup="listbox"
  aria-expanded="false"
>
  <div class="position-relative">
    <!-- '"` --><!-- </textarea></xmp> --></option></form><form class="js-site-search-form" role="search" aria-label="Site" data-scope-type="Repository" data-scope-id="90916592" data-scoped-search-url="/javaee/activation/search" data-unscoped-search-url="/search" action="/javaee/activation/search" accept-charset="UTF-8" method="get">
      <label class="form-control input-sm header-search-wrapper p-0 header-search-wrapper-jump-to position-relative d-flex flex-justify-between flex-items-center js-chromeless-input-container">
        <input type="text"
          class="form-control input-sm header-search-input jump-to-field js-jump-to-field js-site-search-focus js-site-search-field is-clearable"
          data-hotkey="s,/"
          name="q"
          value=""
          placeholder="Search"
          data-unscoped-placeholder="Search GitHub"
          data-scoped-placeholder="Search"
          autocapitalize="off"
          aria-autocomplete="list"
          aria-controls="jump-to-results"
          aria-label="Search"
          data-jump-to-suggestions-path="/_graphql/GetSuggestedNavigationDestinations"
          spellcheck="false"
          autocomplete="off"
          >
<<<<<<< HEAD
          <input type="hidden" data-csrf="true" class="js-data-jump-to-suggestions-path-csrf" value="I6GLn+ueqDMUC3eUGUEPst4JvmUlCCd2AW4kDEVl7n0VVKW3uhV0nNZ2Utu3aiOCJ19/ny294dpUp+wlb7MoqQ==" />
=======
          <input type="hidden" data-csrf="true" class="js-data-jump-to-suggestions-path-csrf" value="jf5wHc/zZWAT5NENljG5R2gppPNNOTrIFv164LkPQrmh3znHtcSRivgiiut7LCLM/exTrlFuVZqDxA26Aa/csg==" />
>>>>>>> d53ef3c5
          <input type="hidden" class="js-site-search-type-field" name="type" >
            <img src="https://github.githubassets.com/images/search-key-slash.svg" alt="" class="mr-2 header-search-key-slash">

            <div class="Box position-absolute overflow-hidden d-none jump-to-suggestions js-jump-to-suggestions-container">
              
<ul class="d-none js-jump-to-suggestions-template-container">
  

<li class="d-flex flex-justify-start flex-items-center p-0 f5 navigation-item js-navigation-item js-jump-to-suggestion" role="option">
  <a tabindex="-1" class="no-underline d-flex flex-auto flex-items-center jump-to-suggestions-path js-jump-to-suggestion-path js-navigation-open p-2" href="">
    <div class="jump-to-octicon js-jump-to-octicon flex-shrink-0 mr-2 text-center d-none">
      <svg height="16" width="16" class="octicon octicon-repo flex-shrink-0 js-jump-to-octicon-repo d-none" title="Repository" aria-label="Repository" viewBox="0 0 16 16" version="1.1" role="img"><path fill-rule="evenodd" d="M2 2.5A2.5 2.5 0 014.5 0h8.75a.75.75 0 01.75.75v12.5a.75.75 0 01-.75.75h-2.5a.75.75 0 110-1.5h1.75v-2h-8a1 1 0 00-.714 1.7.75.75 0 01-1.072 1.05A2.495 2.495 0 012 11.5v-9zm10.5-1V9h-8c-.356 0-.694.074-1 .208V2.5a1 1 0 011-1h8zM5 12.25v3.25a.25.25 0 00.4.2l1.45-1.087a.25.25 0 01.3 0L8.6 15.7a.25.25 0 00.4-.2v-3.25a.25.25 0 00-.25-.25h-3.5a.25.25 0 00-.25.25z"></path></svg>
      <svg height="16" width="16" class="octicon octicon-project flex-shrink-0 js-jump-to-octicon-project d-none" title="Project" aria-label="Project" viewBox="0 0 16 16" version="1.1" role="img"><path fill-rule="evenodd" d="M1.75 0A1.75 1.75 0 000 1.75v12.5C0 15.216.784 16 1.75 16h12.5A1.75 1.75 0 0016 14.25V1.75A1.75 1.75 0 0014.25 0H1.75zM1.5 1.75a.25.25 0 01.25-.25h12.5a.25.25 0 01.25.25v12.5a.25.25 0 01-.25.25H1.75a.25.25 0 01-.25-.25V1.75zM11.75 3a.75.75 0 00-.75.75v7.5a.75.75 0 001.5 0v-7.5a.75.75 0 00-.75-.75zm-8.25.75a.75.75 0 011.5 0v5.5a.75.75 0 01-1.5 0v-5.5zM8 3a.75.75 0 00-.75.75v3.5a.75.75 0 001.5 0v-3.5A.75.75 0 008 3z"></path></svg>
      <svg height="16" width="16" class="octicon octicon-search flex-shrink-0 js-jump-to-octicon-search d-none" title="Search" aria-label="Search" viewBox="0 0 16 16" version="1.1" role="img"><path fill-rule="evenodd" d="M11.5 7a4.499 4.499 0 11-8.998 0A4.499 4.499 0 0111.5 7zm-.82 4.74a6 6 0 111.06-1.06l3.04 3.04a.75.75 0 11-1.06 1.06l-3.04-3.04z"></path></svg>
    </div>

    <img class="avatar mr-2 flex-shrink-0 js-jump-to-suggestion-avatar d-none" alt="" aria-label="Team" src="" width="28" height="28">

    <div class="jump-to-suggestion-name js-jump-to-suggestion-name flex-auto overflow-hidden text-left no-wrap css-truncate css-truncate-target">
    </div>

    <div class="border rounded-1 flex-shrink-0 bg-gray px-1 text-gray-light ml-1 f6 d-none js-jump-to-badge-search">
      <span class="js-jump-to-badge-search-text-default d-none" aria-label="in this repository">
        In this repository
      </span>
      <span class="js-jump-to-badge-search-text-global d-none" aria-label="in all of GitHub">
        All GitHub
      </span>
      <span aria-hidden="true" class="d-inline-block ml-1 v-align-middle">↵</span>
    </div>

    <div aria-hidden="true" class="border rounded-1 flex-shrink-0 bg-gray px-1 text-gray-light ml-1 f6 d-none d-on-nav-focus js-jump-to-badge-jump">
      Jump to
      <span class="d-inline-block ml-1 v-align-middle">↵</span>
    </div>
  </a>
</li>

</ul>

<ul class="d-none js-jump-to-no-results-template-container">
  <li class="d-flex flex-justify-center flex-items-center f5 d-none js-jump-to-suggestion p-2">
    <span class="text-gray">No suggested jump to results</span>
  </li>
</ul>

<ul id="jump-to-results" role="listbox" class="p-0 m-0 js-navigation-container jump-to-suggestions-results-container js-jump-to-suggestions-results-container">
  

<li class="d-flex flex-justify-start flex-items-center p-0 f5 navigation-item js-navigation-item js-jump-to-scoped-search d-none" role="option">
  <a tabindex="-1" class="no-underline d-flex flex-auto flex-items-center jump-to-suggestions-path js-jump-to-suggestion-path js-navigation-open p-2" href="">
    <div class="jump-to-octicon js-jump-to-octicon flex-shrink-0 mr-2 text-center d-none">
      <svg height="16" width="16" class="octicon octicon-repo flex-shrink-0 js-jump-to-octicon-repo d-none" title="Repository" aria-label="Repository" viewBox="0 0 16 16" version="1.1" role="img"><path fill-rule="evenodd" d="M2 2.5A2.5 2.5 0 014.5 0h8.75a.75.75 0 01.75.75v12.5a.75.75 0 01-.75.75h-2.5a.75.75 0 110-1.5h1.75v-2h-8a1 1 0 00-.714 1.7.75.75 0 01-1.072 1.05A2.495 2.495 0 012 11.5v-9zm10.5-1V9h-8c-.356 0-.694.074-1 .208V2.5a1 1 0 011-1h8zM5 12.25v3.25a.25.25 0 00.4.2l1.45-1.087a.25.25 0 01.3 0L8.6 15.7a.25.25 0 00.4-.2v-3.25a.25.25 0 00-.25-.25h-3.5a.25.25 0 00-.25.25z"></path></svg>
      <svg height="16" width="16" class="octicon octicon-project flex-shrink-0 js-jump-to-octicon-project d-none" title="Project" aria-label="Project" viewBox="0 0 16 16" version="1.1" role="img"><path fill-rule="evenodd" d="M1.75 0A1.75 1.75 0 000 1.75v12.5C0 15.216.784 16 1.75 16h12.5A1.75 1.75 0 0016 14.25V1.75A1.75 1.75 0 0014.25 0H1.75zM1.5 1.75a.25.25 0 01.25-.25h12.5a.25.25 0 01.25.25v12.5a.25.25 0 01-.25.25H1.75a.25.25 0 01-.25-.25V1.75zM11.75 3a.75.75 0 00-.75.75v7.5a.75.75 0 001.5 0v-7.5a.75.75 0 00-.75-.75zm-8.25.75a.75.75 0 011.5 0v5.5a.75.75 0 01-1.5 0v-5.5zM8 3a.75.75 0 00-.75.75v3.5a.75.75 0 001.5 0v-3.5A.75.75 0 008 3z"></path></svg>
      <svg height="16" width="16" class="octicon octicon-search flex-shrink-0 js-jump-to-octicon-search d-none" title="Search" aria-label="Search" viewBox="0 0 16 16" version="1.1" role="img"><path fill-rule="evenodd" d="M11.5 7a4.499 4.499 0 11-8.998 0A4.499 4.499 0 0111.5 7zm-.82 4.74a6 6 0 111.06-1.06l3.04 3.04a.75.75 0 11-1.06 1.06l-3.04-3.04z"></path></svg>
    </div>

    <img class="avatar mr-2 flex-shrink-0 js-jump-to-suggestion-avatar d-none" alt="" aria-label="Team" src="" width="28" height="28">

    <div class="jump-to-suggestion-name js-jump-to-suggestion-name flex-auto overflow-hidden text-left no-wrap css-truncate css-truncate-target">
    </div>

    <div class="border rounded-1 flex-shrink-0 bg-gray px-1 text-gray-light ml-1 f6 d-none js-jump-to-badge-search">
      <span class="js-jump-to-badge-search-text-default d-none" aria-label="in this repository">
        In this repository
      </span>
      <span class="js-jump-to-badge-search-text-global d-none" aria-label="in all of GitHub">
        All GitHub
      </span>
      <span aria-hidden="true" class="d-inline-block ml-1 v-align-middle">↵</span>
    </div>

    <div aria-hidden="true" class="border rounded-1 flex-shrink-0 bg-gray px-1 text-gray-light ml-1 f6 d-none d-on-nav-focus js-jump-to-badge-jump">
      Jump to
      <span class="d-inline-block ml-1 v-align-middle">↵</span>
    </div>
  </a>
</li>

  

<li class="d-flex flex-justify-start flex-items-center p-0 f5 navigation-item js-navigation-item js-jump-to-global-search d-none" role="option">
  <a tabindex="-1" class="no-underline d-flex flex-auto flex-items-center jump-to-suggestions-path js-jump-to-suggestion-path js-navigation-open p-2" href="">
    <div class="jump-to-octicon js-jump-to-octicon flex-shrink-0 mr-2 text-center d-none">
      <svg height="16" width="16" class="octicon octicon-repo flex-shrink-0 js-jump-to-octicon-repo d-none" title="Repository" aria-label="Repository" viewBox="0 0 16 16" version="1.1" role="img"><path fill-rule="evenodd" d="M2 2.5A2.5 2.5 0 014.5 0h8.75a.75.75 0 01.75.75v12.5a.75.75 0 01-.75.75h-2.5a.75.75 0 110-1.5h1.75v-2h-8a1 1 0 00-.714 1.7.75.75 0 01-1.072 1.05A2.495 2.495 0 012 11.5v-9zm10.5-1V9h-8c-.356 0-.694.074-1 .208V2.5a1 1 0 011-1h8zM5 12.25v3.25a.25.25 0 00.4.2l1.45-1.087a.25.25 0 01.3 0L8.6 15.7a.25.25 0 00.4-.2v-3.25a.25.25 0 00-.25-.25h-3.5a.25.25 0 00-.25.25z"></path></svg>
      <svg height="16" width="16" class="octicon octicon-project flex-shrink-0 js-jump-to-octicon-project d-none" title="Project" aria-label="Project" viewBox="0 0 16 16" version="1.1" role="img"><path fill-rule="evenodd" d="M1.75 0A1.75 1.75 0 000 1.75v12.5C0 15.216.784 16 1.75 16h12.5A1.75 1.75 0 0016 14.25V1.75A1.75 1.75 0 0014.25 0H1.75zM1.5 1.75a.25.25 0 01.25-.25h12.5a.25.25 0 01.25.25v12.5a.25.25 0 01-.25.25H1.75a.25.25 0 01-.25-.25V1.75zM11.75 3a.75.75 0 00-.75.75v7.5a.75.75 0 001.5 0v-7.5a.75.75 0 00-.75-.75zm-8.25.75a.75.75 0 011.5 0v5.5a.75.75 0 01-1.5 0v-5.5zM8 3a.75.75 0 00-.75.75v3.5a.75.75 0 001.5 0v-3.5A.75.75 0 008 3z"></path></svg>
      <svg height="16" width="16" class="octicon octicon-search flex-shrink-0 js-jump-to-octicon-search d-none" title="Search" aria-label="Search" viewBox="0 0 16 16" version="1.1" role="img"><path fill-rule="evenodd" d="M11.5 7a4.499 4.499 0 11-8.998 0A4.499 4.499 0 0111.5 7zm-.82 4.74a6 6 0 111.06-1.06l3.04 3.04a.75.75 0 11-1.06 1.06l-3.04-3.04z"></path></svg>
    </div>

    <img class="avatar mr-2 flex-shrink-0 js-jump-to-suggestion-avatar d-none" alt="" aria-label="Team" src="" width="28" height="28">

    <div class="jump-to-suggestion-name js-jump-to-suggestion-name flex-auto overflow-hidden text-left no-wrap css-truncate css-truncate-target">
    </div>

    <div class="border rounded-1 flex-shrink-0 bg-gray px-1 text-gray-light ml-1 f6 d-none js-jump-to-badge-search">
      <span class="js-jump-to-badge-search-text-default d-none" aria-label="in this repository">
        In this repository
      </span>
      <span class="js-jump-to-badge-search-text-global d-none" aria-label="in all of GitHub">
        All GitHub
      </span>
      <span aria-hidden="true" class="d-inline-block ml-1 v-align-middle">↵</span>
    </div>

    <div aria-hidden="true" class="border rounded-1 flex-shrink-0 bg-gray px-1 text-gray-light ml-1 f6 d-none d-on-nav-focus js-jump-to-badge-jump">
      Jump to
      <span class="d-inline-block ml-1 v-align-middle">↵</span>
    </div>
  </a>
</li>


</ul>

            </div>
      </label>
</form>  </div>
</div>

          </div>

        <a href="/login?return_to=%2Fjavaee%2Factivation%2Fblob%2Fmaster%2FLICENSE.txt"
          class="HeaderMenu-link no-underline mr-3"
          data-hydro-click="{&quot;event_type&quot;:&quot;authentication.click&quot;,&quot;payload&quot;:{&quot;location_in_page&quot;:&quot;site header menu&quot;,&quot;repository_id&quot;:null,&quot;auth_type&quot;:&quot;SIGN_UP&quot;,&quot;originating_url&quot;:&quot;https://github.com/javaee/activation/blob/master/LICENSE.txt&quot;,&quot;user_id&quot;:null}}" data-hydro-click-hmac="706e3a0acc8a26d0eb24941ec716bd6cb179d26609dba152998c61317e057c32"
          data-ga-click="(Logged out) Header, clicked Sign in, text:sign-in">
          Sign&nbsp;in
        </a>
            <a href="/join?ref_cta=Sign+up&amp;ref_loc=header+logged+out&amp;ref_page=%2F%3Cuser-name%3E%2F%3Crepo-name%3E%2Fblob%2Fshow&amp;source=header-repo&amp;source_repo=javaee%2Factivation"
              class="HeaderMenu-link d-inline-block no-underline border border-gray-dark rounded-1 px-2 py-1"
              data-hydro-click="{&quot;event_type&quot;:&quot;authentication.click&quot;,&quot;payload&quot;:{&quot;location_in_page&quot;:&quot;site header menu&quot;,&quot;repository_id&quot;:null,&quot;auth_type&quot;:&quot;SIGN_UP&quot;,&quot;originating_url&quot;:&quot;https://github.com/javaee/activation/blob/master/LICENSE.txt&quot;,&quot;user_id&quot;:null}}" data-hydro-click-hmac="706e3a0acc8a26d0eb24941ec716bd6cb179d26609dba152998c61317e057c32"
              data-ga-click="Sign up, click to sign up for account, ref_page:/&lt;user-name&gt;/&lt;repo-name&gt;/blob/show;ref_cta:Sign up;ref_loc:header logged out">
              Sign&nbsp;up
            </a>
      </div>
    </div>
  </div>
</header>

    </div>

  <div id="start-of-content" class="show-on-focus"></div>




    <div id="js-flash-container">


  <template class="js-flash-template">
    <div class="flash flash-full  js-flash-template-container">
  <div class=" px-2" >
    <button class="flash-close js-flash-close" type="button" aria-label="Dismiss this message">
      <svg class="octicon octicon-x" viewBox="0 0 16 16" version="1.1" width="16" height="16" aria-hidden="true"><path fill-rule="evenodd" d="M3.72 3.72a.75.75 0 011.06 0L8 6.94l3.22-3.22a.75.75 0 111.06 1.06L9.06 8l3.22 3.22a.75.75 0 11-1.06 1.06L8 9.06l-3.22 3.22a.75.75 0 01-1.06-1.06L6.94 8 3.72 4.78a.75.75 0 010-1.06z"></path></svg>
    </button>
    
      <div class="js-flash-template-message"></div>

  </div>
</div>
  </template>
</div>


      

  <include-fragment class="js-notification-shelf-include-fragment" data-base-src="https://github.com/notifications/beta/shelf"></include-fragment>




  <div
    class="application-main "
    data-commit-hovercards-enabled
    data-discussion-hovercards-enabled
    data-issue-and-pr-hovercards-enabled
  >
        <div itemscope itemtype="http://schema.org/SoftwareSourceCode" class="">
    <main  >
      

  




  




    <div class="flash flash-warn flash-full border-top-0 text-center text-bold py-2">
    This repository has been archived by the owner. It is now read-only.
  </div>







  <div class="pagehead repohead hx_repohead readability-menu bg-gray-light pb-0 pt-3 border-0 mb-5">

    <div class="d-flex mb-3 px-3 px-md-4 px-lg-5">

      <div class="flex-auto min-width-0 width-fit mr-3">
        <h1 class="public  d-flex flex-wrap flex-items-center break-word float-none f3">
  
      <svg class="octicon octicon-repo" viewBox="0 0 16 16" version="1.1" width="16" height="16" aria-hidden="true"><path fill-rule="evenodd" d="M2 2.5A2.5 2.5 0 014.5 0h8.75a.75.75 0 01.75.75v12.5a.75.75 0 01-.75.75h-2.5a.75.75 0 110-1.5h1.75v-2h-8a1 1 0 00-.714 1.7.75.75 0 01-1.072 1.05A2.495 2.495 0 012 11.5v-9zm10.5-1V9h-8c-.356 0-.694.074-1 .208V2.5a1 1 0 011-1h8zM5 12.25v3.25a.25.25 0 00.4.2l1.45-1.087a.25.25 0 01.3 0L8.6 15.7a.25.25 0 00.4-.2v-3.25a.25.25 0 00-.25-.25h-3.5a.25.25 0 00-.25.25z"></path></svg>
  
  <span class="author ml-2 flex-self-stretch" itemprop="author">
    <a class="url fn" rel="author" data-hovercard-type="organization" data-hovercard-url="/orgs/javaee/hovercard" href="/javaee">javaee</a>
  </span>
  <span class="path-divider flex-self-stretch">/</span>
  <strong itemprop="name" class="mr-2 flex-self-stretch">
    <a data-pjax="#js-repo-pjax-container" href="/javaee/activation">activation</a>
  </strong>
  <span class="Label Label--outline v-align-middle ">Archived</span>
</h1>


      </div>

      <ul class="pagehead-actions flex-shrink-0 d-none d-md-inline" style="padding: 2px 0;">




  <li>
    

  <a class="tooltipped tooltipped-s btn btn-sm btn-with-count" aria-label="You must be signed in to watch a repository" rel="nofollow" data-hydro-click="{&quot;event_type&quot;:&quot;authentication.click&quot;,&quot;payload&quot;:{&quot;location_in_page&quot;:&quot;notification subscription menu watch&quot;,&quot;repository_id&quot;:null,&quot;auth_type&quot;:&quot;LOG_IN&quot;,&quot;originating_url&quot;:&quot;https://github.com/javaee/activation/blob/master/LICENSE.txt&quot;,&quot;user_id&quot;:null}}" data-hydro-click-hmac="b1ad9a48d3402fc1fadb28a1907f173cf03f027396d2b0a1af542a474293cb17" href="/login?return_to=%2Fjavaee%2Factivation">
    <svg class="octicon octicon-eye" viewBox="0 0 16 16" version="1.1" width="16" height="16" aria-hidden="true"><path fill-rule="evenodd" d="M1.679 7.932c.412-.621 1.242-1.75 2.366-2.717C5.175 4.242 6.527 3.5 8 3.5c1.473 0 2.824.742 3.955 1.715 1.124.967 1.954 2.096 2.366 2.717a.119.119 0 010 .136c-.412.621-1.242 1.75-2.366 2.717C10.825 11.758 9.473 12.5 8 12.5c-1.473 0-2.824-.742-3.955-1.715C2.92 9.818 2.09 8.69 1.679 8.068a.119.119 0 010-.136zM8 2c-1.981 0-3.67.992-4.933 2.078C1.797 5.169.88 6.423.43 7.1a1.619 1.619 0 000 1.798c.45.678 1.367 1.932 2.637 3.024C4.329 13.008 6.019 14 8 14c1.981 0 3.67-.992 4.933-2.078 1.27-1.091 2.187-2.345 2.637-3.023a1.619 1.619 0 000-1.798c-.45-.678-1.367-1.932-2.637-3.023C11.671 2.992 9.981 2 8 2zm0 8a2 2 0 100-4 2 2 0 000 4z"></path></svg>
    Watch
</a>    <a class="social-count" href="/javaee/activation/watchers"
       aria-label="11 users are watching this repository">
      11
    </a>

  </li>

  <li>
        <a class="btn btn-sm btn-with-count  tooltipped tooltipped-s" aria-label="You must be signed in to star a repository" rel="nofollow" data-hydro-click="{&quot;event_type&quot;:&quot;authentication.click&quot;,&quot;payload&quot;:{&quot;location_in_page&quot;:&quot;star button&quot;,&quot;repository_id&quot;:90916592,&quot;auth_type&quot;:&quot;LOG_IN&quot;,&quot;originating_url&quot;:&quot;https://github.com/javaee/activation/blob/master/LICENSE.txt&quot;,&quot;user_id&quot;:null}}" data-hydro-click-hmac="3478445d901460bdc67e67d694e54e184be25ecc5f7a8c2790cc7f186847308e" href="/login?return_to=%2Fjavaee%2Factivation">
      <svg height="16" class="octicon octicon-star v-align-text-bottom" vertical_align="text_bottom" viewBox="0 0 16 16" version="1.1" width="16" aria-hidden="true"><path fill-rule="evenodd" d="M8 .25a.75.75 0 01.673.418l1.882 3.815 4.21.612a.75.75 0 01.416 1.279l-3.046 2.97.719 4.192a.75.75 0 01-1.088.791L8 12.347l-3.766 1.98a.75.75 0 01-1.088-.79l.72-4.194L.818 6.374a.75.75 0 01.416-1.28l4.21-.611L7.327.668A.75.75 0 018 .25zm0 2.445L6.615 5.5a.75.75 0 01-.564.41l-3.097.45 2.24 2.184a.75.75 0 01.216.664l-.528 3.084 2.769-1.456a.75.75 0 01.698 0l2.77 1.456-.53-3.084a.75.75 0 01.216-.664l2.24-2.183-3.096-.45a.75.75 0 01-.564-.41L8 2.694v.001z"></path></svg>

      Star
</a>
    <a class="social-count js-social-count" href="/javaee/activation/stargazers"
      aria-label="15 users starred this repository">
      15
    </a>

  </li>

  <li>
      <a class="btn btn-sm btn-with-count tooltipped tooltipped-s" aria-label="You must be signed in to fork a repository" rel="nofollow" data-hydro-click="{&quot;event_type&quot;:&quot;authentication.click&quot;,&quot;payload&quot;:{&quot;location_in_page&quot;:&quot;repo details fork button&quot;,&quot;repository_id&quot;:90916592,&quot;auth_type&quot;:&quot;LOG_IN&quot;,&quot;originating_url&quot;:&quot;https://github.com/javaee/activation/blob/master/LICENSE.txt&quot;,&quot;user_id&quot;:null}}" data-hydro-click-hmac="1ca9e5811dc829254c1a129865c891a741867355804049bc438d433bd8fcc8ab" href="/login?return_to=%2Fjavaee%2Factivation">
        <svg class="octicon octicon-repo-forked" viewBox="0 0 16 16" version="1.1" width="16" height="16" aria-hidden="true"><path fill-rule="evenodd" d="M5 3.25a.75.75 0 11-1.5 0 .75.75 0 011.5 0zm0 2.122a2.25 2.25 0 10-1.5 0v.878A2.25 2.25 0 005.75 8.5h1.5v2.128a2.251 2.251 0 101.5 0V8.5h1.5a2.25 2.25 0 002.25-2.25v-.878a2.25 2.25 0 10-1.5 0v.878a.75.75 0 01-.75.75h-4.5A.75.75 0 015 6.25v-.878zm3.75 7.378a.75.75 0 11-1.5 0 .75.75 0 011.5 0zm3-8.75a.75.75 0 100-1.5.75.75 0 000 1.5z"></path></svg>
        Fork
</a>
    <a href="/javaee/activation/network/members" class="social-count"
       aria-label="6 users forked this repository">
      6
    </a>
  </li>
</ul>

    </div>
      
<nav class="UnderlineNav js-repo-nav js-sidenav-container-pjax js-responsive-underlinenav overflow-hidden px-3 px-md-4 px-lg-5 bg-gray-light" aria-label="Repository" data-pjax="#js-repo-pjax-container">
  <ul class="UnderlineNav-body list-style-none ">
            <li class="d-flex">
          <a class="js-selected-navigation-item selected UnderlineNav-item hx_underlinenav-item no-wrap js-responsive-underlinenav-item" data-tab-item="code-tab" data-hotkey="g c" data-ga-click="Repository, Navigation click, Code tab" aria-current="page" data-selected-links="repo_source repo_downloads repo_commits repo_releases repo_tags repo_branches repo_packages repo_deployments /javaee/activation" href="/javaee/activation">
                <svg height="16" class="octicon octicon-code UnderlineNav-octicon d-none d-sm-inline" class_names="UnderlineNav-octicon" display="none inline" viewBox="0 0 16 16" version="1.1" width="16" aria-hidden="true"><path fill-rule="evenodd" d="M4.72 3.22a.75.75 0 011.06 1.06L2.06 8l3.72 3.72a.75.75 0 11-1.06 1.06L.47 8.53a.75.75 0 010-1.06l4.25-4.25zm6.56 0a.75.75 0 10-1.06 1.06L13.94 8l-3.72 3.72a.75.75 0 101.06 1.06l4.25-4.25a.75.75 0 000-1.06l-4.25-4.25z"></path></svg>

              <span data-content="Code">Code</span>
                
</a>        </li>
        <li class="d-flex">
          <a class="js-selected-navigation-item UnderlineNav-item hx_underlinenav-item no-wrap js-responsive-underlinenav-item" data-tab-item="pull-requests-tab" data-hotkey="g p" data-ga-click="Repository, Navigation click, Pull requests tab" data-selected-links="repo_pulls checks /javaee/activation/pulls" href="/javaee/activation/pulls">
                <svg height="16" class="octicon octicon-git-pull-request UnderlineNav-octicon d-none d-sm-inline" class_names="UnderlineNav-octicon" display="none inline" viewBox="0 0 16 16" version="1.1" width="16" aria-hidden="true"><path fill-rule="evenodd" d="M7.177 3.073L9.573.677A.25.25 0 0110 .854v4.792a.25.25 0 01-.427.177L7.177 3.427a.25.25 0 010-.354zM3.75 2.5a.75.75 0 100 1.5.75.75 0 000-1.5zm-2.25.75a2.25 2.25 0 113 2.122v5.256a2.251 2.251 0 11-1.5 0V5.372A2.25 2.25 0 011.5 3.25zM11 2.5h-1V4h1a1 1 0 011 1v5.628a2.251 2.251 0 101.5 0V5A2.5 2.5 0 0011 2.5zm1 10.25a.75.75 0 111.5 0 .75.75 0 01-1.5 0zM3.75 12a.75.75 0 100 1.5.75.75 0 000-1.5z"></path></svg>

              <span data-content="Pull requests">Pull requests</span>
                
</a>        </li>
        <li class="d-flex">
          <a class="js-selected-navigation-item UnderlineNav-item hx_underlinenav-item no-wrap js-responsive-underlinenav-item" data-tab-item="actions-tab" data-hotkey="g w" data-ga-click="Repository, Navigation click, Actions tab" data-selected-links="repo_actions /javaee/activation/actions" href="/javaee/activation/actions">
                <svg height="16" class="octicon octicon-play UnderlineNav-octicon d-none d-sm-inline" class_names="UnderlineNav-octicon" display="none inline" viewBox="0 0 16 16" version="1.1" width="16" aria-hidden="true"><path fill-rule="evenodd" d="M1.5 8a6.5 6.5 0 1113 0 6.5 6.5 0 01-13 0zM8 0a8 8 0 100 16A8 8 0 008 0zM6.379 5.227A.25.25 0 006 5.442v5.117a.25.25 0 00.379.214l4.264-2.559a.25.25 0 000-.428L6.379 5.227z"></path></svg>

              <span data-content="Actions">Actions</span>
                
</a>        </li>
        <li class="d-flex">
          <a class="js-selected-navigation-item UnderlineNav-item hx_underlinenav-item no-wrap js-responsive-underlinenav-item" data-tab-item="projects-tab" data-hotkey="g b" data-ga-click="Repository, Navigation click, Projects tab" data-selected-links="repo_projects new_repo_project repo_project /javaee/activation/projects" href="/javaee/activation/projects">
                <svg height="16" class="octicon octicon-project UnderlineNav-octicon d-none d-sm-inline" class_names="UnderlineNav-octicon" display="none inline" viewBox="0 0 16 16" version="1.1" width="16" aria-hidden="true"><path fill-rule="evenodd" d="M1.75 0A1.75 1.75 0 000 1.75v12.5C0 15.216.784 16 1.75 16h12.5A1.75 1.75 0 0016 14.25V1.75A1.75 1.75 0 0014.25 0H1.75zM1.5 1.75a.25.25 0 01.25-.25h12.5a.25.25 0 01.25.25v12.5a.25.25 0 01-.25.25H1.75a.25.25 0 01-.25-.25V1.75zM11.75 3a.75.75 0 00-.75.75v7.5a.75.75 0 001.5 0v-7.5a.75.75 0 00-.75-.75zm-8.25.75a.75.75 0 011.5 0v5.5a.75.75 0 01-1.5 0v-5.5zM8 3a.75.75 0 00-.75.75v3.5a.75.75 0 001.5 0v-3.5A.75.75 0 008 3z"></path></svg>

              <span data-content="Projects">Projects</span>
                
</a>        </li>
        <li class="d-flex">
          <a class="js-selected-navigation-item UnderlineNav-item hx_underlinenav-item no-wrap js-responsive-underlinenav-item" data-tab-item="security-tab" data-hotkey="g s" data-ga-click="Repository, Navigation click, Security tab" data-selected-links="security overview alerts policy token_scanning code_scanning /javaee/activation/security" href="/javaee/activation/security">
                <svg height="16" class="octicon octicon-shield UnderlineNav-octicon d-none d-sm-inline" class_names="UnderlineNav-octicon" display="none inline" viewBox="0 0 16 16" version="1.1" width="16" aria-hidden="true"><path fill-rule="evenodd" d="M7.467.133a1.75 1.75 0 011.066 0l5.25 1.68A1.75 1.75 0 0115 3.48V7c0 1.566-.32 3.182-1.303 4.682-.983 1.498-2.585 2.813-5.032 3.855a1.7 1.7 0 01-1.33 0c-2.447-1.042-4.049-2.357-5.032-3.855C1.32 10.182 1 8.566 1 7V3.48a1.75 1.75 0 011.217-1.667l5.25-1.68zm.61 1.429a.25.25 0 00-.153 0l-5.25 1.68a.25.25 0 00-.174.238V7c0 1.358.275 2.666 1.057 3.86.784 1.194 2.121 2.34 4.366 3.297a.2.2 0 00.154 0c2.245-.956 3.582-2.104 4.366-3.298C13.225 9.666 13.5 8.36 13.5 7V3.48a.25.25 0 00-.174-.237l-5.25-1.68zM9 10.5a1 1 0 11-2 0 1 1 0 012 0zm-.25-5.75a.75.75 0 10-1.5 0v3a.75.75 0 001.5 0v-3z"></path></svg>

              <span data-content="Security">Security</span>
                <span class="Counter js-security-tab-count " data-url="/javaee/activation/security/overall-count" hidden="hidden">1</span>


</a>        </li>
        <li class="d-flex">
          <a class="js-selected-navigation-item UnderlineNav-item hx_underlinenav-item no-wrap js-responsive-underlinenav-item" data-tab-item="insights-tab" data-ga-click="Repository, Navigation click, Insights tab" data-selected-links="repo_graphs repo_contributors dependency_graph dependabot_updates pulse people /javaee/activation/pulse" href="/javaee/activation/pulse">
                <svg height="16" class="octicon octicon-graph UnderlineNav-octicon d-none d-sm-inline" class_names="UnderlineNav-octicon" display="none inline" viewBox="0 0 16 16" version="1.1" width="16" aria-hidden="true"><path fill-rule="evenodd" d="M1.5 1.75a.75.75 0 00-1.5 0v12.5c0 .414.336.75.75.75h14.5a.75.75 0 000-1.5H1.5V1.75zm14.28 2.53a.75.75 0 00-1.06-1.06L10 7.94 7.53 5.47a.75.75 0 00-1.06 0L3.22 8.72a.75.75 0 001.06 1.06L7 7.06l2.47 2.47a.75.75 0 001.06 0l5.25-5.25z"></path></svg>

              <span data-content="Insights">Insights</span>
                
</a>        </li>

</ul>
        <div class="position-absolute right-0 pr-3 pr-md-4 pr-lg-5 js-responsive-underlinenav-overflow" style="visibility:hidden;">
      <details class="details-overlay details-reset position-relative">
  <summary role="button">
              <div class="UnderlineNav-item mr-0 border-0">
            <svg class="octicon octicon-kebab-horizontal" viewBox="0 0 16 16" version="1.1" width="16" height="16" aria-hidden="true"><path d="M8 9a1.5 1.5 0 100-3 1.5 1.5 0 000 3zM1.5 9a1.5 1.5 0 100-3 1.5 1.5 0 000 3zm13 0a1.5 1.5 0 100-3 1.5 1.5 0 000 3z"></path></svg>
            <span class="sr-only">More</span>
          </div>

</summary>
            <details-menu class="dropdown-menu dropdown-menu-sw " role="menu">
  
            <ul>
                  <li data-menu-item="code-tab" hidden>
                    <a role="menuitem" class="js-selected-navigation-item dropdown-item" data-selected-links=" /javaee/activation" href="/javaee/activation">
                      Code
</a>                  </li>
                  <li data-menu-item="pull-requests-tab" hidden>
                    <a role="menuitem" class="js-selected-navigation-item dropdown-item" data-selected-links=" /javaee/activation/pulls" href="/javaee/activation/pulls">
                      Pull requests
</a>                  </li>
                  <li data-menu-item="actions-tab" hidden>
                    <a role="menuitem" class="js-selected-navigation-item dropdown-item" data-selected-links=" /javaee/activation/actions" href="/javaee/activation/actions">
                      Actions
</a>                  </li>
                  <li data-menu-item="projects-tab" hidden>
                    <a role="menuitem" class="js-selected-navigation-item dropdown-item" data-selected-links=" /javaee/activation/projects" href="/javaee/activation/projects">
                      Projects
</a>                  </li>
                  <li data-menu-item="security-tab" hidden>
                    <a role="menuitem" class="js-selected-navigation-item dropdown-item" data-selected-links=" /javaee/activation/security" href="/javaee/activation/security">
                      Security
</a>                  </li>
                  <li data-menu-item="insights-tab" hidden>
                    <a role="menuitem" class="js-selected-navigation-item dropdown-item" data-selected-links=" /javaee/activation/pulse" href="/javaee/activation/pulse">
                      Insights
</a>                  </li>
            </ul>

</details-menu>

</details>
    </div>

</nav>

  </div>


<div class="container-xl clearfix new-discussion-timeline  px-3 px-md-4 px-lg-5">
  <div class="repository-content ">

    
    

  


    <a class="d-none js-permalink-shortcut" data-hotkey="y" href="/javaee/activation/blob/270afe5ae592c65b1c944c6a882c1720574fbf19/LICENSE.txt">Permalink</a>

<<<<<<< HEAD
    <!-- blob contrib key: blob_contributors:v22:158b45638e7af89734216d22b6cbd017 -->
=======
    <!-- blob contrib key: blob_contributors:v22:f3493c22285eeca08d330990c140c6f0 -->
>>>>>>> d53ef3c5
      <signup-prompt-controller class="signup-prompt-bg rounded-1" data-prompt="signup" hidden>
    <div class="signup-prompt p-4 text-center mb-4 rounded-1">
      <div class="position-relative">
        <button
          type="button"
          class="position-absolute top-0 right-0 btn-link link-gray"
          data-action="click:signup-prompt-controller#dismiss"
          data-ga-click="(Logged out) Sign up prompt, clicked Dismiss, text:dismiss"
        >
          Dismiss
        </button>
        <h3 class="pt-2">Join GitHub today</h3>
        <p class="col-6 mx-auto">GitHub is home to over 50 million developers working together to host and review code, manage projects, and build software together.</p>
        <a class="btn btn-primary" data-ga-click="(Logged out) Sign up prompt, clicked Sign up, text:sign-up" data-hydro-click="{&quot;event_type&quot;:&quot;authentication.click&quot;,&quot;payload&quot;:{&quot;location_in_page&quot;:&quot;files signup prompt&quot;,&quot;repository_id&quot;:null,&quot;auth_type&quot;:&quot;SIGN_UP&quot;,&quot;originating_url&quot;:&quot;https://github.com/javaee/activation/blob/master/LICENSE.txt&quot;,&quot;user_id&quot;:null}}" data-hydro-click-hmac="3e63c7916b6ed2ccc2e71138e3f5134a47ff33bd2e04e387ce00da5de6cc378e" href="/join?source=prompt-blob-show&amp;source_repo=javaee%2Factivation">Sign up</a>
      </div>
    </div>
  </signup-prompt-controller>


    <div class="d-flex flex-items-center flex-shrink-0 pb-3 flex-wrap flex-justify-between flex-md-justify-start">
      
<details class="details-reset details-overlay mr-0 mb-0 " id="branch-select-menu">
  <summary class="btn css-truncate"
           data-hotkey="w"
           title="Switch branches or tags">
      <svg height="16" class="octicon octicon-git-branch text-gray" text="gray" viewBox="0 0 16 16" version="1.1" width="16" aria-hidden="true"><path fill-rule="evenodd" d="M11.75 2.5a.75.75 0 100 1.5.75.75 0 000-1.5zm-2.25.75a2.25 2.25 0 113 2.122V6A2.5 2.5 0 0110 8.5H6a1 1 0 00-1 1v1.128a2.251 2.251 0 11-1.5 0V5.372a2.25 2.25 0 111.5 0v1.836A2.492 2.492 0 016 7h4a1 1 0 001-1v-.628A2.25 2.25 0 019.5 3.25zM4.25 12a.75.75 0 100 1.5.75.75 0 000-1.5zM3.5 3.25a.75.75 0 111.5 0 .75.75 0 01-1.5 0z"></path></svg>

    <i class="d-none d-lg-inline">Branch:</i>
    <span class="css-truncate-target" data-menu-button>master</span>
    <span class="dropdown-caret"></span>
  </summary>

  <details-menu class="SelectMenu SelectMenu--hasFilter" src="/javaee/activation/refs/master/LICENSE.txt?source_action=show&amp;source_controller=blob" preload>
    <div class="SelectMenu-modal">
      <include-fragment class="SelectMenu-loading" aria-label="Menu is loading">
        <svg class="octicon octicon-octoface anim-pulse" height="32" viewBox="0 0 16 16" version="1.1" width="32" aria-hidden="true"><path fill-rule="evenodd" d="M14.7 5.34c.13-.32.55-1.59-.13-3.31 0 0-1.05-.33-3.44 1.3-1-.28-2.07-.32-3.13-.32s-2.13.04-3.13.32c-2.39-1.64-3.44-1.3-3.44-1.3-.68 1.72-.26 2.99-.13 3.31C.49 6.21 0 7.33 0 8.69 0 13.84 3.33 15 7.98 15S16 13.84 16 8.69c0-1.36-.49-2.48-1.3-3.35zM8 14.02c-3.3 0-5.98-.15-5.98-3.35 0-.76.38-1.48 1.02-2.07 1.07-.98 2.9-.46 4.96-.46 2.07 0 3.88-.52 4.96.46.65.59 1.02 1.3 1.02 2.07 0 3.19-2.68 3.35-5.98 3.35zM5.49 9.01c-.66 0-1.2.8-1.2 1.78s.54 1.79 1.2 1.79c.66 0 1.2-.8 1.2-1.79s-.54-1.78-1.2-1.78zm5.02 0c-.66 0-1.2.79-1.2 1.78s.54 1.79 1.2 1.79c.66 0 1.2-.8 1.2-1.79s-.53-1.78-1.2-1.78z"></path></svg>
      </include-fragment>
    </div>
  </details-menu>
</details>

      <h2 id="blob-path" class="breadcrumb flex-auto min-width-0 text-normal mx-0 mx-md-3 width-full width-md-auto flex-order-1 flex-md-order-none mt-3 mt-md-0">
        <span class="js-repo-root text-bold"><span class="js-path-segment d-inline-block wb-break-all"><a data-pjax="true" href="/javaee/activation"><span>activation</span></a></span></span><span class="separator">/</span><strong class="final-path">LICENSE.txt</strong>
      </h2>
        <a href="/javaee/activation/find/master"
              class="js-pjax-capture-input btn mr-2 d-none d-md-block"
              data-pjax
              data-hotkey="t">
          Go to file
        </a>

        <details class="flex-self-end details-overlay details-reset position-relative" id="blob-more-options-details">
  <summary role="button">
                <span class="btn">
              <svg height="16" class="octicon octicon-kebab-horizontal" aria-label="More options" viewBox="0 0 16 16" version="1.1" width="16" role="img"><path d="M8 9a1.5 1.5 0 100-3 1.5 1.5 0 000 3zM1.5 9a1.5 1.5 0 100-3 1.5 1.5 0 000 3zm13 0a1.5 1.5 0 100-3 1.5 1.5 0 000 3z"></path></svg>

            </span>

</summary>
              <ul class="dropdown-menu dropdown-menu-sw">
              <li class="d-block d-md-none">
                <a class="dropdown-item d-flex flex-items-baseline" data-hydro-click="{&quot;event_type&quot;:&quot;repository.click&quot;,&quot;payload&quot;:{&quot;target&quot;:&quot;FIND_FILE_BUTTON&quot;,&quot;repository_id&quot;:90916592,&quot;originating_url&quot;:&quot;https://github.com/javaee/activation/blob/master/LICENSE.txt&quot;,&quot;user_id&quot;:null}}" data-hydro-click-hmac="f1a124ecbf8bdfe5ff57d9a8c77665f18e5bf1c9f61f9ead6993af814ebdb9c0" data-ga-click="Repository, find file, location:repo overview" data-hotkey="t" data-pjax="true" href="/javaee/activation/find/master">
                  <span class="flex-auto">Go to file</span>
                  <span class="text-small text-gray" aria-hidden="true">T</span>
</a>              </li>
              <li data-toggle-for="blob-more-options-details">
                <button type="button" data-toggle-for="jumpto-line-details-dialog" class="btn-link dropdown-item">
                  <span class="d-flex flex-items-baseline">
                    <span class="flex-auto">Go to line</span>
                    <span class="text-small text-gray" aria-hidden="true">L</span>
                  </span>
                </button>
              </li>
              <li class="dropdown-divider" role="none"></li>
              <li>
                <clipboard-copy value="LICENSE.txt" class="dropdown-item cursor-pointer" data-toggle-for="blob-more-options-details">
                  Copy path
                </clipboard-copy>
              </li>
            </ul>

</details>
    </div>



<<<<<<< HEAD
    <div class="Box d-flex flex-column flex-shrink-0 mb-3">
      
  <div class="Box-header Box-header--blue Details js-details-container">
        <div class="d-flex flex-items-center">
          <span class="flex-shrink-0 ml-n1 mr-n1 mt-n1 mb-n1">
            <a rel="contributor" data-skip-pjax="true" data-hovercard-type="user" data-hovercard-url="/users/bshannon/hovercard" data-octo-click="hovercard-link-click" data-octo-dimensions="link_type:self" href="/bshannon"><img class="avatar avatar-user" src="https://avatars1.githubusercontent.com/u/166819?s=48&amp;v=4" width="24" height="24" alt="@bshannon" /></a>
          </span>
          <div class="flex-1 d-flex flex-items-center ml-3 min-width-0">
            <div class="css-truncate css-truncate-overflow">
              <a class="text-bold link-gray-dark" rel="contributor" data-hovercard-type="user" data-hovercard-url="/users/bshannon/hovercard" data-octo-click="hovercard-link-click" data-octo-dimensions="link_type:self" href="/bshannon">bshannon</a>

                <span>
                  <a data-pjax="true" title="Add LICENSE, CONTRIBUTING, .gitignore." class="link-gray" href="/javaee/activation/commit/1014f1d62cc252849425024df8e332ccc74afd1e">Add LICENSE, CONTRIBUTING, .gitignore.</a>
                </span>
            </div>


            <span class="ml-2">
              <include-fragment accept="text/fragment+html" src="/javaee/activation/commit/1014f1d62cc252849425024df8e332ccc74afd1e/rollup?direction=e" class="d-inline"></include-fragment>
            </span>
          </div>
          <div class="ml-3 d-flex flex-shrink-0 flex-items-center flex-justify-end text-gray no-wrap">
            <span class="d-none d-md-inline">
              <span>Latest commit</span>
              <a class="text-small text-mono link-gray" href="/javaee/activation/commit/1014f1d62cc252849425024df8e332ccc74afd1e" data-pjax>1014f1d</a>
              <span itemprop="dateModified"><relative-time datetime="2017-05-19T22:28:19Z" class="no-wrap">May 19, 2017</relative-time></span>
            </span>

            <a data-pjax href="/javaee/activation/commits/master/LICENSE.txt" class="ml-3 no-wrap link-gray-dark no-underline">
              <svg height="16" class="octicon octicon-history text-gray" text="gray" viewBox="0 0 16 16" version="1.1" width="16" aria-hidden="true"><path fill-rule="evenodd" d="M1.643 3.143L.427 1.927A.25.25 0 000 2.104V5.75c0 .138.112.25.25.25h3.646a.25.25 0 00.177-.427L2.715 4.215a6.5 6.5 0 11-1.18 4.458.75.75 0 10-1.493.154 8.001 8.001 0 101.6-5.684zM7.75 4a.75.75 0 01.75.75v2.992l2.028.812a.75.75 0 01-.557 1.392l-2.5-1A.75.75 0 017 8.25v-3.5A.75.75 0 017.75 4z"></path></svg>

              <span class="d-none d-sm-inline">
                <strong>History</strong>
              </span>
            </a>
          </div>
        </div>
=======
    <div class="Box d-flex flex-column flex-shrink-0 mb-3 Box--condensed">
      
  <div class="Box-header Box-header--blue Details js-details-container">
        <div class="d-flex flex-justify-between flex-column flex-md-row flex-items-start flex-md-items-center">
          <span class="pr-md-4 f6">
            <a rel="contributor" data-skip-pjax="true" data-hovercard-type="user" data-hovercard-url="/users/bshannon/hovercard" data-octo-click="hovercard-link-click" data-octo-dimensions="link_type:self" href="/bshannon"><img class="avatar avatar-user" src="https://avatars0.githubusercontent.com/u/166819?s=40&amp;v=4" width="20" height="20" alt="@bshannon" /></a>
            <a class="text-bold link-gray-dark lh-default v-align-middle" rel="contributor" data-hovercard-type="user" data-hovercard-url="/users/bshannon/hovercard" data-octo-click="hovercard-link-click" data-octo-dimensions="link_type:self" href="/bshannon">bshannon</a>
              <span class="lh-default v-align-middle">
                <a data-pjax="true" title="Add LICENSE, CONTRIBUTING, .gitignore." class="link-gray" href="/javaee/activation/commit/1014f1d62cc252849425024df8e332ccc74afd1e">Add LICENSE, CONTRIBUTING, .gitignore.</a>
              </span>
          </span>
          <span class="d-inline-block flex-shrink-0 v-align-bottom f6 mt-2 mt-md-0">
            <a class="pr-2 text-mono link-gray" href="/javaee/activation/commit/1014f1d62cc252849425024df8e332ccc74afd1e" data-pjax>1014f1d</a>
            <relative-time datetime="2017-05-19T22:28:19Z" class="no-wrap">May 19, 2017</relative-time>
          </span>
        </div>
  </div>

  <div class="Box-body d-flex flex-items-center flex-auto border-bottom-0 flex-wrap f6" >
    <details class="details-reset details-overlay details-overlay-dark lh-default text-gray-dark float-left mr-3" id="blob_contributors_box">
      <summary class="btn-link">
        <span><strong>1</strong> contributor</span>
      </summary>
      <details-dialog
        class="Box Box--overlay d-flex flex-column anim-fade-in fast"
        aria-label="Users who have contributed to this file"
        src="/javaee/activation/contributors-list/master/LICENSE.txt" preload>
        <div class="Box-header">
          <button class="Box-btn-octicon btn-octicon float-right" type="button" aria-label="Close dialog" data-close-dialog>
            <svg class="octicon octicon-x" viewBox="0 0 16 16" version="1.1" width="16" height="16" aria-hidden="true"><path fill-rule="evenodd" d="M3.72 3.72a.75.75 0 011.06 0L8 6.94l3.22-3.22a.75.75 0 111.06 1.06L9.06 8l3.22 3.22a.75.75 0 11-1.06 1.06L8 9.06l-3.22 3.22a.75.75 0 01-1.06-1.06L6.94 8 3.72 4.78a.75.75 0 010-1.06z"></path></svg>
          </button>
          <h3 class="Box-title">
            Users who have contributed to this file
          </h3>
        </div>
        <include-fragment class="octocat-spinner my-3" aria-label="Loading..."></include-fragment>
      </details-dialog>
    </details>
>>>>>>> d53ef3c5
  </div>
    </div>

  <div class="Box-body d-flex flex-items-center flex-auto border-bottom-0 flex-wrap" >
    <details class="details-reset details-overlay details-overlay-dark lh-default text-gray-dark float-left mr-3" id="blob_contributors_box">
      <summary class="link-gray-dark">
          <svg height="16" class="octicon octicon-people text-gray" text="gray" viewBox="0 0 16 16" version="1.1" width="16" aria-hidden="true"><path fill-rule="evenodd" d="M5.5 3.5a2 2 0 100 4 2 2 0 000-4zM2 5.5a3.5 3.5 0 115.898 2.549 5.507 5.507 0 013.034 4.084.75.75 0 11-1.482.235 4.001 4.001 0 00-7.9 0 .75.75 0 01-1.482-.236A5.507 5.507 0 013.102 8.05 3.49 3.49 0 012 5.5zM11 4a.75.75 0 100 1.5 1.5 1.5 0 01.666 2.844.75.75 0 00-.416.672v.352a.75.75 0 00.574.73c1.2.289 2.162 1.2 2.522 2.372a.75.75 0 101.434-.44 5.01 5.01 0 00-2.56-3.012A3 3 0 0011 4z"></path></svg>

          <strong>1</strong>
          
          contributor
      </summary>
      <details-dialog
        class="Box Box--overlay d-flex flex-column anim-fade-in fast"
        aria-label="Users who have contributed to this file"
        src="/javaee/activation/contributors-list/master/LICENSE.txt" preload>
        <div class="Box-header">
          <button class="Box-btn-octicon btn-octicon float-right" type="button" aria-label="Close dialog" data-close-dialog>
            <svg class="octicon octicon-x" viewBox="0 0 16 16" version="1.1" width="16" height="16" aria-hidden="true"><path fill-rule="evenodd" d="M3.72 3.72a.75.75 0 011.06 0L8 6.94l3.22-3.22a.75.75 0 111.06 1.06L9.06 8l3.22 3.22a.75.75 0 11-1.06 1.06L8 9.06l-3.22 3.22a.75.75 0 01-1.06-1.06L6.94 8 3.72 4.78a.75.75 0 010-1.06z"></path></svg>
          </button>
          <h3 class="Box-title">
            Users who have contributed to this file
          </h3>
        </div>
        <include-fragment class="octocat-spinner my-3" aria-label="Loading..."></include-fragment>
      </details-dialog>
    </details>
  </div>
    </div>






    <div class="Box mt-3 position-relative
      ">
      
<div class="Box-header py-2 d-flex flex-column flex-shrink-0 flex-md-row flex-md-items-center">
  <div class="text-mono f6 flex-auto pr-3 flex-order-2 flex-md-order-1 mt-2 mt-md-0">

      759 lines (622 sloc)
      <span class="file-info-divider"></span>
    38.5 KB
  </div>

  <div class="d-flex py-1 py-md-0 flex-auto flex-order-1 flex-md-order-2 flex-sm-grow-0 flex-justify-between">

    <div class="BtnGroup">
      <a id="raw-url" class="btn btn-sm BtnGroup-item" href="/javaee/activation/raw/master/LICENSE.txt">Raw</a>
        <a class="btn btn-sm js-update-url-with-hash BtnGroup-item" data-hotkey="b" href="/javaee/activation/blame/master/LICENSE.txt">Blame</a>
<<<<<<< HEAD
=======
        <a rel="nofollow" class="btn btn-sm BtnGroup-item" href="/javaee/activation/commits/master/LICENSE.txt">History</a>
>>>>>>> d53ef3c5
    </div>


    <div>
          <a class="btn-octicon tooltipped tooltipped-nw js-remove-unless-platform"
             data-platforms="windows,mac"
             href="https://desktop.github.com"
             aria-label="Open this file in GitHub Desktop"
             data-ga-click="Repository, open with desktop">
              <svg class="octicon octicon-device-desktop" viewBox="0 0 16 16" version="1.1" width="16" height="16" aria-hidden="true"><path fill-rule="evenodd" d="M1.75 2.5h12.5a.25.25 0 01.25.25v7.5a.25.25 0 01-.25.25H1.75a.25.25 0 01-.25-.25v-7.5a.25.25 0 01.25-.25zM14.25 1H1.75A1.75 1.75 0 000 2.75v7.5C0 11.216.784 12 1.75 12h3.727c-.1 1.041-.52 1.872-1.292 2.757A.75.75 0 004.75 16h6.5a.75.75 0 00.565-1.243c-.772-.885-1.193-1.716-1.292-2.757h3.727A1.75 1.75 0 0016 10.25v-7.5A1.75 1.75 0 0014.25 1zM9.018 12H6.982a5.72 5.72 0 01-.765 2.5h3.566a5.72 5.72 0 01-.765-2.5z"></path></svg>
          </a>

          <button type="button" class="btn-octicon disabled tooltipped tooltipped-nw"
            aria-label="You must be signed in to make or propose changes">
            <svg class="octicon octicon-pencil" viewBox="0 0 16 16" version="1.1" width="16" height="16" aria-hidden="true"><path fill-rule="evenodd" d="M11.013 1.427a1.75 1.75 0 012.474 0l1.086 1.086a1.75 1.75 0 010 2.474l-8.61 8.61c-.21.21-.47.364-.756.445l-3.251.93a.75.75 0 01-.927-.928l.929-3.25a1.75 1.75 0 01.445-.758l8.61-8.61zm1.414 1.06a.25.25 0 00-.354 0L10.811 3.75l1.439 1.44 1.263-1.263a.25.25 0 000-.354l-1.086-1.086zM11.189 6.25L9.75 4.81l-6.286 6.287a.25.25 0 00-.064.108l-.558 1.953 1.953-.558a.249.249 0 00.108-.064l6.286-6.286z"></path></svg>
          </button>
          <button type="button" class="btn-octicon btn-octicon-danger disabled tooltipped tooltipped-nw"
            aria-label="You must be signed in to make or propose changes">
            <svg class="octicon octicon-trashcan" viewBox="0 0 16 16" version="1.1" width="16" height="16" aria-hidden="true"><path fill-rule="evenodd" d="M6.5 1.75a.25.25 0 01.25-.25h2.5a.25.25 0 01.25.25V3h-3V1.75zm4.5 0V3h2.25a.75.75 0 010 1.5H2.75a.75.75 0 010-1.5H5V1.75C5 .784 5.784 0 6.75 0h2.5C10.216 0 11 .784 11 1.75zM4.496 6.675a.75.75 0 10-1.492.15l.66 6.6A1.75 1.75 0 005.405 15h5.19c.9 0 1.652-.681 1.741-1.576l.66-6.6a.75.75 0 00-1.492-.149l-.66 6.6a.25.25 0 01-.249.225h-5.19a.25.25 0 01-.249-.225l-.66-6.6z"></path></svg>
          </button>
    </div>
  </div>
</div>



      

  <div itemprop="text" class="Box-body p-0 blob-wrapper data type-text ">
      
<table class="highlight tab-size js-file-line-container" data-tab-size="8" data-paste-markdown-skip>
      <tr>
        <td id="L1" class="blob-num js-line-number" data-line-number="1"></td>
        <td id="LC1" class="blob-code blob-code-inner js-file-line">COMMON DEVELOPMENT AND DISTRIBUTION LICENSE (CDDL) Version 1.1</td>
      </tr>
      <tr>
        <td id="L2" class="blob-num js-line-number" data-line-number="2"></td>
        <td id="LC2" class="blob-code blob-code-inner js-file-line">
</td>
      </tr>
      <tr>
        <td id="L3" class="blob-num js-line-number" data-line-number="3"></td>
        <td id="LC3" class="blob-code blob-code-inner js-file-line">1. Definitions.</td>
      </tr>
      <tr>
        <td id="L4" class="blob-num js-line-number" data-line-number="4"></td>
        <td id="LC4" class="blob-code blob-code-inner js-file-line">
</td>
      </tr>
      <tr>
        <td id="L5" class="blob-num js-line-number" data-line-number="5"></td>
        <td id="LC5" class="blob-code blob-code-inner js-file-line">    1.1. &quot;Contributor&quot; means each individual or entity that creates or</td>
      </tr>
      <tr>
        <td id="L6" class="blob-num js-line-number" data-line-number="6"></td>
        <td id="LC6" class="blob-code blob-code-inner js-file-line">    contributes to the creation of Modifications.</td>
      </tr>
      <tr>
        <td id="L7" class="blob-num js-line-number" data-line-number="7"></td>
        <td id="LC7" class="blob-code blob-code-inner js-file-line">
</td>
      </tr>
      <tr>
        <td id="L8" class="blob-num js-line-number" data-line-number="8"></td>
        <td id="LC8" class="blob-code blob-code-inner js-file-line">    1.2. &quot;Contributor Version&quot; means the combination of the Original</td>
      </tr>
      <tr>
        <td id="L9" class="blob-num js-line-number" data-line-number="9"></td>
        <td id="LC9" class="blob-code blob-code-inner js-file-line">    Software, prior Modifications used by a Contributor (if any), and</td>
      </tr>
      <tr>
        <td id="L10" class="blob-num js-line-number" data-line-number="10"></td>
        <td id="LC10" class="blob-code blob-code-inner js-file-line">    the Modifications made by that particular Contributor.</td>
      </tr>
      <tr>
        <td id="L11" class="blob-num js-line-number" data-line-number="11"></td>
        <td id="LC11" class="blob-code blob-code-inner js-file-line">
</td>
      </tr>
      <tr>
        <td id="L12" class="blob-num js-line-number" data-line-number="12"></td>
        <td id="LC12" class="blob-code blob-code-inner js-file-line">    1.3. &quot;Covered Software&quot; means (a) the Original Software, or (b)</td>
      </tr>
      <tr>
        <td id="L13" class="blob-num js-line-number" data-line-number="13"></td>
        <td id="LC13" class="blob-code blob-code-inner js-file-line">    Modifications, or (c) the combination of files containing Original</td>
      </tr>
      <tr>
        <td id="L14" class="blob-num js-line-number" data-line-number="14"></td>
        <td id="LC14" class="blob-code blob-code-inner js-file-line">    Software with files containing Modifications, in each case including</td>
      </tr>
      <tr>
        <td id="L15" class="blob-num js-line-number" data-line-number="15"></td>
        <td id="LC15" class="blob-code blob-code-inner js-file-line">    portions thereof.</td>
      </tr>
      <tr>
        <td id="L16" class="blob-num js-line-number" data-line-number="16"></td>
        <td id="LC16" class="blob-code blob-code-inner js-file-line">
</td>
      </tr>
      <tr>
        <td id="L17" class="blob-num js-line-number" data-line-number="17"></td>
        <td id="LC17" class="blob-code blob-code-inner js-file-line">    1.4. &quot;Executable&quot; means the Covered Software in any form other than</td>
      </tr>
      <tr>
        <td id="L18" class="blob-num js-line-number" data-line-number="18"></td>
        <td id="LC18" class="blob-code blob-code-inner js-file-line">    Source Code.</td>
      </tr>
      <tr>
        <td id="L19" class="blob-num js-line-number" data-line-number="19"></td>
        <td id="LC19" class="blob-code blob-code-inner js-file-line">
</td>
      </tr>
      <tr>
        <td id="L20" class="blob-num js-line-number" data-line-number="20"></td>
        <td id="LC20" class="blob-code blob-code-inner js-file-line">    1.5. &quot;Initial Developer&quot; means the individual or entity that first</td>
      </tr>
      <tr>
        <td id="L21" class="blob-num js-line-number" data-line-number="21"></td>
        <td id="LC21" class="blob-code blob-code-inner js-file-line">    makes Original Software available under this License.</td>
      </tr>
      <tr>
        <td id="L22" class="blob-num js-line-number" data-line-number="22"></td>
        <td id="LC22" class="blob-code blob-code-inner js-file-line">
</td>
      </tr>
      <tr>
        <td id="L23" class="blob-num js-line-number" data-line-number="23"></td>
        <td id="LC23" class="blob-code blob-code-inner js-file-line">    1.6. &quot;Larger Work&quot; means a work which combines Covered Software or</td>
      </tr>
      <tr>
        <td id="L24" class="blob-num js-line-number" data-line-number="24"></td>
        <td id="LC24" class="blob-code blob-code-inner js-file-line">    portions thereof with code not governed by the terms of this License.</td>
      </tr>
      <tr>
        <td id="L25" class="blob-num js-line-number" data-line-number="25"></td>
        <td id="LC25" class="blob-code blob-code-inner js-file-line">
</td>
      </tr>
      <tr>
        <td id="L26" class="blob-num js-line-number" data-line-number="26"></td>
        <td id="LC26" class="blob-code blob-code-inner js-file-line">    1.7. &quot;License&quot; means this document.</td>
      </tr>
      <tr>
        <td id="L27" class="blob-num js-line-number" data-line-number="27"></td>
        <td id="LC27" class="blob-code blob-code-inner js-file-line">
</td>
      </tr>
      <tr>
        <td id="L28" class="blob-num js-line-number" data-line-number="28"></td>
        <td id="LC28" class="blob-code blob-code-inner js-file-line">    1.8. &quot;Licensable&quot; means having the right to grant, to the maximum</td>
      </tr>
      <tr>
        <td id="L29" class="blob-num js-line-number" data-line-number="29"></td>
        <td id="LC29" class="blob-code blob-code-inner js-file-line">    extent possible, whether at the time of the initial grant or</td>
      </tr>
      <tr>
        <td id="L30" class="blob-num js-line-number" data-line-number="30"></td>
        <td id="LC30" class="blob-code blob-code-inner js-file-line">    subsequently acquired, any and all of the rights conveyed herein.</td>
      </tr>
      <tr>
        <td id="L31" class="blob-num js-line-number" data-line-number="31"></td>
        <td id="LC31" class="blob-code blob-code-inner js-file-line">
</td>
      </tr>
      <tr>
        <td id="L32" class="blob-num js-line-number" data-line-number="32"></td>
        <td id="LC32" class="blob-code blob-code-inner js-file-line">    1.9. &quot;Modifications&quot; means the Source Code and Executable form of</td>
      </tr>
      <tr>
        <td id="L33" class="blob-num js-line-number" data-line-number="33"></td>
        <td id="LC33" class="blob-code blob-code-inner js-file-line">    any of the following:</td>
      </tr>
      <tr>
        <td id="L34" class="blob-num js-line-number" data-line-number="34"></td>
        <td id="LC34" class="blob-code blob-code-inner js-file-line">
</td>
      </tr>
      <tr>
        <td id="L35" class="blob-num js-line-number" data-line-number="35"></td>
        <td id="LC35" class="blob-code blob-code-inner js-file-line">    A. Any file that results from an addition to, deletion from or</td>
      </tr>
      <tr>
        <td id="L36" class="blob-num js-line-number" data-line-number="36"></td>
        <td id="LC36" class="blob-code blob-code-inner js-file-line">    modification of the contents of a file containing Original Software</td>
      </tr>
      <tr>
        <td id="L37" class="blob-num js-line-number" data-line-number="37"></td>
        <td id="LC37" class="blob-code blob-code-inner js-file-line">    or previous Modifications;</td>
      </tr>
      <tr>
        <td id="L38" class="blob-num js-line-number" data-line-number="38"></td>
        <td id="LC38" class="blob-code blob-code-inner js-file-line">
</td>
      </tr>
      <tr>
        <td id="L39" class="blob-num js-line-number" data-line-number="39"></td>
        <td id="LC39" class="blob-code blob-code-inner js-file-line">    B. Any new file that contains any part of the Original Software or</td>
      </tr>
      <tr>
        <td id="L40" class="blob-num js-line-number" data-line-number="40"></td>
        <td id="LC40" class="blob-code blob-code-inner js-file-line">    previous Modification; or</td>
      </tr>
      <tr>
        <td id="L41" class="blob-num js-line-number" data-line-number="41"></td>
        <td id="LC41" class="blob-code blob-code-inner js-file-line">
</td>
      </tr>
      <tr>
        <td id="L42" class="blob-num js-line-number" data-line-number="42"></td>
        <td id="LC42" class="blob-code blob-code-inner js-file-line">    C. Any new file that is contributed or otherwise made available</td>
      </tr>
      <tr>
        <td id="L43" class="blob-num js-line-number" data-line-number="43"></td>
        <td id="LC43" class="blob-code blob-code-inner js-file-line">    under the terms of this License.</td>
      </tr>
      <tr>
        <td id="L44" class="blob-num js-line-number" data-line-number="44"></td>
        <td id="LC44" class="blob-code blob-code-inner js-file-line">
</td>
      </tr>
      <tr>
        <td id="L45" class="blob-num js-line-number" data-line-number="45"></td>
        <td id="LC45" class="blob-code blob-code-inner js-file-line">    1.10. &quot;Original Software&quot; means the Source Code and Executable form</td>
      </tr>
      <tr>
        <td id="L46" class="blob-num js-line-number" data-line-number="46"></td>
        <td id="LC46" class="blob-code blob-code-inner js-file-line">    of computer software code that is originally released under this</td>
      </tr>
      <tr>
        <td id="L47" class="blob-num js-line-number" data-line-number="47"></td>
        <td id="LC47" class="blob-code blob-code-inner js-file-line">    License.</td>
      </tr>
      <tr>
        <td id="L48" class="blob-num js-line-number" data-line-number="48"></td>
        <td id="LC48" class="blob-code blob-code-inner js-file-line">
</td>
      </tr>
      <tr>
        <td id="L49" class="blob-num js-line-number" data-line-number="49"></td>
        <td id="LC49" class="blob-code blob-code-inner js-file-line">    1.11. &quot;Patent Claims&quot; means any patent claim(s), now owned or</td>
      </tr>
      <tr>
        <td id="L50" class="blob-num js-line-number" data-line-number="50"></td>
        <td id="LC50" class="blob-code blob-code-inner js-file-line">    hereafter acquired, including without limitation, method, process,</td>
      </tr>
      <tr>
        <td id="L51" class="blob-num js-line-number" data-line-number="51"></td>
        <td id="LC51" class="blob-code blob-code-inner js-file-line">    and apparatus claims, in any patent Licensable by grantor.</td>
      </tr>
      <tr>
        <td id="L52" class="blob-num js-line-number" data-line-number="52"></td>
        <td id="LC52" class="blob-code blob-code-inner js-file-line">
</td>
      </tr>
      <tr>
        <td id="L53" class="blob-num js-line-number" data-line-number="53"></td>
        <td id="LC53" class="blob-code blob-code-inner js-file-line">    1.12. &quot;Source Code&quot; means (a) the common form of computer software</td>
      </tr>
      <tr>
        <td id="L54" class="blob-num js-line-number" data-line-number="54"></td>
        <td id="LC54" class="blob-code blob-code-inner js-file-line">    code in which modifications are made and (b) associated</td>
      </tr>
      <tr>
        <td id="L55" class="blob-num js-line-number" data-line-number="55"></td>
        <td id="LC55" class="blob-code blob-code-inner js-file-line">    documentation included in or with such code.</td>
      </tr>
      <tr>
        <td id="L56" class="blob-num js-line-number" data-line-number="56"></td>
        <td id="LC56" class="blob-code blob-code-inner js-file-line">
</td>
      </tr>
      <tr>
        <td id="L57" class="blob-num js-line-number" data-line-number="57"></td>
        <td id="LC57" class="blob-code blob-code-inner js-file-line">    1.13. &quot;You&quot; (or &quot;Your&quot;) means an individual or a legal entity</td>
      </tr>
      <tr>
        <td id="L58" class="blob-num js-line-number" data-line-number="58"></td>
        <td id="LC58" class="blob-code blob-code-inner js-file-line">    exercising rights under, and complying with all of the terms of,</td>
      </tr>
      <tr>
        <td id="L59" class="blob-num js-line-number" data-line-number="59"></td>
        <td id="LC59" class="blob-code blob-code-inner js-file-line">    this License. For legal entities, &quot;You&quot; includes any entity which</td>
      </tr>
      <tr>
        <td id="L60" class="blob-num js-line-number" data-line-number="60"></td>
        <td id="LC60" class="blob-code blob-code-inner js-file-line">    controls, is controlled by, or is under common control with You. For</td>
      </tr>
      <tr>
        <td id="L61" class="blob-num js-line-number" data-line-number="61"></td>
        <td id="LC61" class="blob-code blob-code-inner js-file-line">    purposes of this definition, &quot;control&quot; means (a) the power, direct</td>
      </tr>
      <tr>
        <td id="L62" class="blob-num js-line-number" data-line-number="62"></td>
        <td id="LC62" class="blob-code blob-code-inner js-file-line">    or indirect, to cause the direction or management of such entity,</td>
      </tr>
      <tr>
        <td id="L63" class="blob-num js-line-number" data-line-number="63"></td>
        <td id="LC63" class="blob-code blob-code-inner js-file-line">    whether by contract or otherwise, or (b) ownership of more than</td>
      </tr>
      <tr>
        <td id="L64" class="blob-num js-line-number" data-line-number="64"></td>
        <td id="LC64" class="blob-code blob-code-inner js-file-line">    fifty percent (50%) of the outstanding shares or beneficial</td>
      </tr>
      <tr>
        <td id="L65" class="blob-num js-line-number" data-line-number="65"></td>
        <td id="LC65" class="blob-code blob-code-inner js-file-line">    ownership of such entity.</td>
      </tr>
      <tr>
        <td id="L66" class="blob-num js-line-number" data-line-number="66"></td>
        <td id="LC66" class="blob-code blob-code-inner js-file-line">
</td>
      </tr>
      <tr>
        <td id="L67" class="blob-num js-line-number" data-line-number="67"></td>
        <td id="LC67" class="blob-code blob-code-inner js-file-line">2. License Grants.</td>
      </tr>
      <tr>
        <td id="L68" class="blob-num js-line-number" data-line-number="68"></td>
        <td id="LC68" class="blob-code blob-code-inner js-file-line">
</td>
      </tr>
      <tr>
        <td id="L69" class="blob-num js-line-number" data-line-number="69"></td>
        <td id="LC69" class="blob-code blob-code-inner js-file-line">    2.1. The Initial Developer Grant.</td>
      </tr>
      <tr>
        <td id="L70" class="blob-num js-line-number" data-line-number="70"></td>
        <td id="LC70" class="blob-code blob-code-inner js-file-line">
</td>
      </tr>
      <tr>
        <td id="L71" class="blob-num js-line-number" data-line-number="71"></td>
        <td id="LC71" class="blob-code blob-code-inner js-file-line">    Conditioned upon Your compliance with Section 3.1 below and subject</td>
      </tr>
      <tr>
        <td id="L72" class="blob-num js-line-number" data-line-number="72"></td>
        <td id="LC72" class="blob-code blob-code-inner js-file-line">    to third party intellectual property claims, the Initial Developer</td>
      </tr>
      <tr>
        <td id="L73" class="blob-num js-line-number" data-line-number="73"></td>
        <td id="LC73" class="blob-code blob-code-inner js-file-line">    hereby grants You a world-wide, royalty-free, non-exclusive license:</td>
      </tr>
      <tr>
        <td id="L74" class="blob-num js-line-number" data-line-number="74"></td>
        <td id="LC74" class="blob-code blob-code-inner js-file-line">
</td>
      </tr>
      <tr>
        <td id="L75" class="blob-num js-line-number" data-line-number="75"></td>
        <td id="LC75" class="blob-code blob-code-inner js-file-line">    (a) under intellectual property rights (other than patent or</td>
      </tr>
      <tr>
        <td id="L76" class="blob-num js-line-number" data-line-number="76"></td>
        <td id="LC76" class="blob-code blob-code-inner js-file-line">    trademark) Licensable by Initial Developer, to use, reproduce,</td>
      </tr>
      <tr>
        <td id="L77" class="blob-num js-line-number" data-line-number="77"></td>
        <td id="LC77" class="blob-code blob-code-inner js-file-line">    modify, display, perform, sublicense and distribute the Original</td>
      </tr>
      <tr>
        <td id="L78" class="blob-num js-line-number" data-line-number="78"></td>
        <td id="LC78" class="blob-code blob-code-inner js-file-line">    Software (or portions thereof), with or without Modifications,</td>
      </tr>
      <tr>
        <td id="L79" class="blob-num js-line-number" data-line-number="79"></td>
        <td id="LC79" class="blob-code blob-code-inner js-file-line">    and/or as part of a Larger Work; and</td>
      </tr>
      <tr>
        <td id="L80" class="blob-num js-line-number" data-line-number="80"></td>
        <td id="LC80" class="blob-code blob-code-inner js-file-line">
</td>
      </tr>
      <tr>
        <td id="L81" class="blob-num js-line-number" data-line-number="81"></td>
        <td id="LC81" class="blob-code blob-code-inner js-file-line">    (b) under Patent Claims infringed by the making, using or selling of</td>
      </tr>
      <tr>
        <td id="L82" class="blob-num js-line-number" data-line-number="82"></td>
        <td id="LC82" class="blob-code blob-code-inner js-file-line">    Original Software, to make, have made, use, practice, sell, and</td>
      </tr>
      <tr>
        <td id="L83" class="blob-num js-line-number" data-line-number="83"></td>
        <td id="LC83" class="blob-code blob-code-inner js-file-line">    offer for sale, and/or otherwise dispose of the Original Software</td>
      </tr>
      <tr>
        <td id="L84" class="blob-num js-line-number" data-line-number="84"></td>
        <td id="LC84" class="blob-code blob-code-inner js-file-line">    (or portions thereof).</td>
      </tr>
      <tr>
        <td id="L85" class="blob-num js-line-number" data-line-number="85"></td>
        <td id="LC85" class="blob-code blob-code-inner js-file-line">
</td>
      </tr>
      <tr>
        <td id="L86" class="blob-num js-line-number" data-line-number="86"></td>
        <td id="LC86" class="blob-code blob-code-inner js-file-line">    (c) The licenses granted in Sections 2.1(a) and (b) are effective on</td>
      </tr>
      <tr>
        <td id="L87" class="blob-num js-line-number" data-line-number="87"></td>
        <td id="LC87" class="blob-code blob-code-inner js-file-line">    the date Initial Developer first distributes or otherwise makes the</td>
      </tr>
      <tr>
        <td id="L88" class="blob-num js-line-number" data-line-number="88"></td>
        <td id="LC88" class="blob-code blob-code-inner js-file-line">    Original Software available to a third party under the terms of this</td>
      </tr>
      <tr>
        <td id="L89" class="blob-num js-line-number" data-line-number="89"></td>
        <td id="LC89" class="blob-code blob-code-inner js-file-line">    License.</td>
      </tr>
      <tr>
        <td id="L90" class="blob-num js-line-number" data-line-number="90"></td>
        <td id="LC90" class="blob-code blob-code-inner js-file-line">
</td>
      </tr>
      <tr>
        <td id="L91" class="blob-num js-line-number" data-line-number="91"></td>
        <td id="LC91" class="blob-code blob-code-inner js-file-line">    (d) Notwithstanding Section 2.1(b) above, no patent license is</td>
      </tr>
      <tr>
        <td id="L92" class="blob-num js-line-number" data-line-number="92"></td>
        <td id="LC92" class="blob-code blob-code-inner js-file-line">    granted: (1) for code that You delete from the Original Software, or</td>
      </tr>
      <tr>
        <td id="L93" class="blob-num js-line-number" data-line-number="93"></td>
        <td id="LC93" class="blob-code blob-code-inner js-file-line">    (2) for infringements caused by: (i) the modification of the</td>
      </tr>
      <tr>
        <td id="L94" class="blob-num js-line-number" data-line-number="94"></td>
        <td id="LC94" class="blob-code blob-code-inner js-file-line">    Original Software, or (ii) the combination of the Original Software</td>
      </tr>
      <tr>
        <td id="L95" class="blob-num js-line-number" data-line-number="95"></td>
        <td id="LC95" class="blob-code blob-code-inner js-file-line">    with other software or devices.</td>
      </tr>
      <tr>
        <td id="L96" class="blob-num js-line-number" data-line-number="96"></td>
        <td id="LC96" class="blob-code blob-code-inner js-file-line">
</td>
      </tr>
      <tr>
        <td id="L97" class="blob-num js-line-number" data-line-number="97"></td>
        <td id="LC97" class="blob-code blob-code-inner js-file-line">    2.2. Contributor Grant.</td>
      </tr>
      <tr>
        <td id="L98" class="blob-num js-line-number" data-line-number="98"></td>
        <td id="LC98" class="blob-code blob-code-inner js-file-line">
</td>
      </tr>
      <tr>
        <td id="L99" class="blob-num js-line-number" data-line-number="99"></td>
        <td id="LC99" class="blob-code blob-code-inner js-file-line">    Conditioned upon Your compliance with Section 3.1 below and subject</td>
      </tr>
      <tr>
        <td id="L100" class="blob-num js-line-number" data-line-number="100"></td>
        <td id="LC100" class="blob-code blob-code-inner js-file-line">    to third party intellectual property claims, each Contributor hereby</td>
      </tr>
      <tr>
        <td id="L101" class="blob-num js-line-number" data-line-number="101"></td>
        <td id="LC101" class="blob-code blob-code-inner js-file-line">    grants You a world-wide, royalty-free, non-exclusive license:</td>
      </tr>
      <tr>
        <td id="L102" class="blob-num js-line-number" data-line-number="102"></td>
        <td id="LC102" class="blob-code blob-code-inner js-file-line">
</td>
      </tr>
      <tr>
        <td id="L103" class="blob-num js-line-number" data-line-number="103"></td>
        <td id="LC103" class="blob-code blob-code-inner js-file-line">    (a) under intellectual property rights (other than patent or</td>
      </tr>
      <tr>
        <td id="L104" class="blob-num js-line-number" data-line-number="104"></td>
        <td id="LC104" class="blob-code blob-code-inner js-file-line">    trademark) Licensable by Contributor to use, reproduce, modify,</td>
      </tr>
      <tr>
        <td id="L105" class="blob-num js-line-number" data-line-number="105"></td>
        <td id="LC105" class="blob-code blob-code-inner js-file-line">    display, perform, sublicense and distribute the Modifications</td>
      </tr>
      <tr>
        <td id="L106" class="blob-num js-line-number" data-line-number="106"></td>
        <td id="LC106" class="blob-code blob-code-inner js-file-line">    created by such Contributor (or portions thereof), either on an</td>
      </tr>
      <tr>
        <td id="L107" class="blob-num js-line-number" data-line-number="107"></td>
        <td id="LC107" class="blob-code blob-code-inner js-file-line">    unmodified basis, with other Modifications, as Covered Software</td>
      </tr>
      <tr>
        <td id="L108" class="blob-num js-line-number" data-line-number="108"></td>
        <td id="LC108" class="blob-code blob-code-inner js-file-line">    and/or as part of a Larger Work; and</td>
      </tr>
      <tr>
        <td id="L109" class="blob-num js-line-number" data-line-number="109"></td>
        <td id="LC109" class="blob-code blob-code-inner js-file-line">
</td>
      </tr>
      <tr>
        <td id="L110" class="blob-num js-line-number" data-line-number="110"></td>
        <td id="LC110" class="blob-code blob-code-inner js-file-line">    (b) under Patent Claims infringed by the making, using, or selling</td>
      </tr>
      <tr>
        <td id="L111" class="blob-num js-line-number" data-line-number="111"></td>
        <td id="LC111" class="blob-code blob-code-inner js-file-line">    of Modifications made by that Contributor either alone and/or in</td>
      </tr>
      <tr>
        <td id="L112" class="blob-num js-line-number" data-line-number="112"></td>
        <td id="LC112" class="blob-code blob-code-inner js-file-line">    combination with its Contributor Version (or portions of such</td>
      </tr>
      <tr>
        <td id="L113" class="blob-num js-line-number" data-line-number="113"></td>
        <td id="LC113" class="blob-code blob-code-inner js-file-line">    combination), to make, use, sell, offer for sale, have made, and/or</td>
      </tr>
      <tr>
        <td id="L114" class="blob-num js-line-number" data-line-number="114"></td>
        <td id="LC114" class="blob-code blob-code-inner js-file-line">    otherwise dispose of: (1) Modifications made by that Contributor (or</td>
      </tr>
      <tr>
        <td id="L115" class="blob-num js-line-number" data-line-number="115"></td>
        <td id="LC115" class="blob-code blob-code-inner js-file-line">    portions thereof); and (2) the combination of Modifications made by</td>
      </tr>
      <tr>
        <td id="L116" class="blob-num js-line-number" data-line-number="116"></td>
        <td id="LC116" class="blob-code blob-code-inner js-file-line">    that Contributor with its Contributor Version (or portions of such</td>
      </tr>
      <tr>
        <td id="L117" class="blob-num js-line-number" data-line-number="117"></td>
        <td id="LC117" class="blob-code blob-code-inner js-file-line">    combination).</td>
      </tr>
      <tr>
        <td id="L118" class="blob-num js-line-number" data-line-number="118"></td>
        <td id="LC118" class="blob-code blob-code-inner js-file-line">
</td>
      </tr>
      <tr>
        <td id="L119" class="blob-num js-line-number" data-line-number="119"></td>
        <td id="LC119" class="blob-code blob-code-inner js-file-line">    (c) The licenses granted in Sections 2.2(a) and 2.2(b) are effective</td>
      </tr>
      <tr>
        <td id="L120" class="blob-num js-line-number" data-line-number="120"></td>
        <td id="LC120" class="blob-code blob-code-inner js-file-line">    on the date Contributor first distributes or otherwise makes the</td>
      </tr>
      <tr>
        <td id="L121" class="blob-num js-line-number" data-line-number="121"></td>
        <td id="LC121" class="blob-code blob-code-inner js-file-line">    Modifications available to a third party.</td>
      </tr>
      <tr>
        <td id="L122" class="blob-num js-line-number" data-line-number="122"></td>
        <td id="LC122" class="blob-code blob-code-inner js-file-line">
</td>
      </tr>
      <tr>
        <td id="L123" class="blob-num js-line-number" data-line-number="123"></td>
        <td id="LC123" class="blob-code blob-code-inner js-file-line">    (d) Notwithstanding Section 2.2(b) above, no patent license is</td>
      </tr>
      <tr>
        <td id="L124" class="blob-num js-line-number" data-line-number="124"></td>
        <td id="LC124" class="blob-code blob-code-inner js-file-line">    granted: (1) for any code that Contributor has deleted from the</td>
      </tr>
      <tr>
        <td id="L125" class="blob-num js-line-number" data-line-number="125"></td>
        <td id="LC125" class="blob-code blob-code-inner js-file-line">    Contributor Version; (2) for infringements caused by: (i) third</td>
      </tr>
      <tr>
        <td id="L126" class="blob-num js-line-number" data-line-number="126"></td>
        <td id="LC126" class="blob-code blob-code-inner js-file-line">    party modifications of Contributor Version, or (ii) the combination</td>
      </tr>
      <tr>
        <td id="L127" class="blob-num js-line-number" data-line-number="127"></td>
        <td id="LC127" class="blob-code blob-code-inner js-file-line">    of Modifications made by that Contributor with other software</td>
      </tr>
      <tr>
        <td id="L128" class="blob-num js-line-number" data-line-number="128"></td>
        <td id="LC128" class="blob-code blob-code-inner js-file-line">    (except as part of the Contributor Version) or other devices; or (3)</td>
      </tr>
      <tr>
        <td id="L129" class="blob-num js-line-number" data-line-number="129"></td>
        <td id="LC129" class="blob-code blob-code-inner js-file-line">    under Patent Claims infringed by Covered Software in the absence of</td>
      </tr>
      <tr>
        <td id="L130" class="blob-num js-line-number" data-line-number="130"></td>
        <td id="LC130" class="blob-code blob-code-inner js-file-line">    Modifications made by that Contributor.</td>
      </tr>
      <tr>
        <td id="L131" class="blob-num js-line-number" data-line-number="131"></td>
        <td id="LC131" class="blob-code blob-code-inner js-file-line">
</td>
      </tr>
      <tr>
        <td id="L132" class="blob-num js-line-number" data-line-number="132"></td>
        <td id="LC132" class="blob-code blob-code-inner js-file-line">3. Distribution Obligations.</td>
      </tr>
      <tr>
        <td id="L133" class="blob-num js-line-number" data-line-number="133"></td>
        <td id="LC133" class="blob-code blob-code-inner js-file-line">
</td>
      </tr>
      <tr>
        <td id="L134" class="blob-num js-line-number" data-line-number="134"></td>
        <td id="LC134" class="blob-code blob-code-inner js-file-line">    3.1. Availability of Source Code.</td>
      </tr>
      <tr>
        <td id="L135" class="blob-num js-line-number" data-line-number="135"></td>
        <td id="LC135" class="blob-code blob-code-inner js-file-line">
</td>
      </tr>
      <tr>
        <td id="L136" class="blob-num js-line-number" data-line-number="136"></td>
        <td id="LC136" class="blob-code blob-code-inner js-file-line">    Any Covered Software that You distribute or otherwise make available</td>
      </tr>
      <tr>
        <td id="L137" class="blob-num js-line-number" data-line-number="137"></td>
        <td id="LC137" class="blob-code blob-code-inner js-file-line">    in Executable form must also be made available in Source Code form</td>
      </tr>
      <tr>
        <td id="L138" class="blob-num js-line-number" data-line-number="138"></td>
        <td id="LC138" class="blob-code blob-code-inner js-file-line">    and that Source Code form must be distributed only under the terms</td>
      </tr>
      <tr>
        <td id="L139" class="blob-num js-line-number" data-line-number="139"></td>
        <td id="LC139" class="blob-code blob-code-inner js-file-line">    of this License. You must include a copy of this License with every</td>
      </tr>
      <tr>
        <td id="L140" class="blob-num js-line-number" data-line-number="140"></td>
        <td id="LC140" class="blob-code blob-code-inner js-file-line">    copy of the Source Code form of the Covered Software You distribute</td>
      </tr>
      <tr>
        <td id="L141" class="blob-num js-line-number" data-line-number="141"></td>
        <td id="LC141" class="blob-code blob-code-inner js-file-line">    or otherwise make available. You must inform recipients of any such</td>
      </tr>
      <tr>
        <td id="L142" class="blob-num js-line-number" data-line-number="142"></td>
        <td id="LC142" class="blob-code blob-code-inner js-file-line">    Covered Software in Executable form as to how they can obtain such</td>
      </tr>
      <tr>
        <td id="L143" class="blob-num js-line-number" data-line-number="143"></td>
        <td id="LC143" class="blob-code blob-code-inner js-file-line">    Covered Software in Source Code form in a reasonable manner on or</td>
      </tr>
      <tr>
        <td id="L144" class="blob-num js-line-number" data-line-number="144"></td>
        <td id="LC144" class="blob-code blob-code-inner js-file-line">    through a medium customarily used for software exchange.</td>
      </tr>
      <tr>
        <td id="L145" class="blob-num js-line-number" data-line-number="145"></td>
        <td id="LC145" class="blob-code blob-code-inner js-file-line">
</td>
      </tr>
      <tr>
        <td id="L146" class="blob-num js-line-number" data-line-number="146"></td>
        <td id="LC146" class="blob-code blob-code-inner js-file-line">    3.2. Modifications.</td>
      </tr>
      <tr>
        <td id="L147" class="blob-num js-line-number" data-line-number="147"></td>
        <td id="LC147" class="blob-code blob-code-inner js-file-line">
</td>
      </tr>
      <tr>
        <td id="L148" class="blob-num js-line-number" data-line-number="148"></td>
        <td id="LC148" class="blob-code blob-code-inner js-file-line">    The Modifications that You create or to which You contribute are</td>
      </tr>
      <tr>
        <td id="L149" class="blob-num js-line-number" data-line-number="149"></td>
        <td id="LC149" class="blob-code blob-code-inner js-file-line">    governed by the terms of this License. You represent that You</td>
      </tr>
      <tr>
        <td id="L150" class="blob-num js-line-number" data-line-number="150"></td>
        <td id="LC150" class="blob-code blob-code-inner js-file-line">    believe Your Modifications are Your original creation(s) and/or You</td>
      </tr>
      <tr>
        <td id="L151" class="blob-num js-line-number" data-line-number="151"></td>
        <td id="LC151" class="blob-code blob-code-inner js-file-line">    have sufficient rights to grant the rights conveyed by this License.</td>
      </tr>
      <tr>
        <td id="L152" class="blob-num js-line-number" data-line-number="152"></td>
        <td id="LC152" class="blob-code blob-code-inner js-file-line">
</td>
      </tr>
      <tr>
        <td id="L153" class="blob-num js-line-number" data-line-number="153"></td>
        <td id="LC153" class="blob-code blob-code-inner js-file-line">    3.3. Required Notices.</td>
      </tr>
      <tr>
        <td id="L154" class="blob-num js-line-number" data-line-number="154"></td>
        <td id="LC154" class="blob-code blob-code-inner js-file-line">
</td>
      </tr>
      <tr>
        <td id="L155" class="blob-num js-line-number" data-line-number="155"></td>
        <td id="LC155" class="blob-code blob-code-inner js-file-line">    You must include a notice in each of Your Modifications that</td>
      </tr>
      <tr>
        <td id="L156" class="blob-num js-line-number" data-line-number="156"></td>
        <td id="LC156" class="blob-code blob-code-inner js-file-line">    identifies You as the Contributor of the Modification. You may not</td>
      </tr>
      <tr>
        <td id="L157" class="blob-num js-line-number" data-line-number="157"></td>
        <td id="LC157" class="blob-code blob-code-inner js-file-line">    remove or alter any copyright, patent or trademark notices contained</td>
      </tr>
      <tr>
        <td id="L158" class="blob-num js-line-number" data-line-number="158"></td>
        <td id="LC158" class="blob-code blob-code-inner js-file-line">    within the Covered Software, or any notices of licensing or any</td>
      </tr>
      <tr>
        <td id="L159" class="blob-num js-line-number" data-line-number="159"></td>
        <td id="LC159" class="blob-code blob-code-inner js-file-line">    descriptive text giving attribution to any Contributor or the</td>
      </tr>
      <tr>
        <td id="L160" class="blob-num js-line-number" data-line-number="160"></td>
        <td id="LC160" class="blob-code blob-code-inner js-file-line">    Initial Developer.</td>
      </tr>
      <tr>
        <td id="L161" class="blob-num js-line-number" data-line-number="161"></td>
        <td id="LC161" class="blob-code blob-code-inner js-file-line">
</td>
      </tr>
      <tr>
        <td id="L162" class="blob-num js-line-number" data-line-number="162"></td>
        <td id="LC162" class="blob-code blob-code-inner js-file-line">    3.4. Application of Additional Terms.</td>
      </tr>
      <tr>
        <td id="L163" class="blob-num js-line-number" data-line-number="163"></td>
        <td id="LC163" class="blob-code blob-code-inner js-file-line">
</td>
      </tr>
      <tr>
        <td id="L164" class="blob-num js-line-number" data-line-number="164"></td>
        <td id="LC164" class="blob-code blob-code-inner js-file-line">    You may not offer or impose any terms on any Covered Software in</td>
      </tr>
      <tr>
        <td id="L165" class="blob-num js-line-number" data-line-number="165"></td>
        <td id="LC165" class="blob-code blob-code-inner js-file-line">    Source Code form that alters or restricts the applicable version of</td>
      </tr>
      <tr>
        <td id="L166" class="blob-num js-line-number" data-line-number="166"></td>
        <td id="LC166" class="blob-code blob-code-inner js-file-line">    this License or the recipients&#39; rights hereunder. You may choose to</td>
      </tr>
      <tr>
        <td id="L167" class="blob-num js-line-number" data-line-number="167"></td>
        <td id="LC167" class="blob-code blob-code-inner js-file-line">    offer, and to charge a fee for, warranty, support, indemnity or</td>
      </tr>
      <tr>
        <td id="L168" class="blob-num js-line-number" data-line-number="168"></td>
        <td id="LC168" class="blob-code blob-code-inner js-file-line">    liability obligations to one or more recipients of Covered Software.</td>
      </tr>
      <tr>
        <td id="L169" class="blob-num js-line-number" data-line-number="169"></td>
        <td id="LC169" class="blob-code blob-code-inner js-file-line">    However, you may do so only on Your own behalf, and not on behalf of</td>
      </tr>
      <tr>
        <td id="L170" class="blob-num js-line-number" data-line-number="170"></td>
        <td id="LC170" class="blob-code blob-code-inner js-file-line">    the Initial Developer or any Contributor. You must make it</td>
      </tr>
      <tr>
        <td id="L171" class="blob-num js-line-number" data-line-number="171"></td>
        <td id="LC171" class="blob-code blob-code-inner js-file-line">    absolutely clear that any such warranty, support, indemnity or</td>
      </tr>
      <tr>
        <td id="L172" class="blob-num js-line-number" data-line-number="172"></td>
        <td id="LC172" class="blob-code blob-code-inner js-file-line">    liability obligation is offered by You alone, and You hereby agree</td>
      </tr>
      <tr>
        <td id="L173" class="blob-num js-line-number" data-line-number="173"></td>
        <td id="LC173" class="blob-code blob-code-inner js-file-line">    to indemnify the Initial Developer and every Contributor for any</td>
      </tr>
      <tr>
        <td id="L174" class="blob-num js-line-number" data-line-number="174"></td>
        <td id="LC174" class="blob-code blob-code-inner js-file-line">    liability incurred by the Initial Developer or such Contributor as a</td>
      </tr>
      <tr>
        <td id="L175" class="blob-num js-line-number" data-line-number="175"></td>
        <td id="LC175" class="blob-code blob-code-inner js-file-line">    result of warranty, support, indemnity or liability terms You offer.</td>
      </tr>
      <tr>
        <td id="L176" class="blob-num js-line-number" data-line-number="176"></td>
        <td id="LC176" class="blob-code blob-code-inner js-file-line">
</td>
      </tr>
      <tr>
        <td id="L177" class="blob-num js-line-number" data-line-number="177"></td>
        <td id="LC177" class="blob-code blob-code-inner js-file-line">    3.5. Distribution of Executable Versions.</td>
      </tr>
      <tr>
        <td id="L178" class="blob-num js-line-number" data-line-number="178"></td>
        <td id="LC178" class="blob-code blob-code-inner js-file-line">
</td>
      </tr>
      <tr>
        <td id="L179" class="blob-num js-line-number" data-line-number="179"></td>
        <td id="LC179" class="blob-code blob-code-inner js-file-line">    You may distribute the Executable form of the Covered Software under</td>
      </tr>
      <tr>
        <td id="L180" class="blob-num js-line-number" data-line-number="180"></td>
        <td id="LC180" class="blob-code blob-code-inner js-file-line">    the terms of this License or under the terms of a license of Your</td>
      </tr>
      <tr>
        <td id="L181" class="blob-num js-line-number" data-line-number="181"></td>
        <td id="LC181" class="blob-code blob-code-inner js-file-line">    choice, which may contain terms different from this License,</td>
      </tr>
      <tr>
        <td id="L182" class="blob-num js-line-number" data-line-number="182"></td>
        <td id="LC182" class="blob-code blob-code-inner js-file-line">    provided that You are in compliance with the terms of this License</td>
      </tr>
      <tr>
        <td id="L183" class="blob-num js-line-number" data-line-number="183"></td>
        <td id="LC183" class="blob-code blob-code-inner js-file-line">    and that the license for the Executable form does not attempt to</td>
      </tr>
      <tr>
        <td id="L184" class="blob-num js-line-number" data-line-number="184"></td>
        <td id="LC184" class="blob-code blob-code-inner js-file-line">    limit or alter the recipient&#39;s rights in the Source Code form from</td>
      </tr>
      <tr>
        <td id="L185" class="blob-num js-line-number" data-line-number="185"></td>
        <td id="LC185" class="blob-code blob-code-inner js-file-line">    the rights set forth in this License. If You distribute the Covered</td>
      </tr>
      <tr>
        <td id="L186" class="blob-num js-line-number" data-line-number="186"></td>
        <td id="LC186" class="blob-code blob-code-inner js-file-line">    Software in Executable form under a different license, You must make</td>
      </tr>
      <tr>
        <td id="L187" class="blob-num js-line-number" data-line-number="187"></td>
        <td id="LC187" class="blob-code blob-code-inner js-file-line">    it absolutely clear that any terms which differ from this License</td>
      </tr>
      <tr>
        <td id="L188" class="blob-num js-line-number" data-line-number="188"></td>
        <td id="LC188" class="blob-code blob-code-inner js-file-line">    are offered by You alone, not by the Initial Developer or</td>
      </tr>
      <tr>
        <td id="L189" class="blob-num js-line-number" data-line-number="189"></td>
        <td id="LC189" class="blob-code blob-code-inner js-file-line">    Contributor. You hereby agree to indemnify the Initial Developer and</td>
      </tr>
      <tr>
        <td id="L190" class="blob-num js-line-number" data-line-number="190"></td>
        <td id="LC190" class="blob-code blob-code-inner js-file-line">    every Contributor for any liability incurred by the Initial</td>
      </tr>
      <tr>
        <td id="L191" class="blob-num js-line-number" data-line-number="191"></td>
        <td id="LC191" class="blob-code blob-code-inner js-file-line">    Developer or such Contributor as a result of any such terms You offer.</td>
      </tr>
      <tr>
        <td id="L192" class="blob-num js-line-number" data-line-number="192"></td>
        <td id="LC192" class="blob-code blob-code-inner js-file-line">
</td>
      </tr>
      <tr>
        <td id="L193" class="blob-num js-line-number" data-line-number="193"></td>
        <td id="LC193" class="blob-code blob-code-inner js-file-line">    3.6. Larger Works.</td>
      </tr>
      <tr>
        <td id="L194" class="blob-num js-line-number" data-line-number="194"></td>
        <td id="LC194" class="blob-code blob-code-inner js-file-line">
</td>
      </tr>
      <tr>
        <td id="L195" class="blob-num js-line-number" data-line-number="195"></td>
        <td id="LC195" class="blob-code blob-code-inner js-file-line">    You may create a Larger Work by combining Covered Software with</td>
      </tr>
      <tr>
        <td id="L196" class="blob-num js-line-number" data-line-number="196"></td>
        <td id="LC196" class="blob-code blob-code-inner js-file-line">    other code not governed by the terms of this License and distribute</td>
      </tr>
      <tr>
        <td id="L197" class="blob-num js-line-number" data-line-number="197"></td>
        <td id="LC197" class="blob-code blob-code-inner js-file-line">    the Larger Work as a single product. In such a case, You must make</td>
      </tr>
      <tr>
        <td id="L198" class="blob-num js-line-number" data-line-number="198"></td>
        <td id="LC198" class="blob-code blob-code-inner js-file-line">    sure the requirements of this License are fulfilled for the Covered</td>
      </tr>
      <tr>
        <td id="L199" class="blob-num js-line-number" data-line-number="199"></td>
        <td id="LC199" class="blob-code blob-code-inner js-file-line">    Software.</td>
      </tr>
      <tr>
        <td id="L200" class="blob-num js-line-number" data-line-number="200"></td>
        <td id="LC200" class="blob-code blob-code-inner js-file-line">
</td>
      </tr>
      <tr>
        <td id="L201" class="blob-num js-line-number" data-line-number="201"></td>
        <td id="LC201" class="blob-code blob-code-inner js-file-line">4. Versions of the License.</td>
      </tr>
      <tr>
        <td id="L202" class="blob-num js-line-number" data-line-number="202"></td>
        <td id="LC202" class="blob-code blob-code-inner js-file-line">
</td>
      </tr>
      <tr>
        <td id="L203" class="blob-num js-line-number" data-line-number="203"></td>
        <td id="LC203" class="blob-code blob-code-inner js-file-line">    4.1. New Versions.</td>
      </tr>
      <tr>
        <td id="L204" class="blob-num js-line-number" data-line-number="204"></td>
        <td id="LC204" class="blob-code blob-code-inner js-file-line">
</td>
      </tr>
      <tr>
        <td id="L205" class="blob-num js-line-number" data-line-number="205"></td>
        <td id="LC205" class="blob-code blob-code-inner js-file-line">    Oracle is the initial license steward and may publish revised and/or</td>
      </tr>
      <tr>
        <td id="L206" class="blob-num js-line-number" data-line-number="206"></td>
        <td id="LC206" class="blob-code blob-code-inner js-file-line">    new versions of this License from time to time. Each version will be</td>
      </tr>
      <tr>
        <td id="L207" class="blob-num js-line-number" data-line-number="207"></td>
        <td id="LC207" class="blob-code blob-code-inner js-file-line">    given a distinguishing version number. Except as provided in Section</td>
      </tr>
      <tr>
        <td id="L208" class="blob-num js-line-number" data-line-number="208"></td>
        <td id="LC208" class="blob-code blob-code-inner js-file-line">    4.3, no one other than the license steward has the right to modify</td>
      </tr>
      <tr>
        <td id="L209" class="blob-num js-line-number" data-line-number="209"></td>
        <td id="LC209" class="blob-code blob-code-inner js-file-line">    this License.</td>
      </tr>
      <tr>
        <td id="L210" class="blob-num js-line-number" data-line-number="210"></td>
        <td id="LC210" class="blob-code blob-code-inner js-file-line">
</td>
      </tr>
      <tr>
        <td id="L211" class="blob-num js-line-number" data-line-number="211"></td>
        <td id="LC211" class="blob-code blob-code-inner js-file-line">    4.2. Effect of New Versions.</td>
      </tr>
      <tr>
        <td id="L212" class="blob-num js-line-number" data-line-number="212"></td>
        <td id="LC212" class="blob-code blob-code-inner js-file-line">
</td>
      </tr>
      <tr>
        <td id="L213" class="blob-num js-line-number" data-line-number="213"></td>
        <td id="LC213" class="blob-code blob-code-inner js-file-line">    You may always continue to use, distribute or otherwise make the</td>
      </tr>
      <tr>
        <td id="L214" class="blob-num js-line-number" data-line-number="214"></td>
        <td id="LC214" class="blob-code blob-code-inner js-file-line">    Covered Software available under the terms of the version of the</td>
      </tr>
      <tr>
        <td id="L215" class="blob-num js-line-number" data-line-number="215"></td>
        <td id="LC215" class="blob-code blob-code-inner js-file-line">    License under which You originally received the Covered Software. If</td>
      </tr>
      <tr>
        <td id="L216" class="blob-num js-line-number" data-line-number="216"></td>
        <td id="LC216" class="blob-code blob-code-inner js-file-line">    the Initial Developer includes a notice in the Original Software</td>
      </tr>
      <tr>
        <td id="L217" class="blob-num js-line-number" data-line-number="217"></td>
        <td id="LC217" class="blob-code blob-code-inner js-file-line">    prohibiting it from being distributed or otherwise made available</td>
      </tr>
      <tr>
        <td id="L218" class="blob-num js-line-number" data-line-number="218"></td>
        <td id="LC218" class="blob-code blob-code-inner js-file-line">    under any subsequent version of the License, You must distribute and</td>
      </tr>
      <tr>
        <td id="L219" class="blob-num js-line-number" data-line-number="219"></td>
        <td id="LC219" class="blob-code blob-code-inner js-file-line">    make the Covered Software available under the terms of the version</td>
      </tr>
      <tr>
        <td id="L220" class="blob-num js-line-number" data-line-number="220"></td>
        <td id="LC220" class="blob-code blob-code-inner js-file-line">    of the License under which You originally received the Covered</td>
      </tr>
      <tr>
        <td id="L221" class="blob-num js-line-number" data-line-number="221"></td>
        <td id="LC221" class="blob-code blob-code-inner js-file-line">    Software. Otherwise, You may also choose to use, distribute or</td>
      </tr>
      <tr>
        <td id="L222" class="blob-num js-line-number" data-line-number="222"></td>
        <td id="LC222" class="blob-code blob-code-inner js-file-line">    otherwise make the Covered Software available under the terms of any</td>
      </tr>
      <tr>
        <td id="L223" class="blob-num js-line-number" data-line-number="223"></td>
        <td id="LC223" class="blob-code blob-code-inner js-file-line">    subsequent version of the License published by the license steward.</td>
      </tr>
      <tr>
        <td id="L224" class="blob-num js-line-number" data-line-number="224"></td>
        <td id="LC224" class="blob-code blob-code-inner js-file-line">
</td>
      </tr>
      <tr>
        <td id="L225" class="blob-num js-line-number" data-line-number="225"></td>
        <td id="LC225" class="blob-code blob-code-inner js-file-line">    4.3. Modified Versions.</td>
      </tr>
      <tr>
        <td id="L226" class="blob-num js-line-number" data-line-number="226"></td>
        <td id="LC226" class="blob-code blob-code-inner js-file-line">
</td>
      </tr>
      <tr>
        <td id="L227" class="blob-num js-line-number" data-line-number="227"></td>
        <td id="LC227" class="blob-code blob-code-inner js-file-line">    When You are an Initial Developer and You want to create a new</td>
      </tr>
      <tr>
        <td id="L228" class="blob-num js-line-number" data-line-number="228"></td>
        <td id="LC228" class="blob-code blob-code-inner js-file-line">    license for Your Original Software, You may create and use a</td>
      </tr>
      <tr>
        <td id="L229" class="blob-num js-line-number" data-line-number="229"></td>
        <td id="LC229" class="blob-code blob-code-inner js-file-line">    modified version of this License if You: (a) rename the license and</td>
      </tr>
      <tr>
        <td id="L230" class="blob-num js-line-number" data-line-number="230"></td>
        <td id="LC230" class="blob-code blob-code-inner js-file-line">    remove any references to the name of the license steward (except to</td>
      </tr>
      <tr>
        <td id="L231" class="blob-num js-line-number" data-line-number="231"></td>
        <td id="LC231" class="blob-code blob-code-inner js-file-line">    note that the license differs from this License); and (b) otherwise</td>
      </tr>
      <tr>
        <td id="L232" class="blob-num js-line-number" data-line-number="232"></td>
        <td id="LC232" class="blob-code blob-code-inner js-file-line">    make it clear that the license contains terms which differ from this</td>
      </tr>
      <tr>
        <td id="L233" class="blob-num js-line-number" data-line-number="233"></td>
        <td id="LC233" class="blob-code blob-code-inner js-file-line">    License.</td>
      </tr>
      <tr>
        <td id="L234" class="blob-num js-line-number" data-line-number="234"></td>
        <td id="LC234" class="blob-code blob-code-inner js-file-line">
</td>
      </tr>
      <tr>
        <td id="L235" class="blob-num js-line-number" data-line-number="235"></td>
        <td id="LC235" class="blob-code blob-code-inner js-file-line">5. DISCLAIMER OF WARRANTY.</td>
      </tr>
      <tr>
        <td id="L236" class="blob-num js-line-number" data-line-number="236"></td>
        <td id="LC236" class="blob-code blob-code-inner js-file-line">
</td>
      </tr>
      <tr>
        <td id="L237" class="blob-num js-line-number" data-line-number="237"></td>
        <td id="LC237" class="blob-code blob-code-inner js-file-line">    COVERED SOFTWARE IS PROVIDED UNDER THIS LICENSE ON AN &quot;AS IS&quot; BASIS,</td>
      </tr>
      <tr>
        <td id="L238" class="blob-num js-line-number" data-line-number="238"></td>
        <td id="LC238" class="blob-code blob-code-inner js-file-line">    WITHOUT WARRANTY OF ANY KIND, EITHER EXPRESSED OR IMPLIED,</td>
      </tr>
      <tr>
        <td id="L239" class="blob-num js-line-number" data-line-number="239"></td>
        <td id="LC239" class="blob-code blob-code-inner js-file-line">    INCLUDING, WITHOUT LIMITATION, WARRANTIES THAT THE COVERED SOFTWARE</td>
      </tr>
      <tr>
        <td id="L240" class="blob-num js-line-number" data-line-number="240"></td>
        <td id="LC240" class="blob-code blob-code-inner js-file-line">    IS FREE OF DEFECTS, MERCHANTABLE, FIT FOR A PARTICULAR PURPOSE OR</td>
      </tr>
      <tr>
        <td id="L241" class="blob-num js-line-number" data-line-number="241"></td>
        <td id="LC241" class="blob-code blob-code-inner js-file-line">    NON-INFRINGING. THE ENTIRE RISK AS TO THE QUALITY AND PERFORMANCE OF</td>
      </tr>
      <tr>
        <td id="L242" class="blob-num js-line-number" data-line-number="242"></td>
        <td id="LC242" class="blob-code blob-code-inner js-file-line">    THE COVERED SOFTWARE IS WITH YOU. SHOULD ANY COVERED SOFTWARE PROVE</td>
      </tr>
      <tr>
        <td id="L243" class="blob-num js-line-number" data-line-number="243"></td>
        <td id="LC243" class="blob-code blob-code-inner js-file-line">    DEFECTIVE IN ANY RESPECT, YOU (NOT THE INITIAL DEVELOPER OR ANY</td>
      </tr>
      <tr>
        <td id="L244" class="blob-num js-line-number" data-line-number="244"></td>
        <td id="LC244" class="blob-code blob-code-inner js-file-line">    OTHER CONTRIBUTOR) ASSUME THE COST OF ANY NECESSARY SERVICING,</td>
      </tr>
      <tr>
        <td id="L245" class="blob-num js-line-number" data-line-number="245"></td>
        <td id="LC245" class="blob-code blob-code-inner js-file-line">    REPAIR OR CORRECTION. THIS DISCLAIMER OF WARRANTY CONSTITUTES AN</td>
      </tr>
      <tr>
        <td id="L246" class="blob-num js-line-number" data-line-number="246"></td>
        <td id="LC246" class="blob-code blob-code-inner js-file-line">    ESSENTIAL PART OF THIS LICENSE. NO USE OF ANY COVERED SOFTWARE IS</td>
      </tr>
      <tr>
        <td id="L247" class="blob-num js-line-number" data-line-number="247"></td>
        <td id="LC247" class="blob-code blob-code-inner js-file-line">    AUTHORIZED HEREUNDER EXCEPT UNDER THIS DISCLAIMER.</td>
      </tr>
      <tr>
        <td id="L248" class="blob-num js-line-number" data-line-number="248"></td>
        <td id="LC248" class="blob-code blob-code-inner js-file-line">
</td>
      </tr>
      <tr>
        <td id="L249" class="blob-num js-line-number" data-line-number="249"></td>
        <td id="LC249" class="blob-code blob-code-inner js-file-line">6. TERMINATION.</td>
      </tr>
      <tr>
        <td id="L250" class="blob-num js-line-number" data-line-number="250"></td>
        <td id="LC250" class="blob-code blob-code-inner js-file-line">
</td>
      </tr>
      <tr>
        <td id="L251" class="blob-num js-line-number" data-line-number="251"></td>
        <td id="LC251" class="blob-code blob-code-inner js-file-line">    6.1. This License and the rights granted hereunder will terminate</td>
      </tr>
      <tr>
        <td id="L252" class="blob-num js-line-number" data-line-number="252"></td>
        <td id="LC252" class="blob-code blob-code-inner js-file-line">    automatically if You fail to comply with terms herein and fail to</td>
      </tr>
      <tr>
        <td id="L253" class="blob-num js-line-number" data-line-number="253"></td>
        <td id="LC253" class="blob-code blob-code-inner js-file-line">    cure such breach within 30 days of becoming aware of the breach.</td>
      </tr>
      <tr>
        <td id="L254" class="blob-num js-line-number" data-line-number="254"></td>
        <td id="LC254" class="blob-code blob-code-inner js-file-line">    Provisions which, by their nature, must remain in effect beyond the</td>
      </tr>
      <tr>
        <td id="L255" class="blob-num js-line-number" data-line-number="255"></td>
        <td id="LC255" class="blob-code blob-code-inner js-file-line">    termination of this License shall survive.</td>
      </tr>
      <tr>
        <td id="L256" class="blob-num js-line-number" data-line-number="256"></td>
        <td id="LC256" class="blob-code blob-code-inner js-file-line">
</td>
      </tr>
      <tr>
        <td id="L257" class="blob-num js-line-number" data-line-number="257"></td>
        <td id="LC257" class="blob-code blob-code-inner js-file-line">    6.2. If You assert a patent infringement claim (excluding</td>
      </tr>
      <tr>
        <td id="L258" class="blob-num js-line-number" data-line-number="258"></td>
        <td id="LC258" class="blob-code blob-code-inner js-file-line">    declaratory judgment actions) against Initial Developer or a</td>
      </tr>
      <tr>
        <td id="L259" class="blob-num js-line-number" data-line-number="259"></td>
        <td id="LC259" class="blob-code blob-code-inner js-file-line">    Contributor (the Initial Developer or Contributor against whom You</td>
      </tr>
      <tr>
        <td id="L260" class="blob-num js-line-number" data-line-number="260"></td>
        <td id="LC260" class="blob-code blob-code-inner js-file-line">    assert such claim is referred to as &quot;Participant&quot;) alleging that the</td>
      </tr>
      <tr>
        <td id="L261" class="blob-num js-line-number" data-line-number="261"></td>
        <td id="LC261" class="blob-code blob-code-inner js-file-line">    Participant Software (meaning the Contributor Version where the</td>
      </tr>
      <tr>
        <td id="L262" class="blob-num js-line-number" data-line-number="262"></td>
        <td id="LC262" class="blob-code blob-code-inner js-file-line">    Participant is a Contributor or the Original Software where the</td>
      </tr>
      <tr>
        <td id="L263" class="blob-num js-line-number" data-line-number="263"></td>
        <td id="LC263" class="blob-code blob-code-inner js-file-line">    Participant is the Initial Developer) directly or indirectly</td>
      </tr>
      <tr>
        <td id="L264" class="blob-num js-line-number" data-line-number="264"></td>
        <td id="LC264" class="blob-code blob-code-inner js-file-line">    infringes any patent, then any and all rights granted directly or</td>
      </tr>
      <tr>
        <td id="L265" class="blob-num js-line-number" data-line-number="265"></td>
        <td id="LC265" class="blob-code blob-code-inner js-file-line">    indirectly to You by such Participant, the Initial Developer (if the</td>
      </tr>
      <tr>
        <td id="L266" class="blob-num js-line-number" data-line-number="266"></td>
        <td id="LC266" class="blob-code blob-code-inner js-file-line">    Initial Developer is not the Participant) and all Contributors under</td>
      </tr>
      <tr>
        <td id="L267" class="blob-num js-line-number" data-line-number="267"></td>
        <td id="LC267" class="blob-code blob-code-inner js-file-line">    Sections 2.1 and/or 2.2 of this License shall, upon 60 days notice</td>
      </tr>
      <tr>
        <td id="L268" class="blob-num js-line-number" data-line-number="268"></td>
        <td id="LC268" class="blob-code blob-code-inner js-file-line">    from Participant terminate prospectively and automatically at the</td>
      </tr>
      <tr>
        <td id="L269" class="blob-num js-line-number" data-line-number="269"></td>
        <td id="LC269" class="blob-code blob-code-inner js-file-line">    expiration of such 60 day notice period, unless if within such 60</td>
      </tr>
      <tr>
        <td id="L270" class="blob-num js-line-number" data-line-number="270"></td>
        <td id="LC270" class="blob-code blob-code-inner js-file-line">    day period You withdraw Your claim with respect to the Participant</td>
      </tr>
      <tr>
        <td id="L271" class="blob-num js-line-number" data-line-number="271"></td>
        <td id="LC271" class="blob-code blob-code-inner js-file-line">    Software against such Participant either unilaterally or pursuant to</td>
      </tr>
      <tr>
        <td id="L272" class="blob-num js-line-number" data-line-number="272"></td>
        <td id="LC272" class="blob-code blob-code-inner js-file-line">    a written agreement with Participant.</td>
      </tr>
      <tr>
        <td id="L273" class="blob-num js-line-number" data-line-number="273"></td>
        <td id="LC273" class="blob-code blob-code-inner js-file-line">
</td>
      </tr>
      <tr>
        <td id="L274" class="blob-num js-line-number" data-line-number="274"></td>
        <td id="LC274" class="blob-code blob-code-inner js-file-line">    6.3. If You assert a patent infringement claim against Participant</td>
      </tr>
      <tr>
        <td id="L275" class="blob-num js-line-number" data-line-number="275"></td>
        <td id="LC275" class="blob-code blob-code-inner js-file-line">    alleging that the Participant Software directly or indirectly</td>
      </tr>
      <tr>
        <td id="L276" class="blob-num js-line-number" data-line-number="276"></td>
        <td id="LC276" class="blob-code blob-code-inner js-file-line">    infringes any patent where such claim is resolved (such as by</td>
      </tr>
      <tr>
        <td id="L277" class="blob-num js-line-number" data-line-number="277"></td>
        <td id="LC277" class="blob-code blob-code-inner js-file-line">    license or settlement) prior to the initiation of patent</td>
      </tr>
      <tr>
        <td id="L278" class="blob-num js-line-number" data-line-number="278"></td>
        <td id="LC278" class="blob-code blob-code-inner js-file-line">    infringement litigation, then the reasonable value of the licenses</td>
      </tr>
      <tr>
        <td id="L279" class="blob-num js-line-number" data-line-number="279"></td>
        <td id="LC279" class="blob-code blob-code-inner js-file-line">    granted by such Participant under Sections 2.1 or 2.2 shall be taken</td>
      </tr>
      <tr>
        <td id="L280" class="blob-num js-line-number" data-line-number="280"></td>
        <td id="LC280" class="blob-code blob-code-inner js-file-line">    into account in determining the amount or value of any payment or</td>
      </tr>
      <tr>
        <td id="L281" class="blob-num js-line-number" data-line-number="281"></td>
        <td id="LC281" class="blob-code blob-code-inner js-file-line">    license.</td>
      </tr>
      <tr>
        <td id="L282" class="blob-num js-line-number" data-line-number="282"></td>
        <td id="LC282" class="blob-code blob-code-inner js-file-line">
</td>
      </tr>
      <tr>
        <td id="L283" class="blob-num js-line-number" data-line-number="283"></td>
        <td id="LC283" class="blob-code blob-code-inner js-file-line">    6.4. In the event of termination under Sections 6.1 or 6.2 above,</td>
      </tr>
      <tr>
        <td id="L284" class="blob-num js-line-number" data-line-number="284"></td>
        <td id="LC284" class="blob-code blob-code-inner js-file-line">    all end user licenses that have been validly granted by You or any</td>
      </tr>
      <tr>
        <td id="L285" class="blob-num js-line-number" data-line-number="285"></td>
        <td id="LC285" class="blob-code blob-code-inner js-file-line">    distributor hereunder prior to termination (excluding licenses</td>
      </tr>
      <tr>
        <td id="L286" class="blob-num js-line-number" data-line-number="286"></td>
        <td id="LC286" class="blob-code blob-code-inner js-file-line">    granted to You by any distributor) shall survive termination.</td>
      </tr>
      <tr>
        <td id="L287" class="blob-num js-line-number" data-line-number="287"></td>
        <td id="LC287" class="blob-code blob-code-inner js-file-line">
</td>
      </tr>
      <tr>
        <td id="L288" class="blob-num js-line-number" data-line-number="288"></td>
        <td id="LC288" class="blob-code blob-code-inner js-file-line">7. LIMITATION OF LIABILITY.</td>
      </tr>
      <tr>
        <td id="L289" class="blob-num js-line-number" data-line-number="289"></td>
        <td id="LC289" class="blob-code blob-code-inner js-file-line">
</td>
      </tr>
      <tr>
        <td id="L290" class="blob-num js-line-number" data-line-number="290"></td>
        <td id="LC290" class="blob-code blob-code-inner js-file-line">    UNDER NO CIRCUMSTANCES AND UNDER NO LEGAL THEORY, WHETHER TORT</td>
      </tr>
      <tr>
        <td id="L291" class="blob-num js-line-number" data-line-number="291"></td>
        <td id="LC291" class="blob-code blob-code-inner js-file-line">    (INCLUDING NEGLIGENCE), CONTRACT, OR OTHERWISE, SHALL YOU, THE</td>
      </tr>
      <tr>
        <td id="L292" class="blob-num js-line-number" data-line-number="292"></td>
        <td id="LC292" class="blob-code blob-code-inner js-file-line">    INITIAL DEVELOPER, ANY OTHER CONTRIBUTOR, OR ANY DISTRIBUTOR OF</td>
      </tr>
      <tr>
        <td id="L293" class="blob-num js-line-number" data-line-number="293"></td>
        <td id="LC293" class="blob-code blob-code-inner js-file-line">    COVERED SOFTWARE, OR ANY SUPPLIER OF ANY OF SUCH PARTIES, BE LIABLE</td>
      </tr>
      <tr>
        <td id="L294" class="blob-num js-line-number" data-line-number="294"></td>
        <td id="LC294" class="blob-code blob-code-inner js-file-line">    TO ANY PERSON FOR ANY INDIRECT, SPECIAL, INCIDENTAL, OR</td>
      </tr>
      <tr>
        <td id="L295" class="blob-num js-line-number" data-line-number="295"></td>
        <td id="LC295" class="blob-code blob-code-inner js-file-line">    CONSEQUENTIAL DAMAGES OF ANY CHARACTER INCLUDING, WITHOUT</td>
      </tr>
      <tr>
        <td id="L296" class="blob-num js-line-number" data-line-number="296"></td>
        <td id="LC296" class="blob-code blob-code-inner js-file-line">    LIMITATION, DAMAGES FOR LOSS OF GOODWILL, WORK STOPPAGE, COMPUTER</td>
      </tr>
      <tr>
        <td id="L297" class="blob-num js-line-number" data-line-number="297"></td>
        <td id="LC297" class="blob-code blob-code-inner js-file-line">    FAILURE OR MALFUNCTION, OR ANY AND ALL OTHER COMMERCIAL DAMAGES OR</td>
      </tr>
      <tr>
        <td id="L298" class="blob-num js-line-number" data-line-number="298"></td>
        <td id="LC298" class="blob-code blob-code-inner js-file-line">    LOSSES, EVEN IF SUCH PARTY SHALL HAVE BEEN INFORMED OF THE</td>
      </tr>
      <tr>
        <td id="L299" class="blob-num js-line-number" data-line-number="299"></td>
        <td id="LC299" class="blob-code blob-code-inner js-file-line">    POSSIBILITY OF SUCH DAMAGES. THIS LIMITATION OF LIABILITY SHALL NOT</td>
      </tr>
      <tr>
        <td id="L300" class="blob-num js-line-number" data-line-number="300"></td>
        <td id="LC300" class="blob-code blob-code-inner js-file-line">    APPLY TO LIABILITY FOR DEATH OR PERSONAL INJURY RESULTING FROM SUCH</td>
      </tr>
      <tr>
        <td id="L301" class="blob-num js-line-number" data-line-number="301"></td>
        <td id="LC301" class="blob-code blob-code-inner js-file-line">    PARTY&#39;S NEGLIGENCE TO THE EXTENT APPLICABLE LAW PROHIBITS SUCH</td>
      </tr>
      <tr>
        <td id="L302" class="blob-num js-line-number" data-line-number="302"></td>
        <td id="LC302" class="blob-code blob-code-inner js-file-line">    LIMITATION. SOME JURISDICTIONS DO NOT ALLOW THE EXCLUSION OR</td>
      </tr>
      <tr>
        <td id="L303" class="blob-num js-line-number" data-line-number="303"></td>
        <td id="LC303" class="blob-code blob-code-inner js-file-line">    LIMITATION OF INCIDENTAL OR CONSEQUENTIAL DAMAGES, SO THIS EXCLUSION</td>
      </tr>
      <tr>
        <td id="L304" class="blob-num js-line-number" data-line-number="304"></td>
        <td id="LC304" class="blob-code blob-code-inner js-file-line">    AND LIMITATION MAY NOT APPLY TO YOU.</td>
      </tr>
      <tr>
        <td id="L305" class="blob-num js-line-number" data-line-number="305"></td>
        <td id="LC305" class="blob-code blob-code-inner js-file-line">
</td>
      </tr>
      <tr>
        <td id="L306" class="blob-num js-line-number" data-line-number="306"></td>
        <td id="LC306" class="blob-code blob-code-inner js-file-line">8. U.S. GOVERNMENT END USERS.</td>
      </tr>
      <tr>
        <td id="L307" class="blob-num js-line-number" data-line-number="307"></td>
        <td id="LC307" class="blob-code blob-code-inner js-file-line">
</td>
      </tr>
      <tr>
        <td id="L308" class="blob-num js-line-number" data-line-number="308"></td>
        <td id="LC308" class="blob-code blob-code-inner js-file-line">    The Covered Software is a &quot;commercial item,&quot; as that term is defined</td>
      </tr>
      <tr>
        <td id="L309" class="blob-num js-line-number" data-line-number="309"></td>
        <td id="LC309" class="blob-code blob-code-inner js-file-line">    in 48 C.F.R. 2.101 (Oct. 1995), consisting of &quot;commercial computer</td>
      </tr>
      <tr>
        <td id="L310" class="blob-num js-line-number" data-line-number="310"></td>
        <td id="LC310" class="blob-code blob-code-inner js-file-line">    software&quot; (as that term is defined at 48 C.F.R. §</td>
      </tr>
      <tr>
        <td id="L311" class="blob-num js-line-number" data-line-number="311"></td>
        <td id="LC311" class="blob-code blob-code-inner js-file-line">    252.227-7014(a)(1)) and &quot;commercial computer software documentation&quot;</td>
      </tr>
      <tr>
        <td id="L312" class="blob-num js-line-number" data-line-number="312"></td>
        <td id="LC312" class="blob-code blob-code-inner js-file-line">    as such terms are used in 48 C.F.R. 12.212 (Sept. 1995). Consistent</td>
      </tr>
      <tr>
        <td id="L313" class="blob-num js-line-number" data-line-number="313"></td>
        <td id="LC313" class="blob-code blob-code-inner js-file-line">    with 48 C.F.R. 12.212 and 48 C.F.R. 227.7202-1 through 227.7202-4</td>
      </tr>
      <tr>
        <td id="L314" class="blob-num js-line-number" data-line-number="314"></td>
        <td id="LC314" class="blob-code blob-code-inner js-file-line">    (June 1995), all U.S. Government End Users acquire Covered Software</td>
      </tr>
      <tr>
        <td id="L315" class="blob-num js-line-number" data-line-number="315"></td>
        <td id="LC315" class="blob-code blob-code-inner js-file-line">    with only those rights set forth herein. This U.S. Government Rights</td>
      </tr>
      <tr>
        <td id="L316" class="blob-num js-line-number" data-line-number="316"></td>
        <td id="LC316" class="blob-code blob-code-inner js-file-line">    clause is in lieu of, and supersedes, any other FAR, DFAR, or other</td>
      </tr>
      <tr>
        <td id="L317" class="blob-num js-line-number" data-line-number="317"></td>
        <td id="LC317" class="blob-code blob-code-inner js-file-line">    clause or provision that addresses Government rights in computer</td>
      </tr>
      <tr>
        <td id="L318" class="blob-num js-line-number" data-line-number="318"></td>
        <td id="LC318" class="blob-code blob-code-inner js-file-line">    software under this License.</td>
      </tr>
      <tr>
        <td id="L319" class="blob-num js-line-number" data-line-number="319"></td>
        <td id="LC319" class="blob-code blob-code-inner js-file-line">
</td>
      </tr>
      <tr>
        <td id="L320" class="blob-num js-line-number" data-line-number="320"></td>
        <td id="LC320" class="blob-code blob-code-inner js-file-line">9. MISCELLANEOUS.</td>
      </tr>
      <tr>
        <td id="L321" class="blob-num js-line-number" data-line-number="321"></td>
        <td id="LC321" class="blob-code blob-code-inner js-file-line">
</td>
      </tr>
      <tr>
        <td id="L322" class="blob-num js-line-number" data-line-number="322"></td>
        <td id="LC322" class="blob-code blob-code-inner js-file-line">    This License represents the complete agreement concerning subject</td>
      </tr>
      <tr>
        <td id="L323" class="blob-num js-line-number" data-line-number="323"></td>
        <td id="LC323" class="blob-code blob-code-inner js-file-line">    matter hereof. If any provision of this License is held to be</td>
      </tr>
      <tr>
        <td id="L324" class="blob-num js-line-number" data-line-number="324"></td>
        <td id="LC324" class="blob-code blob-code-inner js-file-line">    unenforceable, such provision shall be reformed only to the extent</td>
      </tr>
      <tr>
        <td id="L325" class="blob-num js-line-number" data-line-number="325"></td>
        <td id="LC325" class="blob-code blob-code-inner js-file-line">    necessary to make it enforceable. This License shall be governed by</td>
      </tr>
      <tr>
        <td id="L326" class="blob-num js-line-number" data-line-number="326"></td>
        <td id="LC326" class="blob-code blob-code-inner js-file-line">    the law of the jurisdiction specified in a notice contained within</td>
      </tr>
      <tr>
        <td id="L327" class="blob-num js-line-number" data-line-number="327"></td>
        <td id="LC327" class="blob-code blob-code-inner js-file-line">    the Original Software (except to the extent applicable law, if any,</td>
      </tr>
      <tr>
        <td id="L328" class="blob-num js-line-number" data-line-number="328"></td>
        <td id="LC328" class="blob-code blob-code-inner js-file-line">    provides otherwise), excluding such jurisdiction&#39;s conflict-of-law</td>
      </tr>
      <tr>
        <td id="L329" class="blob-num js-line-number" data-line-number="329"></td>
        <td id="LC329" class="blob-code blob-code-inner js-file-line">    provisions. Any litigation relating to this License shall be subject</td>
      </tr>
      <tr>
        <td id="L330" class="blob-num js-line-number" data-line-number="330"></td>
        <td id="LC330" class="blob-code blob-code-inner js-file-line">    to the jurisdiction of the courts located in the jurisdiction and</td>
      </tr>
      <tr>
        <td id="L331" class="blob-num js-line-number" data-line-number="331"></td>
        <td id="LC331" class="blob-code blob-code-inner js-file-line">    venue specified in a notice contained within the Original Software,</td>
      </tr>
      <tr>
        <td id="L332" class="blob-num js-line-number" data-line-number="332"></td>
        <td id="LC332" class="blob-code blob-code-inner js-file-line">    with the losing party responsible for costs, including, without</td>
      </tr>
      <tr>
        <td id="L333" class="blob-num js-line-number" data-line-number="333"></td>
        <td id="LC333" class="blob-code blob-code-inner js-file-line">    limitation, court costs and reasonable attorneys&#39; fees and expenses.</td>
      </tr>
      <tr>
        <td id="L334" class="blob-num js-line-number" data-line-number="334"></td>
        <td id="LC334" class="blob-code blob-code-inner js-file-line">    The application of the United Nations Convention on Contracts for</td>
      </tr>
      <tr>
        <td id="L335" class="blob-num js-line-number" data-line-number="335"></td>
        <td id="LC335" class="blob-code blob-code-inner js-file-line">    the International Sale of Goods is expressly excluded. Any law or</td>
      </tr>
      <tr>
        <td id="L336" class="blob-num js-line-number" data-line-number="336"></td>
        <td id="LC336" class="blob-code blob-code-inner js-file-line">    regulation which provides that the language of a contract shall be</td>
      </tr>
      <tr>
        <td id="L337" class="blob-num js-line-number" data-line-number="337"></td>
        <td id="LC337" class="blob-code blob-code-inner js-file-line">    construed against the drafter shall not apply to this License. You</td>
      </tr>
      <tr>
        <td id="L338" class="blob-num js-line-number" data-line-number="338"></td>
        <td id="LC338" class="blob-code blob-code-inner js-file-line">    agree that You alone are responsible for compliance with the United</td>
      </tr>
      <tr>
        <td id="L339" class="blob-num js-line-number" data-line-number="339"></td>
        <td id="LC339" class="blob-code blob-code-inner js-file-line">    States export administration regulations (and the export control</td>
      </tr>
      <tr>
        <td id="L340" class="blob-num js-line-number" data-line-number="340"></td>
        <td id="LC340" class="blob-code blob-code-inner js-file-line">    laws and regulation of any other countries) when You use, distribute</td>
      </tr>
      <tr>
        <td id="L341" class="blob-num js-line-number" data-line-number="341"></td>
        <td id="LC341" class="blob-code blob-code-inner js-file-line">    or otherwise make available any Covered Software.</td>
      </tr>
      <tr>
        <td id="L342" class="blob-num js-line-number" data-line-number="342"></td>
        <td id="LC342" class="blob-code blob-code-inner js-file-line">
</td>
      </tr>
      <tr>
        <td id="L343" class="blob-num js-line-number" data-line-number="343"></td>
        <td id="LC343" class="blob-code blob-code-inner js-file-line">10. RESPONSIBILITY FOR CLAIMS.</td>
      </tr>
      <tr>
        <td id="L344" class="blob-num js-line-number" data-line-number="344"></td>
        <td id="LC344" class="blob-code blob-code-inner js-file-line">
</td>
      </tr>
      <tr>
        <td id="L345" class="blob-num js-line-number" data-line-number="345"></td>
        <td id="LC345" class="blob-code blob-code-inner js-file-line">    As between Initial Developer and the Contributors, each party is</td>
      </tr>
      <tr>
        <td id="L346" class="blob-num js-line-number" data-line-number="346"></td>
        <td id="LC346" class="blob-code blob-code-inner js-file-line">    responsible for claims and damages arising, directly or indirectly,</td>
      </tr>
      <tr>
        <td id="L347" class="blob-num js-line-number" data-line-number="347"></td>
        <td id="LC347" class="blob-code blob-code-inner js-file-line">    out of its utilization of rights under this License and You agree to</td>
      </tr>
      <tr>
        <td id="L348" class="blob-num js-line-number" data-line-number="348"></td>
        <td id="LC348" class="blob-code blob-code-inner js-file-line">    work with Initial Developer and Contributors to distribute such</td>
      </tr>
      <tr>
        <td id="L349" class="blob-num js-line-number" data-line-number="349"></td>
        <td id="LC349" class="blob-code blob-code-inner js-file-line">    responsibility on an equitable basis. Nothing herein is intended or</td>
      </tr>
      <tr>
        <td id="L350" class="blob-num js-line-number" data-line-number="350"></td>
        <td id="LC350" class="blob-code blob-code-inner js-file-line">    shall be deemed to constitute any admission of liability.</td>
      </tr>
      <tr>
        <td id="L351" class="blob-num js-line-number" data-line-number="351"></td>
        <td id="LC351" class="blob-code blob-code-inner js-file-line">
</td>
      </tr>
      <tr>
        <td id="L352" class="blob-num js-line-number" data-line-number="352"></td>
        <td id="LC352" class="blob-code blob-code-inner js-file-line">------------------------------------------------------------------------</td>
      </tr>
      <tr>
        <td id="L353" class="blob-num js-line-number" data-line-number="353"></td>
        <td id="LC353" class="blob-code blob-code-inner js-file-line">
</td>
      </tr>
      <tr>
        <td id="L354" class="blob-num js-line-number" data-line-number="354"></td>
        <td id="LC354" class="blob-code blob-code-inner js-file-line">NOTICE PURSUANT TO SECTION 9 OF THE COMMON DEVELOPMENT AND DISTRIBUTION</td>
      </tr>
      <tr>
        <td id="L355" class="blob-num js-line-number" data-line-number="355"></td>
        <td id="LC355" class="blob-code blob-code-inner js-file-line">LICENSE (CDDL)</td>
      </tr>
      <tr>
        <td id="L356" class="blob-num js-line-number" data-line-number="356"></td>
        <td id="LC356" class="blob-code blob-code-inner js-file-line">
</td>
      </tr>
      <tr>
        <td id="L357" class="blob-num js-line-number" data-line-number="357"></td>
        <td id="LC357" class="blob-code blob-code-inner js-file-line">The code released under the CDDL shall be governed by the laws of the</td>
      </tr>
      <tr>
        <td id="L358" class="blob-num js-line-number" data-line-number="358"></td>
        <td id="LC358" class="blob-code blob-code-inner js-file-line">State of California (excluding conflict-of-law provisions). Any</td>
      </tr>
      <tr>
        <td id="L359" class="blob-num js-line-number" data-line-number="359"></td>
        <td id="LC359" class="blob-code blob-code-inner js-file-line">litigation relating to this License shall be subject to the jurisdiction</td>
      </tr>
      <tr>
        <td id="L360" class="blob-num js-line-number" data-line-number="360"></td>
        <td id="LC360" class="blob-code blob-code-inner js-file-line">of the Federal Courts of the Northern District of California and the</td>
      </tr>
      <tr>
        <td id="L361" class="blob-num js-line-number" data-line-number="361"></td>
        <td id="LC361" class="blob-code blob-code-inner js-file-line">state courts of the State of California, with venue lying in Santa Clara</td>
      </tr>
      <tr>
        <td id="L362" class="blob-num js-line-number" data-line-number="362"></td>
        <td id="LC362" class="blob-code blob-code-inner js-file-line">County, California.</td>
      </tr>
      <tr>
        <td id="L363" class="blob-num js-line-number" data-line-number="363"></td>
        <td id="LC363" class="blob-code blob-code-inner js-file-line">
</td>
      </tr>
      <tr>
        <td id="L364" class="blob-num js-line-number" data-line-number="364"></td>
        <td id="LC364" class="blob-code blob-code-inner js-file-line">
</td>
      </tr>
      <tr>
        <td id="L365" class="blob-num js-line-number" data-line-number="365"></td>
        <td id="LC365" class="blob-code blob-code-inner js-file-line">
</td>
      </tr>
      <tr>
        <td id="L366" class="blob-num js-line-number" data-line-number="366"></td>
        <td id="LC366" class="blob-code blob-code-inner js-file-line">  The GNU General Public License (GPL) Version 2, June 1991</td>
      </tr>
      <tr>
        <td id="L367" class="blob-num js-line-number" data-line-number="367"></td>
        <td id="LC367" class="blob-code blob-code-inner js-file-line">
</td>
      </tr>
      <tr>
        <td id="L368" class="blob-num js-line-number" data-line-number="368"></td>
        <td id="LC368" class="blob-code blob-code-inner js-file-line">Copyright (C) 1989, 1991 Free Software Foundation, Inc.</td>
      </tr>
      <tr>
        <td id="L369" class="blob-num js-line-number" data-line-number="369"></td>
        <td id="LC369" class="blob-code blob-code-inner js-file-line">51 Franklin Street, Fifth Floor</td>
      </tr>
      <tr>
        <td id="L370" class="blob-num js-line-number" data-line-number="370"></td>
        <td id="LC370" class="blob-code blob-code-inner js-file-line">Boston, MA 02110-1335</td>
      </tr>
      <tr>
        <td id="L371" class="blob-num js-line-number" data-line-number="371"></td>
        <td id="LC371" class="blob-code blob-code-inner js-file-line">USA</td>
      </tr>
      <tr>
        <td id="L372" class="blob-num js-line-number" data-line-number="372"></td>
        <td id="LC372" class="blob-code blob-code-inner js-file-line">
</td>
      </tr>
      <tr>
        <td id="L373" class="blob-num js-line-number" data-line-number="373"></td>
        <td id="LC373" class="blob-code blob-code-inner js-file-line">Everyone is permitted to copy and distribute verbatim copies</td>
      </tr>
      <tr>
        <td id="L374" class="blob-num js-line-number" data-line-number="374"></td>
        <td id="LC374" class="blob-code blob-code-inner js-file-line">of this license document, but changing it is not allowed.</td>
      </tr>
      <tr>
        <td id="L375" class="blob-num js-line-number" data-line-number="375"></td>
        <td id="LC375" class="blob-code blob-code-inner js-file-line">
</td>
      </tr>
      <tr>
        <td id="L376" class="blob-num js-line-number" data-line-number="376"></td>
        <td id="LC376" class="blob-code blob-code-inner js-file-line">Preamble</td>
      </tr>
      <tr>
        <td id="L377" class="blob-num js-line-number" data-line-number="377"></td>
        <td id="LC377" class="blob-code blob-code-inner js-file-line">
</td>
      </tr>
      <tr>
        <td id="L378" class="blob-num js-line-number" data-line-number="378"></td>
        <td id="LC378" class="blob-code blob-code-inner js-file-line">The licenses for most software are designed to take away your freedom to</td>
      </tr>
      <tr>
        <td id="L379" class="blob-num js-line-number" data-line-number="379"></td>
        <td id="LC379" class="blob-code blob-code-inner js-file-line">share and change it. By contrast, the GNU General Public License is</td>
      </tr>
      <tr>
        <td id="L380" class="blob-num js-line-number" data-line-number="380"></td>
        <td id="LC380" class="blob-code blob-code-inner js-file-line">intended to guarantee your freedom to share and change free software--to</td>
      </tr>
      <tr>
        <td id="L381" class="blob-num js-line-number" data-line-number="381"></td>
        <td id="LC381" class="blob-code blob-code-inner js-file-line">make sure the software is free for all its users. This General Public</td>
      </tr>
      <tr>
        <td id="L382" class="blob-num js-line-number" data-line-number="382"></td>
        <td id="LC382" class="blob-code blob-code-inner js-file-line">License applies to most of the Free Software Foundation&#39;s software and</td>
      </tr>
      <tr>
        <td id="L383" class="blob-num js-line-number" data-line-number="383"></td>
        <td id="LC383" class="blob-code blob-code-inner js-file-line">to any other program whose authors commit to using it. (Some other Free</td>
      </tr>
      <tr>
        <td id="L384" class="blob-num js-line-number" data-line-number="384"></td>
        <td id="LC384" class="blob-code blob-code-inner js-file-line">Software Foundation software is covered by the GNU Library General</td>
      </tr>
      <tr>
        <td id="L385" class="blob-num js-line-number" data-line-number="385"></td>
        <td id="LC385" class="blob-code blob-code-inner js-file-line">Public License instead.) You can apply it to your programs, too.</td>
      </tr>
      <tr>
        <td id="L386" class="blob-num js-line-number" data-line-number="386"></td>
        <td id="LC386" class="blob-code blob-code-inner js-file-line">
</td>
      </tr>
      <tr>
        <td id="L387" class="blob-num js-line-number" data-line-number="387"></td>
        <td id="LC387" class="blob-code blob-code-inner js-file-line">When we speak of free software, we are referring to freedom, not price.</td>
      </tr>
      <tr>
        <td id="L388" class="blob-num js-line-number" data-line-number="388"></td>
        <td id="LC388" class="blob-code blob-code-inner js-file-line">Our General Public Licenses are designed to make sure that you have the</td>
      </tr>
      <tr>
        <td id="L389" class="blob-num js-line-number" data-line-number="389"></td>
        <td id="LC389" class="blob-code blob-code-inner js-file-line">freedom to distribute copies of free software (and charge for this</td>
      </tr>
      <tr>
        <td id="L390" class="blob-num js-line-number" data-line-number="390"></td>
        <td id="LC390" class="blob-code blob-code-inner js-file-line">service if you wish), that you receive source code or can get it if you</td>
      </tr>
      <tr>
        <td id="L391" class="blob-num js-line-number" data-line-number="391"></td>
        <td id="LC391" class="blob-code blob-code-inner js-file-line">want it, that you can change the software or use pieces of it in new</td>
      </tr>
      <tr>
        <td id="L392" class="blob-num js-line-number" data-line-number="392"></td>
        <td id="LC392" class="blob-code blob-code-inner js-file-line">free programs; and that you know you can do these things.</td>
      </tr>
      <tr>
        <td id="L393" class="blob-num js-line-number" data-line-number="393"></td>
        <td id="LC393" class="blob-code blob-code-inner js-file-line">
</td>
      </tr>
      <tr>
        <td id="L394" class="blob-num js-line-number" data-line-number="394"></td>
        <td id="LC394" class="blob-code blob-code-inner js-file-line">To protect your rights, we need to make restrictions that forbid anyone</td>
      </tr>
      <tr>
        <td id="L395" class="blob-num js-line-number" data-line-number="395"></td>
        <td id="LC395" class="blob-code blob-code-inner js-file-line">to deny you these rights or to ask you to surrender the rights. These</td>
      </tr>
      <tr>
        <td id="L396" class="blob-num js-line-number" data-line-number="396"></td>
        <td id="LC396" class="blob-code blob-code-inner js-file-line">restrictions translate to certain responsibilities for you if you</td>
      </tr>
      <tr>
        <td id="L397" class="blob-num js-line-number" data-line-number="397"></td>
        <td id="LC397" class="blob-code blob-code-inner js-file-line">distribute copies of the software, or if you modify it.</td>
      </tr>
      <tr>
        <td id="L398" class="blob-num js-line-number" data-line-number="398"></td>
        <td id="LC398" class="blob-code blob-code-inner js-file-line">
</td>
      </tr>
      <tr>
        <td id="L399" class="blob-num js-line-number" data-line-number="399"></td>
        <td id="LC399" class="blob-code blob-code-inner js-file-line">For example, if you distribute copies of such a program, whether gratis</td>
      </tr>
      <tr>
        <td id="L400" class="blob-num js-line-number" data-line-number="400"></td>
        <td id="LC400" class="blob-code blob-code-inner js-file-line">or for a fee, you must give the recipients all the rights that you have.</td>
      </tr>
      <tr>
        <td id="L401" class="blob-num js-line-number" data-line-number="401"></td>
        <td id="LC401" class="blob-code blob-code-inner js-file-line">You must make sure that they, too, receive or can get the source code.</td>
      </tr>
      <tr>
        <td id="L402" class="blob-num js-line-number" data-line-number="402"></td>
        <td id="LC402" class="blob-code blob-code-inner js-file-line">And you must show them these terms so they know their rights.</td>
      </tr>
      <tr>
        <td id="L403" class="blob-num js-line-number" data-line-number="403"></td>
        <td id="LC403" class="blob-code blob-code-inner js-file-line">
</td>
      </tr>
      <tr>
        <td id="L404" class="blob-num js-line-number" data-line-number="404"></td>
        <td id="LC404" class="blob-code blob-code-inner js-file-line">We protect your rights with two steps: (1) copyright the software, and</td>
      </tr>
      <tr>
        <td id="L405" class="blob-num js-line-number" data-line-number="405"></td>
        <td id="LC405" class="blob-code blob-code-inner js-file-line">(2) offer you this license which gives you legal permission to copy,</td>
      </tr>
      <tr>
        <td id="L406" class="blob-num js-line-number" data-line-number="406"></td>
        <td id="LC406" class="blob-code blob-code-inner js-file-line">distribute and/or modify the software.</td>
      </tr>
      <tr>
        <td id="L407" class="blob-num js-line-number" data-line-number="407"></td>
        <td id="LC407" class="blob-code blob-code-inner js-file-line">
</td>
      </tr>
      <tr>
        <td id="L408" class="blob-num js-line-number" data-line-number="408"></td>
        <td id="LC408" class="blob-code blob-code-inner js-file-line">Also, for each author&#39;s protection and ours, we want to make certain</td>
      </tr>
      <tr>
        <td id="L409" class="blob-num js-line-number" data-line-number="409"></td>
        <td id="LC409" class="blob-code blob-code-inner js-file-line">that everyone understands that there is no warranty for this free</td>
      </tr>
      <tr>
        <td id="L410" class="blob-num js-line-number" data-line-number="410"></td>
        <td id="LC410" class="blob-code blob-code-inner js-file-line">software. If the software is modified by someone else and passed on, we</td>
      </tr>
      <tr>
        <td id="L411" class="blob-num js-line-number" data-line-number="411"></td>
        <td id="LC411" class="blob-code blob-code-inner js-file-line">want its recipients to know that what they have is not the original, so</td>
      </tr>
      <tr>
        <td id="L412" class="blob-num js-line-number" data-line-number="412"></td>
        <td id="LC412" class="blob-code blob-code-inner js-file-line">that any problems introduced by others will not reflect on the original</td>
      </tr>
      <tr>
        <td id="L413" class="blob-num js-line-number" data-line-number="413"></td>
        <td id="LC413" class="blob-code blob-code-inner js-file-line">authors&#39; reputations.</td>
      </tr>
      <tr>
        <td id="L414" class="blob-num js-line-number" data-line-number="414"></td>
        <td id="LC414" class="blob-code blob-code-inner js-file-line">
</td>
      </tr>
      <tr>
        <td id="L415" class="blob-num js-line-number" data-line-number="415"></td>
        <td id="LC415" class="blob-code blob-code-inner js-file-line">Finally, any free program is threatened constantly by software patents.</td>
      </tr>
      <tr>
        <td id="L416" class="blob-num js-line-number" data-line-number="416"></td>
        <td id="LC416" class="blob-code blob-code-inner js-file-line">We wish to avoid the danger that redistributors of a free program will</td>
      </tr>
      <tr>
        <td id="L417" class="blob-num js-line-number" data-line-number="417"></td>
        <td id="LC417" class="blob-code blob-code-inner js-file-line">individually obtain patent licenses, in effect making the program</td>
      </tr>
      <tr>
        <td id="L418" class="blob-num js-line-number" data-line-number="418"></td>
        <td id="LC418" class="blob-code blob-code-inner js-file-line">proprietary. To prevent this, we have made it clear that any patent must</td>
      </tr>
      <tr>
        <td id="L419" class="blob-num js-line-number" data-line-number="419"></td>
        <td id="LC419" class="blob-code blob-code-inner js-file-line">be licensed for everyone&#39;s free use or not licensed at all.</td>
      </tr>
      <tr>
        <td id="L420" class="blob-num js-line-number" data-line-number="420"></td>
        <td id="LC420" class="blob-code blob-code-inner js-file-line">
</td>
      </tr>
      <tr>
        <td id="L421" class="blob-num js-line-number" data-line-number="421"></td>
        <td id="LC421" class="blob-code blob-code-inner js-file-line">The precise terms and conditions for copying, distribution and</td>
      </tr>
      <tr>
        <td id="L422" class="blob-num js-line-number" data-line-number="422"></td>
        <td id="LC422" class="blob-code blob-code-inner js-file-line">modification follow.</td>
      </tr>
      <tr>
        <td id="L423" class="blob-num js-line-number" data-line-number="423"></td>
        <td id="LC423" class="blob-code blob-code-inner js-file-line">
</td>
      </tr>
      <tr>
        <td id="L424" class="blob-num js-line-number" data-line-number="424"></td>
        <td id="LC424" class="blob-code blob-code-inner js-file-line">TERMS AND CONDITIONS FOR COPYING, DISTRIBUTION AND MODIFICATION</td>
      </tr>
      <tr>
        <td id="L425" class="blob-num js-line-number" data-line-number="425"></td>
        <td id="LC425" class="blob-code blob-code-inner js-file-line">
</td>
      </tr>
      <tr>
        <td id="L426" class="blob-num js-line-number" data-line-number="426"></td>
        <td id="LC426" class="blob-code blob-code-inner js-file-line">0. This License applies to any program or other work which contains a</td>
      </tr>
      <tr>
        <td id="L427" class="blob-num js-line-number" data-line-number="427"></td>
        <td id="LC427" class="blob-code blob-code-inner js-file-line">notice placed by the copyright holder saying it may be distributed under</td>
      </tr>
      <tr>
        <td id="L428" class="blob-num js-line-number" data-line-number="428"></td>
        <td id="LC428" class="blob-code blob-code-inner js-file-line">the terms of this General Public License. The &quot;Program&quot;, below, refers</td>
      </tr>
      <tr>
        <td id="L429" class="blob-num js-line-number" data-line-number="429"></td>
        <td id="LC429" class="blob-code blob-code-inner js-file-line">to any such program or work, and a &quot;work based on the Program&quot; means</td>
      </tr>
      <tr>
        <td id="L430" class="blob-num js-line-number" data-line-number="430"></td>
        <td id="LC430" class="blob-code blob-code-inner js-file-line">either the Program or any derivative work under copyright law: that is</td>
      </tr>
      <tr>
        <td id="L431" class="blob-num js-line-number" data-line-number="431"></td>
        <td id="LC431" class="blob-code blob-code-inner js-file-line">to say, a work containing the Program or a portion of it, either</td>
      </tr>
      <tr>
        <td id="L432" class="blob-num js-line-number" data-line-number="432"></td>
        <td id="LC432" class="blob-code blob-code-inner js-file-line">verbatim or with modifications and/or translated into another language.</td>
      </tr>
      <tr>
        <td id="L433" class="blob-num js-line-number" data-line-number="433"></td>
        <td id="LC433" class="blob-code blob-code-inner js-file-line">(Hereinafter, translation is included without limitation in the term</td>
      </tr>
      <tr>
        <td id="L434" class="blob-num js-line-number" data-line-number="434"></td>
        <td id="LC434" class="blob-code blob-code-inner js-file-line">&quot;modification&quot;.) Each licensee is addressed as &quot;you&quot;.</td>
      </tr>
      <tr>
        <td id="L435" class="blob-num js-line-number" data-line-number="435"></td>
        <td id="LC435" class="blob-code blob-code-inner js-file-line">
</td>
      </tr>
      <tr>
        <td id="L436" class="blob-num js-line-number" data-line-number="436"></td>
        <td id="LC436" class="blob-code blob-code-inner js-file-line">Activities other than copying, distribution and modification are not</td>
      </tr>
      <tr>
        <td id="L437" class="blob-num js-line-number" data-line-number="437"></td>
        <td id="LC437" class="blob-code blob-code-inner js-file-line">covered by this License; they are outside its scope. The act of running</td>
      </tr>
      <tr>
        <td id="L438" class="blob-num js-line-number" data-line-number="438"></td>
        <td id="LC438" class="blob-code blob-code-inner js-file-line">the Program is not restricted, and the output from the Program is</td>
      </tr>
      <tr>
        <td id="L439" class="blob-num js-line-number" data-line-number="439"></td>
        <td id="LC439" class="blob-code blob-code-inner js-file-line">covered only if its contents constitute a work based on the Program</td>
      </tr>
      <tr>
        <td id="L440" class="blob-num js-line-number" data-line-number="440"></td>
        <td id="LC440" class="blob-code blob-code-inner js-file-line">(independent of having been made by running the Program). Whether that</td>
      </tr>
      <tr>
        <td id="L441" class="blob-num js-line-number" data-line-number="441"></td>
        <td id="LC441" class="blob-code blob-code-inner js-file-line">is true depends on what the Program does.</td>
      </tr>
      <tr>
        <td id="L442" class="blob-num js-line-number" data-line-number="442"></td>
        <td id="LC442" class="blob-code blob-code-inner js-file-line">
</td>
      </tr>
      <tr>
        <td id="L443" class="blob-num js-line-number" data-line-number="443"></td>
        <td id="LC443" class="blob-code blob-code-inner js-file-line">1. You may copy and distribute verbatim copies of the Program&#39;s source</td>
      </tr>
      <tr>
        <td id="L444" class="blob-num js-line-number" data-line-number="444"></td>
        <td id="LC444" class="blob-code blob-code-inner js-file-line">code as you receive it, in any medium, provided that you conspicuously</td>
      </tr>
      <tr>
        <td id="L445" class="blob-num js-line-number" data-line-number="445"></td>
        <td id="LC445" class="blob-code blob-code-inner js-file-line">and appropriately publish on each copy an appropriate copyright notice</td>
      </tr>
      <tr>
        <td id="L446" class="blob-num js-line-number" data-line-number="446"></td>
        <td id="LC446" class="blob-code blob-code-inner js-file-line">and disclaimer of warranty; keep intact all the notices that refer to</td>
      </tr>
      <tr>
        <td id="L447" class="blob-num js-line-number" data-line-number="447"></td>
        <td id="LC447" class="blob-code blob-code-inner js-file-line">this License and to the absence of any warranty; and give any other</td>
      </tr>
      <tr>
        <td id="L448" class="blob-num js-line-number" data-line-number="448"></td>
        <td id="LC448" class="blob-code blob-code-inner js-file-line">recipients of the Program a copy of this License along with the Program.</td>
      </tr>
      <tr>
        <td id="L449" class="blob-num js-line-number" data-line-number="449"></td>
        <td id="LC449" class="blob-code blob-code-inner js-file-line">
</td>
      </tr>
      <tr>
        <td id="L450" class="blob-num js-line-number" data-line-number="450"></td>
        <td id="LC450" class="blob-code blob-code-inner js-file-line">You may charge a fee for the physical act of transferring a copy, and</td>
      </tr>
      <tr>
        <td id="L451" class="blob-num js-line-number" data-line-number="451"></td>
        <td id="LC451" class="blob-code blob-code-inner js-file-line">you may at your option offer warranty protection in exchange for a fee.</td>
      </tr>
      <tr>
        <td id="L452" class="blob-num js-line-number" data-line-number="452"></td>
        <td id="LC452" class="blob-code blob-code-inner js-file-line">
</td>
      </tr>
      <tr>
        <td id="L453" class="blob-num js-line-number" data-line-number="453"></td>
        <td id="LC453" class="blob-code blob-code-inner js-file-line">2. You may modify your copy or copies of the Program or any portion of</td>
      </tr>
      <tr>
        <td id="L454" class="blob-num js-line-number" data-line-number="454"></td>
        <td id="LC454" class="blob-code blob-code-inner js-file-line">it, thus forming a work based on the Program, and copy and distribute</td>
      </tr>
      <tr>
        <td id="L455" class="blob-num js-line-number" data-line-number="455"></td>
        <td id="LC455" class="blob-code blob-code-inner js-file-line">such modifications or work under the terms of Section 1 above, provided</td>
      </tr>
      <tr>
        <td id="L456" class="blob-num js-line-number" data-line-number="456"></td>
        <td id="LC456" class="blob-code blob-code-inner js-file-line">that you also meet all of these conditions:</td>
      </tr>
      <tr>
        <td id="L457" class="blob-num js-line-number" data-line-number="457"></td>
        <td id="LC457" class="blob-code blob-code-inner js-file-line">
</td>
      </tr>
      <tr>
        <td id="L458" class="blob-num js-line-number" data-line-number="458"></td>
        <td id="LC458" class="blob-code blob-code-inner js-file-line">    a) You must cause the modified files to carry prominent notices</td>
      </tr>
      <tr>
        <td id="L459" class="blob-num js-line-number" data-line-number="459"></td>
        <td id="LC459" class="blob-code blob-code-inner js-file-line">    stating that you changed the files and the date of any change.</td>
      </tr>
      <tr>
        <td id="L460" class="blob-num js-line-number" data-line-number="460"></td>
        <td id="LC460" class="blob-code blob-code-inner js-file-line">
</td>
      </tr>
      <tr>
        <td id="L461" class="blob-num js-line-number" data-line-number="461"></td>
        <td id="LC461" class="blob-code blob-code-inner js-file-line">    b) You must cause any work that you distribute or publish, that in</td>
      </tr>
      <tr>
        <td id="L462" class="blob-num js-line-number" data-line-number="462"></td>
        <td id="LC462" class="blob-code blob-code-inner js-file-line">    whole or in part contains or is derived from the Program or any part</td>
      </tr>
      <tr>
        <td id="L463" class="blob-num js-line-number" data-line-number="463"></td>
        <td id="LC463" class="blob-code blob-code-inner js-file-line">    thereof, to be licensed as a whole at no charge to all third parties</td>
      </tr>
      <tr>
        <td id="L464" class="blob-num js-line-number" data-line-number="464"></td>
        <td id="LC464" class="blob-code blob-code-inner js-file-line">    under the terms of this License.</td>
      </tr>
      <tr>
        <td id="L465" class="blob-num js-line-number" data-line-number="465"></td>
        <td id="LC465" class="blob-code blob-code-inner js-file-line">
</td>
      </tr>
      <tr>
        <td id="L466" class="blob-num js-line-number" data-line-number="466"></td>
        <td id="LC466" class="blob-code blob-code-inner js-file-line">    c) If the modified program normally reads commands interactively</td>
      </tr>
      <tr>
        <td id="L467" class="blob-num js-line-number" data-line-number="467"></td>
        <td id="LC467" class="blob-code blob-code-inner js-file-line">    when run, you must cause it, when started running for such</td>
      </tr>
      <tr>
        <td id="L468" class="blob-num js-line-number" data-line-number="468"></td>
        <td id="LC468" class="blob-code blob-code-inner js-file-line">    interactive use in the most ordinary way, to print or display an</td>
      </tr>
      <tr>
        <td id="L469" class="blob-num js-line-number" data-line-number="469"></td>
        <td id="LC469" class="blob-code blob-code-inner js-file-line">    announcement including an appropriate copyright notice and a notice</td>
      </tr>
      <tr>
        <td id="L470" class="blob-num js-line-number" data-line-number="470"></td>
        <td id="LC470" class="blob-code blob-code-inner js-file-line">    that there is no warranty (or else, saying that you provide a</td>
      </tr>
      <tr>
        <td id="L471" class="blob-num js-line-number" data-line-number="471"></td>
        <td id="LC471" class="blob-code blob-code-inner js-file-line">    warranty) and that users may redistribute the program under these</td>
      </tr>
      <tr>
        <td id="L472" class="blob-num js-line-number" data-line-number="472"></td>
        <td id="LC472" class="blob-code blob-code-inner js-file-line">    conditions, and telling the user how to view a copy of this License.</td>
      </tr>
      <tr>
        <td id="L473" class="blob-num js-line-number" data-line-number="473"></td>
        <td id="LC473" class="blob-code blob-code-inner js-file-line">    (Exception: if the Program itself is interactive but does not</td>
      </tr>
      <tr>
        <td id="L474" class="blob-num js-line-number" data-line-number="474"></td>
        <td id="LC474" class="blob-code blob-code-inner js-file-line">    normally print such an announcement, your work based on the Program</td>
      </tr>
      <tr>
        <td id="L475" class="blob-num js-line-number" data-line-number="475"></td>
        <td id="LC475" class="blob-code blob-code-inner js-file-line">    is not required to print an announcement.)</td>
      </tr>
      <tr>
        <td id="L476" class="blob-num js-line-number" data-line-number="476"></td>
        <td id="LC476" class="blob-code blob-code-inner js-file-line">
</td>
      </tr>
      <tr>
        <td id="L477" class="blob-num js-line-number" data-line-number="477"></td>
        <td id="LC477" class="blob-code blob-code-inner js-file-line">These requirements apply to the modified work as a whole. If</td>
      </tr>
      <tr>
        <td id="L478" class="blob-num js-line-number" data-line-number="478"></td>
        <td id="LC478" class="blob-code blob-code-inner js-file-line">identifiable sections of that work are not derived from the Program, and</td>
      </tr>
      <tr>
        <td id="L479" class="blob-num js-line-number" data-line-number="479"></td>
        <td id="LC479" class="blob-code blob-code-inner js-file-line">can be reasonably considered independent and separate works in</td>
      </tr>
      <tr>
        <td id="L480" class="blob-num js-line-number" data-line-number="480"></td>
        <td id="LC480" class="blob-code blob-code-inner js-file-line">themselves, then this License, and its terms, do not apply to those</td>
      </tr>
      <tr>
        <td id="L481" class="blob-num js-line-number" data-line-number="481"></td>
        <td id="LC481" class="blob-code blob-code-inner js-file-line">sections when you distribute them as separate works. But when you</td>
      </tr>
      <tr>
        <td id="L482" class="blob-num js-line-number" data-line-number="482"></td>
        <td id="LC482" class="blob-code blob-code-inner js-file-line">distribute the same sections as part of a whole which is a work based on</td>
      </tr>
      <tr>
        <td id="L483" class="blob-num js-line-number" data-line-number="483"></td>
        <td id="LC483" class="blob-code blob-code-inner js-file-line">the Program, the distribution of the whole must be on the terms of this</td>
      </tr>
      <tr>
        <td id="L484" class="blob-num js-line-number" data-line-number="484"></td>
        <td id="LC484" class="blob-code blob-code-inner js-file-line">License, whose permissions for other licensees extend to the entire</td>
      </tr>
      <tr>
        <td id="L485" class="blob-num js-line-number" data-line-number="485"></td>
        <td id="LC485" class="blob-code blob-code-inner js-file-line">whole, and thus to each and every part regardless of who wrote it.</td>
      </tr>
      <tr>
        <td id="L486" class="blob-num js-line-number" data-line-number="486"></td>
        <td id="LC486" class="blob-code blob-code-inner js-file-line">
</td>
      </tr>
      <tr>
        <td id="L487" class="blob-num js-line-number" data-line-number="487"></td>
        <td id="LC487" class="blob-code blob-code-inner js-file-line">Thus, it is not the intent of this section to claim rights or contest</td>
      </tr>
      <tr>
        <td id="L488" class="blob-num js-line-number" data-line-number="488"></td>
        <td id="LC488" class="blob-code blob-code-inner js-file-line">your rights to work written entirely by you; rather, the intent is to</td>
      </tr>
      <tr>
        <td id="L489" class="blob-num js-line-number" data-line-number="489"></td>
        <td id="LC489" class="blob-code blob-code-inner js-file-line">exercise the right to control the distribution of derivative or</td>
      </tr>
      <tr>
        <td id="L490" class="blob-num js-line-number" data-line-number="490"></td>
        <td id="LC490" class="blob-code blob-code-inner js-file-line">collective works based on the Program.</td>
      </tr>
      <tr>
        <td id="L491" class="blob-num js-line-number" data-line-number="491"></td>
        <td id="LC491" class="blob-code blob-code-inner js-file-line">
</td>
      </tr>
      <tr>
        <td id="L492" class="blob-num js-line-number" data-line-number="492"></td>
        <td id="LC492" class="blob-code blob-code-inner js-file-line">In addition, mere aggregation of another work not based on the Program</td>
      </tr>
      <tr>
        <td id="L493" class="blob-num js-line-number" data-line-number="493"></td>
        <td id="LC493" class="blob-code blob-code-inner js-file-line">with the Program (or with a work based on the Program) on a volume of a</td>
      </tr>
      <tr>
        <td id="L494" class="blob-num js-line-number" data-line-number="494"></td>
        <td id="LC494" class="blob-code blob-code-inner js-file-line">storage or distribution medium does not bring the other work under the</td>
      </tr>
      <tr>
        <td id="L495" class="blob-num js-line-number" data-line-number="495"></td>
        <td id="LC495" class="blob-code blob-code-inner js-file-line">scope of this License.</td>
      </tr>
      <tr>
        <td id="L496" class="blob-num js-line-number" data-line-number="496"></td>
        <td id="LC496" class="blob-code blob-code-inner js-file-line">
</td>
      </tr>
      <tr>
        <td id="L497" class="blob-num js-line-number" data-line-number="497"></td>
        <td id="LC497" class="blob-code blob-code-inner js-file-line">3. You may copy and distribute the Program (or a work based on it,</td>
      </tr>
      <tr>
        <td id="L498" class="blob-num js-line-number" data-line-number="498"></td>
        <td id="LC498" class="blob-code blob-code-inner js-file-line">under Section 2) in object code or executable form under the terms of</td>
      </tr>
      <tr>
        <td id="L499" class="blob-num js-line-number" data-line-number="499"></td>
        <td id="LC499" class="blob-code blob-code-inner js-file-line">Sections 1 and 2 above provided that you also do one of the following:</td>
      </tr>
      <tr>
        <td id="L500" class="blob-num js-line-number" data-line-number="500"></td>
        <td id="LC500" class="blob-code blob-code-inner js-file-line">
</td>
      </tr>
      <tr>
        <td id="L501" class="blob-num js-line-number" data-line-number="501"></td>
        <td id="LC501" class="blob-code blob-code-inner js-file-line">    a) Accompany it with the complete corresponding machine-readable</td>
      </tr>
      <tr>
        <td id="L502" class="blob-num js-line-number" data-line-number="502"></td>
        <td id="LC502" class="blob-code blob-code-inner js-file-line">    source code, which must be distributed under the terms of Sections 1</td>
      </tr>
      <tr>
        <td id="L503" class="blob-num js-line-number" data-line-number="503"></td>
        <td id="LC503" class="blob-code blob-code-inner js-file-line">    and 2 above on a medium customarily used for software interchange; or,</td>
      </tr>
      <tr>
        <td id="L504" class="blob-num js-line-number" data-line-number="504"></td>
        <td id="LC504" class="blob-code blob-code-inner js-file-line">
</td>
      </tr>
      <tr>
        <td id="L505" class="blob-num js-line-number" data-line-number="505"></td>
        <td id="LC505" class="blob-code blob-code-inner js-file-line">    b) Accompany it with a written offer, valid for at least three</td>
      </tr>
      <tr>
        <td id="L506" class="blob-num js-line-number" data-line-number="506"></td>
        <td id="LC506" class="blob-code blob-code-inner js-file-line">    years, to give any third party, for a charge no more than your cost</td>
      </tr>
      <tr>
        <td id="L507" class="blob-num js-line-number" data-line-number="507"></td>
        <td id="LC507" class="blob-code blob-code-inner js-file-line">    of physically performing source distribution, a complete</td>
      </tr>
      <tr>
        <td id="L508" class="blob-num js-line-number" data-line-number="508"></td>
        <td id="LC508" class="blob-code blob-code-inner js-file-line">    machine-readable copy of the corresponding source code, to be</td>
      </tr>
      <tr>
        <td id="L509" class="blob-num js-line-number" data-line-number="509"></td>
        <td id="LC509" class="blob-code blob-code-inner js-file-line">    distributed under the terms of Sections 1 and 2 above on a medium</td>
      </tr>
      <tr>
        <td id="L510" class="blob-num js-line-number" data-line-number="510"></td>
        <td id="LC510" class="blob-code blob-code-inner js-file-line">    customarily used for software interchange; or,</td>
      </tr>
      <tr>
        <td id="L511" class="blob-num js-line-number" data-line-number="511"></td>
        <td id="LC511" class="blob-code blob-code-inner js-file-line">
</td>
      </tr>
      <tr>
        <td id="L512" class="blob-num js-line-number" data-line-number="512"></td>
        <td id="LC512" class="blob-code blob-code-inner js-file-line">    c) Accompany it with the information you received as to the offer to</td>
      </tr>
      <tr>
        <td id="L513" class="blob-num js-line-number" data-line-number="513"></td>
        <td id="LC513" class="blob-code blob-code-inner js-file-line">    distribute corresponding source code. (This alternative is allowed</td>
      </tr>
      <tr>
        <td id="L514" class="blob-num js-line-number" data-line-number="514"></td>
        <td id="LC514" class="blob-code blob-code-inner js-file-line">    only for noncommercial distribution and only if you received the</td>
      </tr>
      <tr>
        <td id="L515" class="blob-num js-line-number" data-line-number="515"></td>
        <td id="LC515" class="blob-code blob-code-inner js-file-line">    program in object code or executable form with such an offer, in</td>
      </tr>
      <tr>
        <td id="L516" class="blob-num js-line-number" data-line-number="516"></td>
        <td id="LC516" class="blob-code blob-code-inner js-file-line">    accord with Subsection b above.)</td>
      </tr>
      <tr>
        <td id="L517" class="blob-num js-line-number" data-line-number="517"></td>
        <td id="LC517" class="blob-code blob-code-inner js-file-line">
</td>
      </tr>
      <tr>
        <td id="L518" class="blob-num js-line-number" data-line-number="518"></td>
        <td id="LC518" class="blob-code blob-code-inner js-file-line">The source code for a work means the preferred form of the work for</td>
      </tr>
      <tr>
        <td id="L519" class="blob-num js-line-number" data-line-number="519"></td>
        <td id="LC519" class="blob-code blob-code-inner js-file-line">making modifications to it. For an executable work, complete source code</td>
      </tr>
      <tr>
        <td id="L520" class="blob-num js-line-number" data-line-number="520"></td>
        <td id="LC520" class="blob-code blob-code-inner js-file-line">means all the source code for all modules it contains, plus any</td>
      </tr>
      <tr>
        <td id="L521" class="blob-num js-line-number" data-line-number="521"></td>
        <td id="LC521" class="blob-code blob-code-inner js-file-line">associated interface definition files, plus the scripts used to control</td>
      </tr>
      <tr>
        <td id="L522" class="blob-num js-line-number" data-line-number="522"></td>
        <td id="LC522" class="blob-code blob-code-inner js-file-line">compilation and installation of the executable. However, as a special</td>
      </tr>
      <tr>
        <td id="L523" class="blob-num js-line-number" data-line-number="523"></td>
        <td id="LC523" class="blob-code blob-code-inner js-file-line">exception, the source code distributed need not include anything that is</td>
      </tr>
      <tr>
        <td id="L524" class="blob-num js-line-number" data-line-number="524"></td>
        <td id="LC524" class="blob-code blob-code-inner js-file-line">normally distributed (in either source or binary form) with the major</td>
      </tr>
      <tr>
        <td id="L525" class="blob-num js-line-number" data-line-number="525"></td>
        <td id="LC525" class="blob-code blob-code-inner js-file-line">components (compiler, kernel, and so on) of the operating system on</td>
      </tr>
      <tr>
        <td id="L526" class="blob-num js-line-number" data-line-number="526"></td>
        <td id="LC526" class="blob-code blob-code-inner js-file-line">which the executable runs, unless that component itself accompanies the</td>
      </tr>
      <tr>
        <td id="L527" class="blob-num js-line-number" data-line-number="527"></td>
        <td id="LC527" class="blob-code blob-code-inner js-file-line">executable.</td>
      </tr>
      <tr>
        <td id="L528" class="blob-num js-line-number" data-line-number="528"></td>
        <td id="LC528" class="blob-code blob-code-inner js-file-line">
</td>
      </tr>
      <tr>
        <td id="L529" class="blob-num js-line-number" data-line-number="529"></td>
        <td id="LC529" class="blob-code blob-code-inner js-file-line">If distribution of executable or object code is made by offering access</td>
      </tr>
      <tr>
        <td id="L530" class="blob-num js-line-number" data-line-number="530"></td>
        <td id="LC530" class="blob-code blob-code-inner js-file-line">to copy from a designated place, then offering equivalent access to copy</td>
      </tr>
      <tr>
        <td id="L531" class="blob-num js-line-number" data-line-number="531"></td>
        <td id="LC531" class="blob-code blob-code-inner js-file-line">the source code from the same place counts as distribution of the source</td>
      </tr>
      <tr>
        <td id="L532" class="blob-num js-line-number" data-line-number="532"></td>
        <td id="LC532" class="blob-code blob-code-inner js-file-line">code, even though third parties are not compelled to copy the source</td>
      </tr>
      <tr>
        <td id="L533" class="blob-num js-line-number" data-line-number="533"></td>
        <td id="LC533" class="blob-code blob-code-inner js-file-line">along with the object code.</td>
      </tr>
      <tr>
        <td id="L534" class="blob-num js-line-number" data-line-number="534"></td>
        <td id="LC534" class="blob-code blob-code-inner js-file-line">
</td>
      </tr>
      <tr>
        <td id="L535" class="blob-num js-line-number" data-line-number="535"></td>
        <td id="LC535" class="blob-code blob-code-inner js-file-line">4. You may not copy, modify, sublicense, or distribute the Program</td>
      </tr>
      <tr>
        <td id="L536" class="blob-num js-line-number" data-line-number="536"></td>
        <td id="LC536" class="blob-code blob-code-inner js-file-line">except as expressly provided under this License. Any attempt otherwise</td>
      </tr>
      <tr>
        <td id="L537" class="blob-num js-line-number" data-line-number="537"></td>
        <td id="LC537" class="blob-code blob-code-inner js-file-line">to copy, modify, sublicense or distribute the Program is void, and will</td>
      </tr>
      <tr>
        <td id="L538" class="blob-num js-line-number" data-line-number="538"></td>
        <td id="LC538" class="blob-code blob-code-inner js-file-line">automatically terminate your rights under this License. However, parties</td>
      </tr>
      <tr>
        <td id="L539" class="blob-num js-line-number" data-line-number="539"></td>
        <td id="LC539" class="blob-code blob-code-inner js-file-line">who have received copies, or rights, from you under this License will</td>
      </tr>
      <tr>
        <td id="L540" class="blob-num js-line-number" data-line-number="540"></td>
        <td id="LC540" class="blob-code blob-code-inner js-file-line">not have their licenses terminated so long as such parties remain in</td>
      </tr>
      <tr>
        <td id="L541" class="blob-num js-line-number" data-line-number="541"></td>
        <td id="LC541" class="blob-code blob-code-inner js-file-line">full compliance.</td>
      </tr>
      <tr>
        <td id="L542" class="blob-num js-line-number" data-line-number="542"></td>
        <td id="LC542" class="blob-code blob-code-inner js-file-line">
</td>
      </tr>
      <tr>
        <td id="L543" class="blob-num js-line-number" data-line-number="543"></td>
        <td id="LC543" class="blob-code blob-code-inner js-file-line">5. You are not required to accept this License, since you have not</td>
      </tr>
      <tr>
        <td id="L544" class="blob-num js-line-number" data-line-number="544"></td>
        <td id="LC544" class="blob-code blob-code-inner js-file-line">signed it. However, nothing else grants you permission to modify or</td>
      </tr>
      <tr>
        <td id="L545" class="blob-num js-line-number" data-line-number="545"></td>
        <td id="LC545" class="blob-code blob-code-inner js-file-line">distribute the Program or its derivative works. These actions are</td>
      </tr>
      <tr>
        <td id="L546" class="blob-num js-line-number" data-line-number="546"></td>
        <td id="LC546" class="blob-code blob-code-inner js-file-line">prohibited by law if you do not accept this License. Therefore, by</td>
      </tr>
      <tr>
        <td id="L547" class="blob-num js-line-number" data-line-number="547"></td>
        <td id="LC547" class="blob-code blob-code-inner js-file-line">modifying or distributing the Program (or any work based on the</td>
      </tr>
      <tr>
        <td id="L548" class="blob-num js-line-number" data-line-number="548"></td>
        <td id="LC548" class="blob-code blob-code-inner js-file-line">Program), you indicate your acceptance of this License to do so, and all</td>
      </tr>
      <tr>
        <td id="L549" class="blob-num js-line-number" data-line-number="549"></td>
        <td id="LC549" class="blob-code blob-code-inner js-file-line">its terms and conditions for copying, distributing or modifying the</td>
      </tr>
      <tr>
        <td id="L550" class="blob-num js-line-number" data-line-number="550"></td>
        <td id="LC550" class="blob-code blob-code-inner js-file-line">Program or works based on it.</td>
      </tr>
      <tr>
        <td id="L551" class="blob-num js-line-number" data-line-number="551"></td>
        <td id="LC551" class="blob-code blob-code-inner js-file-line">
</td>
      </tr>
      <tr>
        <td id="L552" class="blob-num js-line-number" data-line-number="552"></td>
        <td id="LC552" class="blob-code blob-code-inner js-file-line">6. Each time you redistribute the Program (or any work based on the</td>
      </tr>
      <tr>
        <td id="L553" class="blob-num js-line-number" data-line-number="553"></td>
        <td id="LC553" class="blob-code blob-code-inner js-file-line">Program), the recipient automatically receives a license from the</td>
      </tr>
      <tr>
        <td id="L554" class="blob-num js-line-number" data-line-number="554"></td>
        <td id="LC554" class="blob-code blob-code-inner js-file-line">original licensor to copy, distribute or modify the Program subject to</td>
      </tr>
      <tr>
        <td id="L555" class="blob-num js-line-number" data-line-number="555"></td>
        <td id="LC555" class="blob-code blob-code-inner js-file-line">these terms and conditions. You may not impose any further restrictions</td>
      </tr>
      <tr>
        <td id="L556" class="blob-num js-line-number" data-line-number="556"></td>
        <td id="LC556" class="blob-code blob-code-inner js-file-line">on the recipients&#39; exercise of the rights granted herein. You are not</td>
      </tr>
      <tr>
        <td id="L557" class="blob-num js-line-number" data-line-number="557"></td>
        <td id="LC557" class="blob-code blob-code-inner js-file-line">responsible for enforcing compliance by third parties to this License.</td>
      </tr>
      <tr>
        <td id="L558" class="blob-num js-line-number" data-line-number="558"></td>
        <td id="LC558" class="blob-code blob-code-inner js-file-line">
</td>
      </tr>
      <tr>
        <td id="L559" class="blob-num js-line-number" data-line-number="559"></td>
        <td id="LC559" class="blob-code blob-code-inner js-file-line">7. If, as a consequence of a court judgment or allegation of patent</td>
      </tr>
      <tr>
        <td id="L560" class="blob-num js-line-number" data-line-number="560"></td>
        <td id="LC560" class="blob-code blob-code-inner js-file-line">infringement or for any other reason (not limited to patent issues),</td>
      </tr>
      <tr>
        <td id="L561" class="blob-num js-line-number" data-line-number="561"></td>
        <td id="LC561" class="blob-code blob-code-inner js-file-line">conditions are imposed on you (whether by court order, agreement or</td>
      </tr>
      <tr>
        <td id="L562" class="blob-num js-line-number" data-line-number="562"></td>
        <td id="LC562" class="blob-code blob-code-inner js-file-line">otherwise) that contradict the conditions of this License, they do not</td>
      </tr>
      <tr>
        <td id="L563" class="blob-num js-line-number" data-line-number="563"></td>
        <td id="LC563" class="blob-code blob-code-inner js-file-line">excuse you from the conditions of this License. If you cannot distribute</td>
      </tr>
      <tr>
        <td id="L564" class="blob-num js-line-number" data-line-number="564"></td>
        <td id="LC564" class="blob-code blob-code-inner js-file-line">so as to satisfy simultaneously your obligations under this License and</td>
      </tr>
      <tr>
        <td id="L565" class="blob-num js-line-number" data-line-number="565"></td>
        <td id="LC565" class="blob-code blob-code-inner js-file-line">any other pertinent obligations, then as a consequence you may not</td>
      </tr>
      <tr>
        <td id="L566" class="blob-num js-line-number" data-line-number="566"></td>
        <td id="LC566" class="blob-code blob-code-inner js-file-line">distribute the Program at all. For example, if a patent license would</td>
      </tr>
      <tr>
        <td id="L567" class="blob-num js-line-number" data-line-number="567"></td>
        <td id="LC567" class="blob-code blob-code-inner js-file-line">not permit royalty-free redistribution of the Program by all those who</td>
      </tr>
      <tr>
        <td id="L568" class="blob-num js-line-number" data-line-number="568"></td>
        <td id="LC568" class="blob-code blob-code-inner js-file-line">receive copies directly or indirectly through you, then the only way you</td>
      </tr>
      <tr>
        <td id="L569" class="blob-num js-line-number" data-line-number="569"></td>
        <td id="LC569" class="blob-code blob-code-inner js-file-line">could satisfy both it and this License would be to refrain entirely from</td>
      </tr>
      <tr>
        <td id="L570" class="blob-num js-line-number" data-line-number="570"></td>
        <td id="LC570" class="blob-code blob-code-inner js-file-line">distribution of the Program.</td>
      </tr>
      <tr>
        <td id="L571" class="blob-num js-line-number" data-line-number="571"></td>
        <td id="LC571" class="blob-code blob-code-inner js-file-line">
</td>
      </tr>
      <tr>
        <td id="L572" class="blob-num js-line-number" data-line-number="572"></td>
        <td id="LC572" class="blob-code blob-code-inner js-file-line">If any portion of this section is held invalid or unenforceable under</td>
      </tr>
      <tr>
        <td id="L573" class="blob-num js-line-number" data-line-number="573"></td>
        <td id="LC573" class="blob-code blob-code-inner js-file-line">any particular circumstance, the balance of the section is intended to</td>
      </tr>
      <tr>
        <td id="L574" class="blob-num js-line-number" data-line-number="574"></td>
        <td id="LC574" class="blob-code blob-code-inner js-file-line">apply and the section as a whole is intended to apply in other</td>
      </tr>
      <tr>
        <td id="L575" class="blob-num js-line-number" data-line-number="575"></td>
        <td id="LC575" class="blob-code blob-code-inner js-file-line">circumstances.</td>
      </tr>
      <tr>
        <td id="L576" class="blob-num js-line-number" data-line-number="576"></td>
        <td id="LC576" class="blob-code blob-code-inner js-file-line">
</td>
      </tr>
      <tr>
        <td id="L577" class="blob-num js-line-number" data-line-number="577"></td>
        <td id="LC577" class="blob-code blob-code-inner js-file-line">It is not the purpose of this section to induce you to infringe any</td>
      </tr>
      <tr>
        <td id="L578" class="blob-num js-line-number" data-line-number="578"></td>
        <td id="LC578" class="blob-code blob-code-inner js-file-line">patents or other property right claims or to contest validity of any</td>
      </tr>
      <tr>
        <td id="L579" class="blob-num js-line-number" data-line-number="579"></td>
        <td id="LC579" class="blob-code blob-code-inner js-file-line">such claims; this section has the sole purpose of protecting the</td>
      </tr>
      <tr>
        <td id="L580" class="blob-num js-line-number" data-line-number="580"></td>
        <td id="LC580" class="blob-code blob-code-inner js-file-line">integrity of the free software distribution system, which is implemented</td>
      </tr>
      <tr>
        <td id="L581" class="blob-num js-line-number" data-line-number="581"></td>
        <td id="LC581" class="blob-code blob-code-inner js-file-line">by public license practices. Many people have made generous</td>
      </tr>
      <tr>
        <td id="L582" class="blob-num js-line-number" data-line-number="582"></td>
        <td id="LC582" class="blob-code blob-code-inner js-file-line">contributions to the wide range of software distributed through that</td>
      </tr>
      <tr>
        <td id="L583" class="blob-num js-line-number" data-line-number="583"></td>
        <td id="LC583" class="blob-code blob-code-inner js-file-line">system in reliance on consistent application of that system; it is up to</td>
      </tr>
      <tr>
        <td id="L584" class="blob-num js-line-number" data-line-number="584"></td>
        <td id="LC584" class="blob-code blob-code-inner js-file-line">the author/donor to decide if he or she is willing to distribute</td>
      </tr>
      <tr>
        <td id="L585" class="blob-num js-line-number" data-line-number="585"></td>
        <td id="LC585" class="blob-code blob-code-inner js-file-line">software through any other system and a licensee cannot impose that choice.</td>
      </tr>
      <tr>
        <td id="L586" class="blob-num js-line-number" data-line-number="586"></td>
        <td id="LC586" class="blob-code blob-code-inner js-file-line">
</td>
      </tr>
      <tr>
        <td id="L587" class="blob-num js-line-number" data-line-number="587"></td>
        <td id="LC587" class="blob-code blob-code-inner js-file-line">This section is intended to make thoroughly clear what is believed to be</td>
      </tr>
      <tr>
        <td id="L588" class="blob-num js-line-number" data-line-number="588"></td>
        <td id="LC588" class="blob-code blob-code-inner js-file-line">a consequence of the rest of this License.</td>
      </tr>
      <tr>
        <td id="L589" class="blob-num js-line-number" data-line-number="589"></td>
        <td id="LC589" class="blob-code blob-code-inner js-file-line">
</td>
      </tr>
      <tr>
        <td id="L590" class="blob-num js-line-number" data-line-number="590"></td>
        <td id="LC590" class="blob-code blob-code-inner js-file-line">8. If the distribution and/or use of the Program is restricted in</td>
      </tr>
      <tr>
        <td id="L591" class="blob-num js-line-number" data-line-number="591"></td>
        <td id="LC591" class="blob-code blob-code-inner js-file-line">certain countries either by patents or by copyrighted interfaces, the</td>
      </tr>
      <tr>
        <td id="L592" class="blob-num js-line-number" data-line-number="592"></td>
        <td id="LC592" class="blob-code blob-code-inner js-file-line">original copyright holder who places the Program under this License may</td>
      </tr>
      <tr>
        <td id="L593" class="blob-num js-line-number" data-line-number="593"></td>
        <td id="LC593" class="blob-code blob-code-inner js-file-line">add an explicit geographical distribution limitation excluding those</td>
      </tr>
      <tr>
        <td id="L594" class="blob-num js-line-number" data-line-number="594"></td>
        <td id="LC594" class="blob-code blob-code-inner js-file-line">countries, so that distribution is permitted only in or among countries</td>
      </tr>
      <tr>
        <td id="L595" class="blob-num js-line-number" data-line-number="595"></td>
        <td id="LC595" class="blob-code blob-code-inner js-file-line">not thus excluded. In such case, this License incorporates the</td>
      </tr>
      <tr>
        <td id="L596" class="blob-num js-line-number" data-line-number="596"></td>
        <td id="LC596" class="blob-code blob-code-inner js-file-line">limitation as if written in the body of this License.</td>
      </tr>
      <tr>
        <td id="L597" class="blob-num js-line-number" data-line-number="597"></td>
        <td id="LC597" class="blob-code blob-code-inner js-file-line">
</td>
      </tr>
      <tr>
        <td id="L598" class="blob-num js-line-number" data-line-number="598"></td>
        <td id="LC598" class="blob-code blob-code-inner js-file-line">9. The Free Software Foundation may publish revised and/or new</td>
      </tr>
      <tr>
        <td id="L599" class="blob-num js-line-number" data-line-number="599"></td>
        <td id="LC599" class="blob-code blob-code-inner js-file-line">versions of the General Public License from time to time. Such new</td>
      </tr>
      <tr>
        <td id="L600" class="blob-num js-line-number" data-line-number="600"></td>
        <td id="LC600" class="blob-code blob-code-inner js-file-line">versions will be similar in spirit to the present version, but may</td>
      </tr>
      <tr>
        <td id="L601" class="blob-num js-line-number" data-line-number="601"></td>
        <td id="LC601" class="blob-code blob-code-inner js-file-line">differ in detail to address new problems or concerns.</td>
      </tr>
      <tr>
        <td id="L602" class="blob-num js-line-number" data-line-number="602"></td>
        <td id="LC602" class="blob-code blob-code-inner js-file-line">
</td>
      </tr>
      <tr>
        <td id="L603" class="blob-num js-line-number" data-line-number="603"></td>
        <td id="LC603" class="blob-code blob-code-inner js-file-line">Each version is given a distinguishing version number. If the Program</td>
      </tr>
      <tr>
        <td id="L604" class="blob-num js-line-number" data-line-number="604"></td>
        <td id="LC604" class="blob-code blob-code-inner js-file-line">specifies a version number of this License which applies to it and &quot;any</td>
      </tr>
      <tr>
        <td id="L605" class="blob-num js-line-number" data-line-number="605"></td>
        <td id="LC605" class="blob-code blob-code-inner js-file-line">later version&quot;, you have the option of following the terms and</td>
      </tr>
      <tr>
        <td id="L606" class="blob-num js-line-number" data-line-number="606"></td>
        <td id="LC606" class="blob-code blob-code-inner js-file-line">conditions either of that version or of any later version published by</td>
      </tr>
      <tr>
        <td id="L607" class="blob-num js-line-number" data-line-number="607"></td>
        <td id="LC607" class="blob-code blob-code-inner js-file-line">the Free Software Foundation. If the Program does not specify a version</td>
      </tr>
      <tr>
        <td id="L608" class="blob-num js-line-number" data-line-number="608"></td>
        <td id="LC608" class="blob-code blob-code-inner js-file-line">number of this License, you may choose any version ever published by the</td>
      </tr>
      <tr>
        <td id="L609" class="blob-num js-line-number" data-line-number="609"></td>
        <td id="LC609" class="blob-code blob-code-inner js-file-line">Free Software Foundation.</td>
      </tr>
      <tr>
        <td id="L610" class="blob-num js-line-number" data-line-number="610"></td>
        <td id="LC610" class="blob-code blob-code-inner js-file-line">
</td>
      </tr>
      <tr>
        <td id="L611" class="blob-num js-line-number" data-line-number="611"></td>
        <td id="LC611" class="blob-code blob-code-inner js-file-line">10. If you wish to incorporate parts of the Program into other free</td>
      </tr>
      <tr>
        <td id="L612" class="blob-num js-line-number" data-line-number="612"></td>
        <td id="LC612" class="blob-code blob-code-inner js-file-line">programs whose distribution conditions are different, write to the</td>
      </tr>
      <tr>
        <td id="L613" class="blob-num js-line-number" data-line-number="613"></td>
        <td id="LC613" class="blob-code blob-code-inner js-file-line">author to ask for permission. For software which is copyrighted by the</td>
      </tr>
      <tr>
        <td id="L614" class="blob-num js-line-number" data-line-number="614"></td>
        <td id="LC614" class="blob-code blob-code-inner js-file-line">Free Software Foundation, write to the Free Software Foundation; we</td>
      </tr>
      <tr>
        <td id="L615" class="blob-num js-line-number" data-line-number="615"></td>
        <td id="LC615" class="blob-code blob-code-inner js-file-line">sometimes make exceptions for this. Our decision will be guided by the</td>
      </tr>
      <tr>
        <td id="L616" class="blob-num js-line-number" data-line-number="616"></td>
        <td id="LC616" class="blob-code blob-code-inner js-file-line">two goals of preserving the free status of all derivatives of our free</td>
      </tr>
      <tr>
        <td id="L617" class="blob-num js-line-number" data-line-number="617"></td>
        <td id="LC617" class="blob-code blob-code-inner js-file-line">software and of promoting the sharing and reuse of software generally.</td>
      </tr>
      <tr>
        <td id="L618" class="blob-num js-line-number" data-line-number="618"></td>
        <td id="LC618" class="blob-code blob-code-inner js-file-line">
</td>
      </tr>
      <tr>
        <td id="L619" class="blob-num js-line-number" data-line-number="619"></td>
        <td id="LC619" class="blob-code blob-code-inner js-file-line">NO WARRANTY</td>
      </tr>
      <tr>
        <td id="L620" class="blob-num js-line-number" data-line-number="620"></td>
        <td id="LC620" class="blob-code blob-code-inner js-file-line">
</td>
      </tr>
      <tr>
        <td id="L621" class="blob-num js-line-number" data-line-number="621"></td>
        <td id="LC621" class="blob-code blob-code-inner js-file-line">11. BECAUSE THE PROGRAM IS LICENSED FREE OF CHARGE, THERE IS NO</td>
      </tr>
      <tr>
        <td id="L622" class="blob-num js-line-number" data-line-number="622"></td>
        <td id="LC622" class="blob-code blob-code-inner js-file-line">WARRANTY FOR THE PROGRAM, TO THE EXTENT PERMITTED BY APPLICABLE LAW.</td>
      </tr>
      <tr>
        <td id="L623" class="blob-num js-line-number" data-line-number="623"></td>
        <td id="LC623" class="blob-code blob-code-inner js-file-line">EXCEPT WHEN OTHERWISE STATED IN WRITING THE COPYRIGHT HOLDERS AND/OR</td>
      </tr>
      <tr>
        <td id="L624" class="blob-num js-line-number" data-line-number="624"></td>
        <td id="LC624" class="blob-code blob-code-inner js-file-line">OTHER PARTIES PROVIDE THE PROGRAM &quot;AS IS&quot; WITHOUT WARRANTY OF ANY KIND,</td>
      </tr>
      <tr>
        <td id="L625" class="blob-num js-line-number" data-line-number="625"></td>
        <td id="LC625" class="blob-code blob-code-inner js-file-line">EITHER EXPRESSED OR IMPLIED, INCLUDING, BUT NOT LIMITED TO, THE IMPLIED</td>
      </tr>
      <tr>
        <td id="L626" class="blob-num js-line-number" data-line-number="626"></td>
        <td id="LC626" class="blob-code blob-code-inner js-file-line">WARRANTIES OF MERCHANTABILITY AND FITNESS FOR A PARTICULAR PURPOSE. THE</td>
      </tr>
      <tr>
        <td id="L627" class="blob-num js-line-number" data-line-number="627"></td>
        <td id="LC627" class="blob-code blob-code-inner js-file-line">ENTIRE RISK AS TO THE QUALITY AND PERFORMANCE OF THE PROGRAM IS WITH</td>
      </tr>
      <tr>
        <td id="L628" class="blob-num js-line-number" data-line-number="628"></td>
        <td id="LC628" class="blob-code blob-code-inner js-file-line">YOU. SHOULD THE PROGRAM PROVE DEFECTIVE, YOU ASSUME THE COST OF ALL</td>
      </tr>
      <tr>
        <td id="L629" class="blob-num js-line-number" data-line-number="629"></td>
        <td id="LC629" class="blob-code blob-code-inner js-file-line">NECESSARY SERVICING, REPAIR OR CORRECTION.</td>
      </tr>
      <tr>
        <td id="L630" class="blob-num js-line-number" data-line-number="630"></td>
        <td id="LC630" class="blob-code blob-code-inner js-file-line">
</td>
      </tr>
      <tr>
        <td id="L631" class="blob-num js-line-number" data-line-number="631"></td>
        <td id="LC631" class="blob-code blob-code-inner js-file-line">12. IN NO EVENT UNLESS REQUIRED BY APPLICABLE LAW OR AGREED TO IN</td>
      </tr>
      <tr>
        <td id="L632" class="blob-num js-line-number" data-line-number="632"></td>
        <td id="LC632" class="blob-code blob-code-inner js-file-line">WRITING WILL ANY COPYRIGHT HOLDER, OR ANY OTHER PARTY WHO MAY MODIFY</td>
      </tr>
      <tr>
        <td id="L633" class="blob-num js-line-number" data-line-number="633"></td>
        <td id="LC633" class="blob-code blob-code-inner js-file-line">AND/OR REDISTRIBUTE THE PROGRAM AS PERMITTED ABOVE, BE LIABLE TO YOU FOR</td>
      </tr>
      <tr>
        <td id="L634" class="blob-num js-line-number" data-line-number="634"></td>
        <td id="LC634" class="blob-code blob-code-inner js-file-line">DAMAGES, INCLUDING ANY GENERAL, SPECIAL, INCIDENTAL OR CONSEQUENTIAL</td>
      </tr>
      <tr>
        <td id="L635" class="blob-num js-line-number" data-line-number="635"></td>
        <td id="LC635" class="blob-code blob-code-inner js-file-line">DAMAGES ARISING OUT OF THE USE OR INABILITY TO USE THE PROGRAM</td>
      </tr>
      <tr>
        <td id="L636" class="blob-num js-line-number" data-line-number="636"></td>
        <td id="LC636" class="blob-code blob-code-inner js-file-line">(INCLUDING BUT NOT LIMITED TO LOSS OF DATA OR DATA BEING RENDERED</td>
      </tr>
      <tr>
        <td id="L637" class="blob-num js-line-number" data-line-number="637"></td>
        <td id="LC637" class="blob-code blob-code-inner js-file-line">INACCURATE OR LOSSES SUSTAINED BY YOU OR THIRD PARTIES OR A FAILURE OF</td>
      </tr>
      <tr>
        <td id="L638" class="blob-num js-line-number" data-line-number="638"></td>
        <td id="LC638" class="blob-code blob-code-inner js-file-line">THE PROGRAM TO OPERATE WITH ANY OTHER PROGRAMS), EVEN IF SUCH HOLDER OR</td>
      </tr>
      <tr>
        <td id="L639" class="blob-num js-line-number" data-line-number="639"></td>
        <td id="LC639" class="blob-code blob-code-inner js-file-line">OTHER PARTY HAS BEEN ADVISED OF THE POSSIBILITY OF SUCH DAMAGES.</td>
      </tr>
      <tr>
        <td id="L640" class="blob-num js-line-number" data-line-number="640"></td>
        <td id="LC640" class="blob-code blob-code-inner js-file-line">
</td>
      </tr>
      <tr>
        <td id="L641" class="blob-num js-line-number" data-line-number="641"></td>
        <td id="LC641" class="blob-code blob-code-inner js-file-line">END OF TERMS AND CONDITIONS</td>
      </tr>
      <tr>
        <td id="L642" class="blob-num js-line-number" data-line-number="642"></td>
        <td id="LC642" class="blob-code blob-code-inner js-file-line">
</td>
      </tr>
      <tr>
        <td id="L643" class="blob-num js-line-number" data-line-number="643"></td>
        <td id="LC643" class="blob-code blob-code-inner js-file-line">How to Apply These Terms to Your New Programs</td>
      </tr>
      <tr>
        <td id="L644" class="blob-num js-line-number" data-line-number="644"></td>
        <td id="LC644" class="blob-code blob-code-inner js-file-line">
</td>
      </tr>
      <tr>
        <td id="L645" class="blob-num js-line-number" data-line-number="645"></td>
        <td id="LC645" class="blob-code blob-code-inner js-file-line">If you develop a new program, and you want it to be of the greatest</td>
      </tr>
      <tr>
        <td id="L646" class="blob-num js-line-number" data-line-number="646"></td>
        <td id="LC646" class="blob-code blob-code-inner js-file-line">possible use to the public, the best way to achieve this is to make it</td>
      </tr>
      <tr>
        <td id="L647" class="blob-num js-line-number" data-line-number="647"></td>
        <td id="LC647" class="blob-code blob-code-inner js-file-line">free software which everyone can redistribute and change under these terms.</td>
      </tr>
      <tr>
        <td id="L648" class="blob-num js-line-number" data-line-number="648"></td>
        <td id="LC648" class="blob-code blob-code-inner js-file-line">
</td>
      </tr>
      <tr>
        <td id="L649" class="blob-num js-line-number" data-line-number="649"></td>
        <td id="LC649" class="blob-code blob-code-inner js-file-line">To do so, attach the following notices to the program. It is safest to</td>
      </tr>
      <tr>
        <td id="L650" class="blob-num js-line-number" data-line-number="650"></td>
        <td id="LC650" class="blob-code blob-code-inner js-file-line">attach them to the start of each source file to most effectively convey</td>
      </tr>
      <tr>
        <td id="L651" class="blob-num js-line-number" data-line-number="651"></td>
        <td id="LC651" class="blob-code blob-code-inner js-file-line">the exclusion of warranty; and each file should have at least the</td>
      </tr>
      <tr>
        <td id="L652" class="blob-num js-line-number" data-line-number="652"></td>
        <td id="LC652" class="blob-code blob-code-inner js-file-line">&quot;copyright&quot; line and a pointer to where the full notice is found.</td>
      </tr>
      <tr>
        <td id="L653" class="blob-num js-line-number" data-line-number="653"></td>
        <td id="LC653" class="blob-code blob-code-inner js-file-line">
</td>
      </tr>
      <tr>
        <td id="L654" class="blob-num js-line-number" data-line-number="654"></td>
        <td id="LC654" class="blob-code blob-code-inner js-file-line">    One line to give the program&#39;s name and a brief idea of what it does.</td>
      </tr>
      <tr>
        <td id="L655" class="blob-num js-line-number" data-line-number="655"></td>
        <td id="LC655" class="blob-code blob-code-inner js-file-line">    Copyright (C) &lt;year&gt; &lt;name of author&gt;</td>
      </tr>
      <tr>
        <td id="L656" class="blob-num js-line-number" data-line-number="656"></td>
        <td id="LC656" class="blob-code blob-code-inner js-file-line">
</td>
      </tr>
      <tr>
        <td id="L657" class="blob-num js-line-number" data-line-number="657"></td>
        <td id="LC657" class="blob-code blob-code-inner js-file-line">    This program is free software; you can redistribute it and/or modify</td>
      </tr>
      <tr>
        <td id="L658" class="blob-num js-line-number" data-line-number="658"></td>
        <td id="LC658" class="blob-code blob-code-inner js-file-line">    it under the terms of the GNU General Public License as published by</td>
      </tr>
      <tr>
        <td id="L659" class="blob-num js-line-number" data-line-number="659"></td>
        <td id="LC659" class="blob-code blob-code-inner js-file-line">    the Free Software Foundation; either version 2 of the License, or</td>
      </tr>
      <tr>
        <td id="L660" class="blob-num js-line-number" data-line-number="660"></td>
        <td id="LC660" class="blob-code blob-code-inner js-file-line">    (at your option) any later version.</td>
      </tr>
      <tr>
        <td id="L661" class="blob-num js-line-number" data-line-number="661"></td>
        <td id="LC661" class="blob-code blob-code-inner js-file-line">
</td>
      </tr>
      <tr>
        <td id="L662" class="blob-num js-line-number" data-line-number="662"></td>
        <td id="LC662" class="blob-code blob-code-inner js-file-line">    This program is distributed in the hope that it will be useful, but</td>
      </tr>
      <tr>
        <td id="L663" class="blob-num js-line-number" data-line-number="663"></td>
        <td id="LC663" class="blob-code blob-code-inner js-file-line">    WITHOUT ANY WARRANTY; without even the implied warranty of</td>
      </tr>
      <tr>
        <td id="L664" class="blob-num js-line-number" data-line-number="664"></td>
        <td id="LC664" class="blob-code blob-code-inner js-file-line">    MERCHANTABILITY or FITNESS FOR A PARTICULAR PURPOSE. See the GNU</td>
      </tr>
      <tr>
        <td id="L665" class="blob-num js-line-number" data-line-number="665"></td>
        <td id="LC665" class="blob-code blob-code-inner js-file-line">    General Public License for more details.</td>
      </tr>
      <tr>
        <td id="L666" class="blob-num js-line-number" data-line-number="666"></td>
        <td id="LC666" class="blob-code blob-code-inner js-file-line">
</td>
      </tr>
      <tr>
        <td id="L667" class="blob-num js-line-number" data-line-number="667"></td>
        <td id="LC667" class="blob-code blob-code-inner js-file-line">    You should have received a copy of the GNU General Public License</td>
      </tr>
      <tr>
        <td id="L668" class="blob-num js-line-number" data-line-number="668"></td>
        <td id="LC668" class="blob-code blob-code-inner js-file-line">    along with this program; if not, write to the Free Software</td>
      </tr>
      <tr>
        <td id="L669" class="blob-num js-line-number" data-line-number="669"></td>
        <td id="LC669" class="blob-code blob-code-inner js-file-line">    Foundation, Inc., 51 Franklin Street, Fifth Floor, Boston, MA 02110-1335 USA</td>
      </tr>
      <tr>
        <td id="L670" class="blob-num js-line-number" data-line-number="670"></td>
        <td id="LC670" class="blob-code blob-code-inner js-file-line">
</td>
      </tr>
      <tr>
        <td id="L671" class="blob-num js-line-number" data-line-number="671"></td>
        <td id="LC671" class="blob-code blob-code-inner js-file-line">Also add information on how to contact you by electronic and paper mail.</td>
      </tr>
      <tr>
        <td id="L672" class="blob-num js-line-number" data-line-number="672"></td>
        <td id="LC672" class="blob-code blob-code-inner js-file-line">
</td>
      </tr>
      <tr>
        <td id="L673" class="blob-num js-line-number" data-line-number="673"></td>
        <td id="LC673" class="blob-code blob-code-inner js-file-line">If the program is interactive, make it output a short notice like this</td>
      </tr>
      <tr>
        <td id="L674" class="blob-num js-line-number" data-line-number="674"></td>
        <td id="LC674" class="blob-code blob-code-inner js-file-line">when it starts in an interactive mode:</td>
      </tr>
      <tr>
        <td id="L675" class="blob-num js-line-number" data-line-number="675"></td>
        <td id="LC675" class="blob-code blob-code-inner js-file-line">
</td>
      </tr>
      <tr>
        <td id="L676" class="blob-num js-line-number" data-line-number="676"></td>
        <td id="LC676" class="blob-code blob-code-inner js-file-line">    Gnomovision version 69, Copyright (C) year name of author</td>
      </tr>
      <tr>
        <td id="L677" class="blob-num js-line-number" data-line-number="677"></td>
        <td id="LC677" class="blob-code blob-code-inner js-file-line">    Gnomovision comes with ABSOLUTELY NO WARRANTY; for details type</td>
      </tr>
      <tr>
        <td id="L678" class="blob-num js-line-number" data-line-number="678"></td>
        <td id="LC678" class="blob-code blob-code-inner js-file-line">    `show w&#39;. This is free software, and you are welcome to redistribute</td>
      </tr>
      <tr>
        <td id="L679" class="blob-num js-line-number" data-line-number="679"></td>
        <td id="LC679" class="blob-code blob-code-inner js-file-line">    it under certain conditions; type `show c&#39; for details.</td>
      </tr>
      <tr>
        <td id="L680" class="blob-num js-line-number" data-line-number="680"></td>
        <td id="LC680" class="blob-code blob-code-inner js-file-line">
</td>
      </tr>
      <tr>
        <td id="L681" class="blob-num js-line-number" data-line-number="681"></td>
        <td id="LC681" class="blob-code blob-code-inner js-file-line">The hypothetical commands `show w&#39; and `show c&#39; should show the</td>
      </tr>
      <tr>
        <td id="L682" class="blob-num js-line-number" data-line-number="682"></td>
        <td id="LC682" class="blob-code blob-code-inner js-file-line">appropriate parts of the General Public License. Of course, the commands</td>
      </tr>
      <tr>
        <td id="L683" class="blob-num js-line-number" data-line-number="683"></td>
        <td id="LC683" class="blob-code blob-code-inner js-file-line">you use may be called something other than `show w&#39; and `show c&#39;; they</td>
      </tr>
      <tr>
        <td id="L684" class="blob-num js-line-number" data-line-number="684"></td>
        <td id="LC684" class="blob-code blob-code-inner js-file-line">could even be mouse-clicks or menu items--whatever suits your program.</td>
      </tr>
      <tr>
        <td id="L685" class="blob-num js-line-number" data-line-number="685"></td>
        <td id="LC685" class="blob-code blob-code-inner js-file-line">
</td>
      </tr>
      <tr>
        <td id="L686" class="blob-num js-line-number" data-line-number="686"></td>
        <td id="LC686" class="blob-code blob-code-inner js-file-line">You should also get your employer (if you work as a programmer) or your</td>
      </tr>
      <tr>
        <td id="L687" class="blob-num js-line-number" data-line-number="687"></td>
        <td id="LC687" class="blob-code blob-code-inner js-file-line">school, if any, to sign a &quot;copyright disclaimer&quot; for the program, if</td>
      </tr>
      <tr>
        <td id="L688" class="blob-num js-line-number" data-line-number="688"></td>
        <td id="LC688" class="blob-code blob-code-inner js-file-line">necessary. Here is a sample; alter the names:</td>
      </tr>
      <tr>
        <td id="L689" class="blob-num js-line-number" data-line-number="689"></td>
        <td id="LC689" class="blob-code blob-code-inner js-file-line">
</td>
      </tr>
      <tr>
        <td id="L690" class="blob-num js-line-number" data-line-number="690"></td>
        <td id="LC690" class="blob-code blob-code-inner js-file-line">    Yoyodyne, Inc., hereby disclaims all copyright interest in the</td>
      </tr>
      <tr>
        <td id="L691" class="blob-num js-line-number" data-line-number="691"></td>
        <td id="LC691" class="blob-code blob-code-inner js-file-line">    program `Gnomovision&#39; (which makes passes at compilers) written by</td>
      </tr>
      <tr>
        <td id="L692" class="blob-num js-line-number" data-line-number="692"></td>
        <td id="LC692" class="blob-code blob-code-inner js-file-line">    James Hacker.</td>
      </tr>
      <tr>
        <td id="L693" class="blob-num js-line-number" data-line-number="693"></td>
        <td id="LC693" class="blob-code blob-code-inner js-file-line">
</td>
      </tr>
      <tr>
        <td id="L694" class="blob-num js-line-number" data-line-number="694"></td>
        <td id="LC694" class="blob-code blob-code-inner js-file-line">    signature of Ty Coon, 1 April 1989</td>
      </tr>
      <tr>
        <td id="L695" class="blob-num js-line-number" data-line-number="695"></td>
        <td id="LC695" class="blob-code blob-code-inner js-file-line">    Ty Coon, President of Vice</td>
      </tr>
      <tr>
        <td id="L696" class="blob-num js-line-number" data-line-number="696"></td>
        <td id="LC696" class="blob-code blob-code-inner js-file-line">
</td>
      </tr>
      <tr>
        <td id="L697" class="blob-num js-line-number" data-line-number="697"></td>
        <td id="LC697" class="blob-code blob-code-inner js-file-line">This General Public License does not permit incorporating your program</td>
      </tr>
      <tr>
        <td id="L698" class="blob-num js-line-number" data-line-number="698"></td>
        <td id="LC698" class="blob-code blob-code-inner js-file-line">into proprietary programs. If your program is a subroutine library, you</td>
      </tr>
      <tr>
        <td id="L699" class="blob-num js-line-number" data-line-number="699"></td>
        <td id="LC699" class="blob-code blob-code-inner js-file-line">may consider it more useful to permit linking proprietary applications</td>
      </tr>
      <tr>
        <td id="L700" class="blob-num js-line-number" data-line-number="700"></td>
        <td id="LC700" class="blob-code blob-code-inner js-file-line">with the library. If this is what you want to do, use the GNU Library</td>
      </tr>
      <tr>
        <td id="L701" class="blob-num js-line-number" data-line-number="701"></td>
        <td id="LC701" class="blob-code blob-code-inner js-file-line">General Public License instead of this License.</td>
      </tr>
      <tr>
        <td id="L702" class="blob-num js-line-number" data-line-number="702"></td>
        <td id="LC702" class="blob-code blob-code-inner js-file-line">
</td>
      </tr>
      <tr>
        <td id="L703" class="blob-num js-line-number" data-line-number="703"></td>
        <td id="LC703" class="blob-code blob-code-inner js-file-line">#</td>
      </tr>
      <tr>
        <td id="L704" class="blob-num js-line-number" data-line-number="704"></td>
        <td id="LC704" class="blob-code blob-code-inner js-file-line">
</td>
      </tr>
      <tr>
        <td id="L705" class="blob-num js-line-number" data-line-number="705"></td>
        <td id="LC705" class="blob-code blob-code-inner js-file-line">Certain source files distributed by Oracle America, Inc. and/or its</td>
      </tr>
      <tr>
        <td id="L706" class="blob-num js-line-number" data-line-number="706"></td>
        <td id="LC706" class="blob-code blob-code-inner js-file-line">affiliates are subject to the following clarification and special</td>
      </tr>
      <tr>
        <td id="L707" class="blob-num js-line-number" data-line-number="707"></td>
        <td id="LC707" class="blob-code blob-code-inner js-file-line">exception to the GPLv2, based on the GNU Project exception for its</td>
      </tr>
      <tr>
        <td id="L708" class="blob-num js-line-number" data-line-number="708"></td>
        <td id="LC708" class="blob-code blob-code-inner js-file-line">Classpath libraries, known as the GNU Classpath Exception, but only</td>
      </tr>
      <tr>
        <td id="L709" class="blob-num js-line-number" data-line-number="709"></td>
        <td id="LC709" class="blob-code blob-code-inner js-file-line">where Oracle has expressly included in the particular source file&#39;s</td>
      </tr>
      <tr>
        <td id="L710" class="blob-num js-line-number" data-line-number="710"></td>
        <td id="LC710" class="blob-code blob-code-inner js-file-line">header the words &quot;Oracle designates this particular file as subject to</td>
      </tr>
      <tr>
        <td id="L711" class="blob-num js-line-number" data-line-number="711"></td>
        <td id="LC711" class="blob-code blob-code-inner js-file-line">the &quot;Classpath&quot; exception as provided by Oracle in the LICENSE file</td>
      </tr>
      <tr>
        <td id="L712" class="blob-num js-line-number" data-line-number="712"></td>
        <td id="LC712" class="blob-code blob-code-inner js-file-line">that accompanied this code.&quot;</td>
      </tr>
      <tr>
        <td id="L713" class="blob-num js-line-number" data-line-number="713"></td>
        <td id="LC713" class="blob-code blob-code-inner js-file-line">
</td>
      </tr>
      <tr>
        <td id="L714" class="blob-num js-line-number" data-line-number="714"></td>
        <td id="LC714" class="blob-code blob-code-inner js-file-line">You should also note that Oracle includes multiple, independent</td>
      </tr>
      <tr>
        <td id="L715" class="blob-num js-line-number" data-line-number="715"></td>
        <td id="LC715" class="blob-code blob-code-inner js-file-line">programs in this software package. Some of those programs are provided</td>
      </tr>
      <tr>
        <td id="L716" class="blob-num js-line-number" data-line-number="716"></td>
        <td id="LC716" class="blob-code blob-code-inner js-file-line">under licenses deemed incompatible with the GPLv2 by the Free Software</td>
      </tr>
      <tr>
        <td id="L717" class="blob-num js-line-number" data-line-number="717"></td>
        <td id="LC717" class="blob-code blob-code-inner js-file-line">Foundation and others.  For example, the package includes programs</td>
      </tr>
      <tr>
        <td id="L718" class="blob-num js-line-number" data-line-number="718"></td>
        <td id="LC718" class="blob-code blob-code-inner js-file-line">licensed under the Apache License, Version 2.0.  Such programs are</td>
      </tr>
      <tr>
        <td id="L719" class="blob-num js-line-number" data-line-number="719"></td>
        <td id="LC719" class="blob-code blob-code-inner js-file-line">licensed to you under their original licenses.</td>
      </tr>
      <tr>
        <td id="L720" class="blob-num js-line-number" data-line-number="720"></td>
        <td id="LC720" class="blob-code blob-code-inner js-file-line">
</td>
      </tr>
      <tr>
        <td id="L721" class="blob-num js-line-number" data-line-number="721"></td>
        <td id="LC721" class="blob-code blob-code-inner js-file-line">Oracle facilitates your further distribution of this package by adding</td>
      </tr>
      <tr>
        <td id="L722" class="blob-num js-line-number" data-line-number="722"></td>
        <td id="LC722" class="blob-code blob-code-inner js-file-line">the Classpath Exception to the necessary parts of its GPLv2 code, which</td>
      </tr>
      <tr>
        <td id="L723" class="blob-num js-line-number" data-line-number="723"></td>
        <td id="LC723" class="blob-code blob-code-inner js-file-line">permits you to use that code in combination with other independent</td>
      </tr>
      <tr>
        <td id="L724" class="blob-num js-line-number" data-line-number="724"></td>
        <td id="LC724" class="blob-code blob-code-inner js-file-line">modules not licensed under the GPLv2.  However, note that this would</td>
      </tr>
      <tr>
        <td id="L725" class="blob-num js-line-number" data-line-number="725"></td>
        <td id="LC725" class="blob-code blob-code-inner js-file-line">not permit you to commingle code under an incompatible license with</td>
      </tr>
      <tr>
        <td id="L726" class="blob-num js-line-number" data-line-number="726"></td>
        <td id="LC726" class="blob-code blob-code-inner js-file-line">Oracle&#39;s GPLv2 licensed code by, for example, cutting and pasting such</td>
      </tr>
      <tr>
        <td id="L727" class="blob-num js-line-number" data-line-number="727"></td>
        <td id="LC727" class="blob-code blob-code-inner js-file-line">code into a file also containing Oracle&#39;s GPLv2 licensed code and then</td>
      </tr>
      <tr>
        <td id="L728" class="blob-num js-line-number" data-line-number="728"></td>
        <td id="LC728" class="blob-code blob-code-inner js-file-line">distributing the result.  Additionally, if you were to remove the</td>
      </tr>
      <tr>
        <td id="L729" class="blob-num js-line-number" data-line-number="729"></td>
        <td id="LC729" class="blob-code blob-code-inner js-file-line">Classpath Exception from any of the files to which it applies and</td>
      </tr>
      <tr>
        <td id="L730" class="blob-num js-line-number" data-line-number="730"></td>
        <td id="LC730" class="blob-code blob-code-inner js-file-line">distribute the result, you would likely be required to license some or</td>
      </tr>
      <tr>
        <td id="L731" class="blob-num js-line-number" data-line-number="731"></td>
        <td id="LC731" class="blob-code blob-code-inner js-file-line">all of the other code in that distribution under the GPLv2 as well, and</td>
      </tr>
      <tr>
        <td id="L732" class="blob-num js-line-number" data-line-number="732"></td>
        <td id="LC732" class="blob-code blob-code-inner js-file-line">since the GPLv2 is incompatible with the license terms of some items</td>
      </tr>
      <tr>
        <td id="L733" class="blob-num js-line-number" data-line-number="733"></td>
        <td id="LC733" class="blob-code blob-code-inner js-file-line">included in the distribution by Oracle, removing the Classpath</td>
      </tr>
      <tr>
        <td id="L734" class="blob-num js-line-number" data-line-number="734"></td>
        <td id="LC734" class="blob-code blob-code-inner js-file-line">Exception could therefore effectively compromise your ability to</td>
      </tr>
      <tr>
        <td id="L735" class="blob-num js-line-number" data-line-number="735"></td>
        <td id="LC735" class="blob-code blob-code-inner js-file-line">further distribute the package.</td>
      </tr>
      <tr>
        <td id="L736" class="blob-num js-line-number" data-line-number="736"></td>
        <td id="LC736" class="blob-code blob-code-inner js-file-line">
</td>
      </tr>
      <tr>
        <td id="L737" class="blob-num js-line-number" data-line-number="737"></td>
        <td id="LC737" class="blob-code blob-code-inner js-file-line">Proceed with caution and we recommend that you obtain the advice of a</td>
      </tr>
      <tr>
        <td id="L738" class="blob-num js-line-number" data-line-number="738"></td>
        <td id="LC738" class="blob-code blob-code-inner js-file-line">lawyer skilled in open source matters before removing the Classpath</td>
      </tr>
      <tr>
        <td id="L739" class="blob-num js-line-number" data-line-number="739"></td>
        <td id="LC739" class="blob-code blob-code-inner js-file-line">Exception or making modifications to this package which may</td>
      </tr>
      <tr>
        <td id="L740" class="blob-num js-line-number" data-line-number="740"></td>
        <td id="LC740" class="blob-code blob-code-inner js-file-line">subsequently be redistributed and/or involve the use of third party</td>
      </tr>
      <tr>
        <td id="L741" class="blob-num js-line-number" data-line-number="741"></td>
        <td id="LC741" class="blob-code blob-code-inner js-file-line">software.</td>
      </tr>
      <tr>
        <td id="L742" class="blob-num js-line-number" data-line-number="742"></td>
        <td id="LC742" class="blob-code blob-code-inner js-file-line">
</td>
      </tr>
      <tr>
        <td id="L743" class="blob-num js-line-number" data-line-number="743"></td>
        <td id="LC743" class="blob-code blob-code-inner js-file-line">CLASSPATH EXCEPTION</td>
      </tr>
      <tr>
        <td id="L744" class="blob-num js-line-number" data-line-number="744"></td>
        <td id="LC744" class="blob-code blob-code-inner js-file-line">Linking this library statically or dynamically with other modules is</td>
      </tr>
      <tr>
        <td id="L745" class="blob-num js-line-number" data-line-number="745"></td>
        <td id="LC745" class="blob-code blob-code-inner js-file-line">making a combined work based on this library.  Thus, the terms and</td>
      </tr>
      <tr>
        <td id="L746" class="blob-num js-line-number" data-line-number="746"></td>
        <td id="LC746" class="blob-code blob-code-inner js-file-line">conditions of the GNU General Public License version 2 cover the whole</td>
      </tr>
      <tr>
        <td id="L747" class="blob-num js-line-number" data-line-number="747"></td>
        <td id="LC747" class="blob-code blob-code-inner js-file-line">combination.</td>
      </tr>
      <tr>
        <td id="L748" class="blob-num js-line-number" data-line-number="748"></td>
        <td id="LC748" class="blob-code blob-code-inner js-file-line">
</td>
      </tr>
      <tr>
        <td id="L749" class="blob-num js-line-number" data-line-number="749"></td>
        <td id="LC749" class="blob-code blob-code-inner js-file-line">As a special exception, the copyright holders of this library give you</td>
      </tr>
      <tr>
        <td id="L750" class="blob-num js-line-number" data-line-number="750"></td>
        <td id="LC750" class="blob-code blob-code-inner js-file-line">permission to link this library with independent modules to produce an</td>
      </tr>
      <tr>
        <td id="L751" class="blob-num js-line-number" data-line-number="751"></td>
        <td id="LC751" class="blob-code blob-code-inner js-file-line">executable, regardless of the license terms of these independent</td>
      </tr>
      <tr>
        <td id="L752" class="blob-num js-line-number" data-line-number="752"></td>
        <td id="LC752" class="blob-code blob-code-inner js-file-line">modules, and to copy and distribute the resulting executable under</td>
      </tr>
      <tr>
        <td id="L753" class="blob-num js-line-number" data-line-number="753"></td>
        <td id="LC753" class="blob-code blob-code-inner js-file-line">terms of your choice, provided that you also meet, for each linked</td>
      </tr>
      <tr>
        <td id="L754" class="blob-num js-line-number" data-line-number="754"></td>
        <td id="LC754" class="blob-code blob-code-inner js-file-line">independent module, the terms and conditions of the license of that</td>
      </tr>
      <tr>
        <td id="L755" class="blob-num js-line-number" data-line-number="755"></td>
        <td id="LC755" class="blob-code blob-code-inner js-file-line">module.  An independent module is a module which is not derived from or</td>
      </tr>
      <tr>
        <td id="L756" class="blob-num js-line-number" data-line-number="756"></td>
        <td id="LC756" class="blob-code blob-code-inner js-file-line">based on this library.  If you modify this library, you may extend this</td>
      </tr>
      <tr>
        <td id="L757" class="blob-num js-line-number" data-line-number="757"></td>
        <td id="LC757" class="blob-code blob-code-inner js-file-line">exception to your version of the library, but you are not obligated to</td>
      </tr>
      <tr>
        <td id="L758" class="blob-num js-line-number" data-line-number="758"></td>
        <td id="LC758" class="blob-code blob-code-inner js-file-line">do so.  If you do not wish to do so, delete this exception statement</td>
      </tr>
      <tr>
        <td id="L759" class="blob-num js-line-number" data-line-number="759"></td>
        <td id="LC759" class="blob-code blob-code-inner js-file-line">from your version.</td>
      </tr>
</table>

  <details class="details-reset details-overlay BlobToolbar position-absolute js-file-line-actions dropdown d-none" aria-hidden="true">
    <summary class="btn-octicon ml-0 px-2 p-0 bg-white border border-gray-dark rounded-1" aria-label="Inline file action toolbar">
      <svg class="octicon octicon-kebab-horizontal" viewBox="0 0 16 16" version="1.1" width="16" height="16" aria-hidden="true"><path d="M8 9a1.5 1.5 0 100-3 1.5 1.5 0 000 3zM1.5 9a1.5 1.5 0 100-3 1.5 1.5 0 000 3zm13 0a1.5 1.5 0 100-3 1.5 1.5 0 000 3z"></path></svg>
    </summary>
    <details-menu>
      <ul class="BlobToolbar-dropdown dropdown-menu dropdown-menu-se mt-2" style="width:185px">
        <li>
          <clipboard-copy role="menuitem" class="dropdown-item" id="js-copy-lines" style="cursor:pointer;">
            Copy lines
          </clipboard-copy>
        </li>
        <li>
          <clipboard-copy role="menuitem" class="dropdown-item" id="js-copy-permalink" style="cursor:pointer;">
            Copy permalink
          </clipboard-copy>
        </li>
        <li><a class="dropdown-item js-update-url-with-hash" id="js-view-git-blame" role="menuitem" href="/javaee/activation/blame/270afe5ae592c65b1c944c6a882c1720574fbf19/LICENSE.txt">View git blame</a></li>
      </ul>
    </details-menu>
  </details>

  </div>

    </div>

  


  <details class="details-reset details-overlay details-overlay-dark" id="jumpto-line-details-dialog">
    <summary data-hotkey="l" aria-label="Jump to line"></summary>
    <details-dialog class="Box Box--overlay d-flex flex-column anim-fade-in fast linejump" aria-label="Jump to line">
      <!-- '"` --><!-- </textarea></xmp> --></option></form><form class="js-jump-to-line-form Box-body d-flex" action="" accept-charset="UTF-8" method="get">
        <input class="form-control flex-auto mr-3 linejump-input js-jump-to-line-field" type="text" placeholder="Jump to line&hellip;" aria-label="Jump to line" autofocus>
        <button type="submit" class="btn" data-close-dialog>Go</button>
</form>    </details-dialog>
  </details>




  </div>
</div>

    </main>
  </div>
  

  </div>

        
<div class="footer container-xl width-full p-responsive" role="contentinfo">
  <div class="position-relative d-flex flex-row-reverse flex-lg-row flex-wrap flex-lg-nowrap flex-justify-center flex-lg-justify-between pt-6 pb-2 mt-6 f6 text-gray border-top border-gray-light ">
    <ul class="list-style-none d-flex flex-wrap col-12 col-lg-5 flex-justify-center flex-lg-justify-between mb-2 mb-lg-0">
      <li class="mr-3 mr-lg-0">&copy; 2020 GitHub, Inc.</li>
        <li class="mr-3 mr-lg-0"><a data-ga-click="Footer, go to terms, text:terms" href="https://github.com/site/terms">Terms</a></li>
        <li class="mr-3 mr-lg-0"><a data-ga-click="Footer, go to privacy, text:privacy" href="https://github.com/site/privacy">Privacy</a></li>
        <li class="mr-3 mr-lg-0"><a data-ga-click="Footer, go to security, text:security" href="https://github.com/security">Security</a></li>
        <li class="mr-3 mr-lg-0"><a href="https://githubstatus.com/" data-ga-click="Footer, go to status, text:status">Status</a></li>
        <li><a data-ga-click="Footer, go to help, text:help" href="https://help.github.com">Help</a></li>

    </ul>

    <a aria-label="Homepage" title="GitHub" class="footer-octicon d-none d-lg-block mx-lg-4" href="https://github.com">
      <svg height="24" class="octicon octicon-mark-github" viewBox="0 0 16 16" version="1.1" width="24" aria-hidden="true"><path fill-rule="evenodd" d="M8 0C3.58 0 0 3.58 0 8c0 3.54 2.29 6.53 5.47 7.59.4.07.55-.17.55-.38 0-.19-.01-.82-.01-1.49-2.01.37-2.53-.49-2.69-.94-.09-.23-.48-.94-.82-1.13-.28-.15-.68-.52-.01-.53.63-.01 1.08.58 1.23.82.72 1.21 1.87.87 2.33.66.07-.52.28-.87.51-1.07-1.78-.2-3.64-.89-3.64-3.95 0-.87.31-1.59.82-2.15-.08-.2-.36-1.02.08-2.12 0 0 .67-.21 2.2.82.64-.18 1.32-.27 2-.27.68 0 1.36.09 2 .27 1.53-1.04 2.2-.82 2.2-.82.44 1.1.16 1.92.08 2.12.51.56.82 1.27.82 2.15 0 3.07-1.87 3.75-3.65 3.95.29.25.54.73.54 1.48 0 1.07-.01 1.93-.01 2.2 0 .21.15.46.55.38A8.013 8.013 0 0016 8c0-4.42-3.58-8-8-8z"></path></svg>
</a>
   <ul class="list-style-none d-flex flex-wrap col-12 col-lg-5 flex-justify-center flex-lg-justify-between mb-2 mb-lg-0">
        <li class="mr-3 mr-lg-0"><a data-ga-click="Footer, go to contact, text:contact" href="https://github.com/contact">Contact GitHub</a></li>
        <li class="mr-3 mr-lg-0"><a href="https://github.com/pricing" data-ga-click="Footer, go to Pricing, text:Pricing">Pricing</a></li>
      <li class="mr-3 mr-lg-0"><a href="https://developer.github.com" data-ga-click="Footer, go to api, text:api">API</a></li>
      <li class="mr-3 mr-lg-0"><a href="https://training.github.com" data-ga-click="Footer, go to training, text:training">Training</a></li>
        <li class="mr-3 mr-lg-0"><a href="https://github.blog" data-ga-click="Footer, go to blog, text:blog">Blog</a></li>
        <li><a data-ga-click="Footer, go to about, text:about" href="https://github.com/about">About</a></li>
    </ul>
  </div>
  <div class="d-flex flex-justify-center pb-6">
    <span class="f6 text-gray-light"></span>
  </div>
</div>



  <div id="ajax-error-message" class="ajax-error-message flash flash-error">
    <svg class="octicon octicon-alert" viewBox="0 0 16 16" version="1.1" width="16" height="16" aria-hidden="true"><path fill-rule="evenodd" d="M8.22 1.754a.25.25 0 00-.44 0L1.698 13.132a.25.25 0 00.22.368h12.164a.25.25 0 00.22-.368L8.22 1.754zm-1.763-.707c.659-1.234 2.427-1.234 3.086 0l6.082 11.378A1.75 1.75 0 0114.082 15H1.918a1.75 1.75 0 01-1.543-2.575L6.457 1.047zM9 11a1 1 0 11-2 0 1 1 0 012 0zm-.25-5.25a.75.75 0 00-1.5 0v2.5a.75.75 0 001.5 0v-2.5z"></path></svg>
    <button type="button" class="flash-close js-ajax-error-dismiss" aria-label="Dismiss error">
      <svg class="octicon octicon-x" viewBox="0 0 16 16" version="1.1" width="16" height="16" aria-hidden="true"><path fill-rule="evenodd" d="M3.72 3.72a.75.75 0 011.06 0L8 6.94l3.22-3.22a.75.75 0 111.06 1.06L9.06 8l3.22 3.22a.75.75 0 11-1.06 1.06L8 9.06l-3.22 3.22a.75.75 0 01-1.06-1.06L6.94 8 3.72 4.78a.75.75 0 010-1.06z"></path></svg>
    </button>
    You can’t perform that action at this time.
  </div>


    <script crossorigin="anonymous" async="async" integrity="sha512-WcQmT2vhcClFVOaaAJV/M+HqsJ2Gq/myvl6F3gCVBxykazXTs+i5fvxncSXwyG1CSfcrqmLFw/R/bmFYzprX2A==" type="application/javascript" id="js-conditional-compat" data-src="https://github.githubassets.com/assets/compat-bootstrap-59c4264f.js"></script>
    <script crossorigin="anonymous" integrity="sha512-47cvnR4cfmRA+p1TUeCLY+nCEqD7tni9XPMTW5kLy2C4SUhMCAw0NWiKqvZEM0iZRBw+8u8DgeD30fC56eV02w==" type="application/javascript" src="https://github.githubassets.com/assets/environment-bootstrap-e3b72f9d.js"></script>
<<<<<<< HEAD
    <script crossorigin="anonymous" async="async" integrity="sha512-7TxtlURVUWrbnU4wcYZ7jLSTg7Wu9kx7YNV/Pul+Cst5LlM1iXEhbvJ0dxkwVU3SbXcxFHwuljtm7BwP/2ZyKw==" type="application/javascript" src="https://github.githubassets.com/assets/vendor-ed3c6d95.js"></script>
    <script crossorigin="anonymous" async="async" integrity="sha512-a1TbnbJAeMGDxojD1x632hdgYt2pavdYxDtxU7WVnZtsjRSkF/3d0dZHdR5uqOD3uTHrS4Qx9avmXwhDWbjPhA==" type="application/javascript" src="https://github.githubassets.com/assets/frameworks-6b54db9d.js"></script>
    
    <script crossorigin="anonymous" async="async" integrity="sha512-VnjgOqYR8JJqkOu7HaiIEMuTXnG+lz/BJhR7fbxHOQwEEz/BgBwhtWEyO2MlT+GF+ftMeK2gRSZZ1qA/gDGZ9A==" type="application/javascript" src="https://github.githubassets.com/assets/github-bootstrap-5678e03a.js"></script>
=======
    <script crossorigin="anonymous" async="async" integrity="sha512-jfR+4VdZuPf5Ck+JA3AZuzWGHz9Sb21keZOYuMoNdfMJovIUb9vxfSdvNSchxAwj5oav48KBfa54+wbuuW8Tlg==" type="application/javascript" src="https://github.githubassets.com/assets/vendor-8df47ee1.js"></script>
    <script crossorigin="anonymous" async="async" integrity="sha512-v96znx7UoCTT9x5ExGL602c2pkjISH54Zz3tEp0/+OfmPEvofzbEEEmc1kpAj9FUQ7kCho2vcC7kp3FCGtdCdg==" type="application/javascript" src="https://github.githubassets.com/assets/frameworks-bfdeb39f.js"></script>
    
    <script crossorigin="anonymous" async="async" integrity="sha512-Oe2GeXw7ypGUUonIuSIgfJmpcUkKTlEBAy7JaWL0TEKqOqvxoULoCX7IMf+0a0D+/P7xxuucR8IGFutcx+q+7A==" type="application/javascript" src="https://github.githubassets.com/assets/github-bootstrap-39ed8679.js"></script>
>>>>>>> d53ef3c5
    
      <script crossorigin="anonymous" async="async" integrity="sha512-4GcSWGoe36+BoWho4gtJcByZe8j43w+lt2/PDe3rmBxRVSgD29YipDwuIywe8fvOd2b2CszBqaPGxSznUtE3Xg==" type="application/javascript" data-module-id="./drag-drop.js" data-src="https://github.githubassets.com/assets/drag-drop-e0671258.js"></script>
      <script crossorigin="anonymous" async="async" integrity="sha512-2k8dDHk0yt52uKvOvgc9cwOXOeJhxBfVP5kPS2BrCdytDmtEIJ2yone26vFENAyk1a2aFQ7KDgEevRQafuAf8A==" type="application/javascript" data-module-id="./gist-vendor.js" data-src="https://github.githubassets.com/assets/gist-vendor-da4f1d0c.js"></script>
      <script crossorigin="anonymous" async="async" integrity="sha512-iv+4yAluOjiG50ZypUBIWIUCRDo6JEBf2twvmd5AelxgPQJO/XC1oNMGTMdDfKt30p7G7fHEOTZ2utHWDJ9PPQ==" type="application/javascript" data-module-id="./randomColor.js" data-src="https://github.githubassets.com/assets/randomColor-8affb8c8.js"></script>
    
    
  <div class="js-stale-session-flash flash flash-warn flash-banner" hidden
    >
    <svg class="octicon octicon-alert" viewBox="0 0 16 16" version="1.1" width="16" height="16" aria-hidden="true"><path fill-rule="evenodd" d="M8.22 1.754a.25.25 0 00-.44 0L1.698 13.132a.25.25 0 00.22.368h12.164a.25.25 0 00.22-.368L8.22 1.754zm-1.763-.707c.659-1.234 2.427-1.234 3.086 0l6.082 11.378A1.75 1.75 0 0114.082 15H1.918a1.75 1.75 0 01-1.543-2.575L6.457 1.047zM9 11a1 1 0 11-2 0 1 1 0 012 0zm-.25-5.25a.75.75 0 00-1.5 0v2.5a.75.75 0 001.5 0v-2.5z"></path></svg>
    <span class="js-stale-session-flash-signed-in" hidden>You signed in with another tab or window. <a href="">Reload</a> to refresh your session.</span>
    <span class="js-stale-session-flash-signed-out" hidden>You signed out in another tab or window. <a href="">Reload</a> to refresh your session.</span>
  </div>
  <template id="site-details-dialog">
  <details class="details-reset details-overlay details-overlay-dark lh-default text-gray-dark hx_rsm" open>
    <summary role="button" aria-label="Close dialog"></summary>
    <details-dialog class="Box Box--overlay d-flex flex-column anim-fade-in fast hx_rsm-dialog hx_rsm-modal">
      <button class="Box-btn-octicon m-0 btn-octicon position-absolute right-0 top-0" type="button" aria-label="Close dialog" data-close-dialog>
        <svg class="octicon octicon-x" viewBox="0 0 16 16" version="1.1" width="16" height="16" aria-hidden="true"><path fill-rule="evenodd" d="M3.72 3.72a.75.75 0 011.06 0L8 6.94l3.22-3.22a.75.75 0 111.06 1.06L9.06 8l3.22 3.22a.75.75 0 11-1.06 1.06L8 9.06l-3.22 3.22a.75.75 0 01-1.06-1.06L6.94 8 3.72 4.78a.75.75 0 010-1.06z"></path></svg>
      </button>
      <div class="octocat-spinner my-6 js-details-dialog-spinner"></div>
    </details-dialog>
  </details>
</template>

  <div class="Popover js-hovercard-content position-absolute" style="display: none; outline: none;" tabindex="0">
  <div class="Popover-message Popover-message--bottom-left Popover-message--large Box box-shadow-large" style="width:360px;">
  </div>
</div>


  </body>
</html>
<|MERGE_RESOLUTION|>--- conflicted
+++ resolved
@@ -17,15 +17,9 @@
 
 
 
-<<<<<<< HEAD
-  <link crossorigin="anonymous" media="all" integrity="sha512-aZYk5AYsRiFiFG04Si6FnQoHFwAugnodzKJXgafKqPWsrgrjoWRsapCn//vFuWqjSzr72ucZfPq8/ZbduuSeQg==" rel="stylesheet" href="https://github.githubassets.com/assets/frameworks-next-699624e4062c462162146d384a2e859d.css" />
-  <link crossorigin="anonymous" media="all" integrity="sha512-fbuShyqPldYTi4HwnoBrBL+UFa6nmRKUtancCPQKkVSzDJJAEVWUqdT9xR8UVMogwLDL8BVvUsEjtJOgthj3Iw==" rel="stylesheet" href="https://github.githubassets.com/assets/site-next-7dbb92872a8f95d6138b81f09e806b04.css" />
-    <link crossorigin="anonymous" media="all" integrity="sha512-c8D4SY7t8jv4IDDWg1Nv+UWEL0qRjmWc3oneTTGvc0yTWolwMo26Spqm29MlqLWPVRkovXK+A08bN/tiPAPDiQ==" rel="stylesheet" href="https://github.githubassets.com/assets/github-next-73c0f8498eedf23bf82030d683536ff9.css" />
-=======
   <link crossorigin="anonymous" media="all" integrity="sha512-xnQIMZDOHZTyEPkXHdiwqBPPUAyzDzAU5iDJa6OfzDqwhJdI+0IyBajpzgDAKoegEWUXs4Ze9+/jGhP/OMD98w==" rel="stylesheet" href="https://github.githubassets.com/assets/frameworks-c674083190ce1d94f210f9171dd8b0a8.css" />
   <link crossorigin="anonymous" media="all" integrity="sha512-VX2IB3xtI7vg9DLPHtZpqi3FaKhV8bNaoD/9qpxT/Gaf7/K7HQzCEXpstMIDbYM5NivJsJZv4oV6itMY5XJLTg==" rel="stylesheet" href="https://github.githubassets.com/assets/site-557d88077c6d23bbe0f432cf1ed669aa.css" />
     <link crossorigin="anonymous" media="all" integrity="sha512-oU4cvTuDwfPP2tphLZRZrFvnmFyBZ01KuiSrmyKzfV02FM3bcnnj84EUOhbiYi2gUB9wMLzPuyRpoCQe8QViqQ==" rel="stylesheet" href="https://github.githubassets.com/assets/github-a14e1cbd3b83c1f3cfdada612d9459ac.css" />
->>>>>>> d53ef3c5
     
     
     
@@ -47,11 +41,7 @@
   <link rel="assets" href="https://github.githubassets.com/">
   
 
-<<<<<<< HEAD
-  <meta name="request-id" content="C76D:990C:1A07200:251BBD0:5EF4C2EC" data-pjax-transient="true"/><meta name="html-safe-nonce" content="842ce7670bb9fc2bf3dd2979d4cf9baccdebe242" data-pjax-transient="true"/><meta name="visitor-payload" content="eyJyZWZlcnJlciI6IiIsInJlcXVlc3RfaWQiOiJDNzZEOjk5MEM6MUEwNzIwMDoyNTFCQkQwOjVFRjRDMkVDIiwidmlzaXRvcl9pZCI6IjQ5NzU0NDI1NTQyNTg3Njg2MjEiLCJyZWdpb25fZWRnZSI6ImFtcyIsInJlZ2lvbl9yZW5kZXIiOiJhbXMifQ==" data-pjax-transient="true"/><meta name="visitor-hmac" content="ffbcfa1fd652d6f324d62620469e8d3a69dfb10f676acef0071607b66668415a" data-pjax-transient="true"/>
-=======
   <meta name="request-id" content="99B8:1A88:D1C193:129D010:5EF21F75" data-pjax-transient="true"/><meta name="html-safe-nonce" content="c30ec60c00a1ac6e5217ed79ca0b18689b5fdfbe" data-pjax-transient="true"/><meta name="visitor-payload" content="eyJyZWZlcnJlciI6IiIsInJlcXVlc3RfaWQiOiI5OUI4OjFBODg6RDFDMTkzOjEyOUQwMTA6NUVGMjFGNzUiLCJ2aXNpdG9yX2lkIjoiNzU3NzQ3NDExNDU5MTUzMDg2OSIsInJlZ2lvbl9lZGdlIjoiYW1zIiwicmVnaW9uX3JlbmRlciI6ImFtcyJ9" data-pjax-transient="true"/><meta name="visitor-hmac" content="30b05d542659f0b79e384860a23c1a335e22b86f453ba99c2faa049574f0ef28" data-pjax-transient="true"/>
->>>>>>> d53ef3c5
 
 
 
@@ -90,13 +80,9 @@
       <meta name="expected-hostname" content="github.com">
 
 
-    <meta name="enabled-features" content="MARKETPLACE_PENDING_INSTALLATIONS,PRIMER_NEXT">
-
-<<<<<<< HEAD
-  <meta http-equiv="x-pjax-version" content="ad930a774189db897bc2f54da9e8f409">
-=======
+    <meta name="enabled-features" content="MARKETPLACE_PENDING_INSTALLATIONS">
+
   <meta http-equiv="x-pjax-version" content="b460f1f108914ee4b3aa8fd505a9e1a6">
->>>>>>> d53ef3c5
   
 
       <link href="https://github.com/javaee/activation/commits/master.atom" rel="alternate" title="Recent Commits to activation:master" type="application/atom+xml">
@@ -139,7 +125,7 @@
 
 
           <header class="Header-old header-logged-out js-details-container Details position-relative f4 py-2" role="banner">
-  <div class="container-xl d-lg-flex flex-items-center p-responsive">
+  <div class="container-lg d-lg-flex flex-items-center p-responsive">
     <div class="d-flex flex-justify-between flex-items-center">
         <a class="mr-4" href="https://github.com/" aria-label="Homepage" data-ga-click="(Logged out) Header, go to homepage, icon:logo-wordmark">
           <svg height="32" class="octicon octicon-mark-github text-white" viewBox="0 0 16 16" version="1.1" width="32" aria-hidden="true"><path fill-rule="evenodd" d="M8 0C3.58 0 0 3.58 0 8c0 3.54 2.29 6.53 5.47 7.59.4.07.55-.17.55-.38 0-.19-.01-.82-.01-1.49-2.01.37-2.53-.49-2.69-.94-.09-.23-.48-.94-.82-1.13-.28-.15-.68-.52-.01-.53.63-.01 1.08.58 1.23.82.72 1.21 1.87.87 2.33.66.07-.52.28-.87.51-1.07-1.78-.2-3.64-.89-3.64-3.95 0-.87.31-1.59.82-2.15-.08-.2-.36-1.02.08-2.12 0 0 .67-.21 2.2.82.64-.18 1.32-.27 2-.27.68 0 1.36.09 2 .27 1.53-1.04 2.2-.82 2.2-.82.44 1.1.16 1.92.08 2.12.51.56.82 1.27.82 2.15 0 3.07-1.87 3.75-3.65 3.95.29.25.54.73.54 1.48 0 1.07-.01 1.93-.01 2.2 0 .21.15.46.55.38A8.013 8.013 0 0016 8c0-4.42-3.58-8-8-8z"></path></svg>
@@ -147,6 +133,11 @@
 
           <div class="d-lg-none css-truncate css-truncate-target width-fit p-2">
             
+                <svg class="octicon octicon-repo" viewBox="0 0 16 16" version="1.1" width="16" height="16" aria-hidden="true"><path fill-rule="evenodd" d="M2 2.5A2.5 2.5 0 014.5 0h8.75a.75.75 0 01.75.75v12.5a.75.75 0 01-.75.75h-2.5a.75.75 0 110-1.5h1.75v-2h-8a1 1 0 00-.714 1.7.75.75 0 01-1.072 1.05A2.495 2.495 0 012 11.5v-9zm10.5-1V9h-8c-.356 0-.694.074-1 .208V2.5a1 1 0 011-1h8zM5 12.25v3.25a.25.25 0 00.4.2l1.45-1.087a.25.25 0 01.3 0L8.6 15.7a.25.25 0 00.4-.2v-3.25a.25.25 0 00-.25-.25h-3.5a.25.25 0 00-.25.25z"></path></svg>
+    <a class="Header-link" href="/javaee">javaee</a>
+    /
+    <a class="Header-link" href="/javaee/activation">activation</a>
+
 
           </div>
 
@@ -300,11 +291,7 @@
           spellcheck="false"
           autocomplete="off"
           >
-<<<<<<< HEAD
-          <input type="hidden" data-csrf="true" class="js-data-jump-to-suggestions-path-csrf" value="I6GLn+ueqDMUC3eUGUEPst4JvmUlCCd2AW4kDEVl7n0VVKW3uhV0nNZ2Utu3aiOCJ19/ny294dpUp+wlb7MoqQ==" />
-=======
           <input type="hidden" data-csrf="true" class="js-data-jump-to-suggestions-path-csrf" value="jf5wHc/zZWAT5NENljG5R2gppPNNOTrIFv164LkPQrmh3znHtcSRivgiiut7LCLM/exTrlFuVZqDxA26Aa/csg==" />
->>>>>>> d53ef3c5
           <input type="hidden" class="js-site-search-type-field" name="type" >
             <img src="https://github.githubassets.com/images/search-key-slash.svg" alt="" class="mr-2 header-search-key-slash">
 
@@ -455,7 +442,7 @@
 
   <template class="js-flash-template">
     <div class="flash flash-full  js-flash-template-container">
-  <div class=" px-2" >
+  <div class="container-lg px-2" >
     <button class="flash-close js-flash-close" type="button" aria-label="Dismiss this message">
       <svg class="octicon octicon-x" viewBox="0 0 16 16" version="1.1" width="16" height="16" aria-hidden="true"><path fill-rule="evenodd" d="M3.72 3.72a.75.75 0 011.06 0L8 6.94l3.22-3.22a.75.75 0 111.06 1.06L9.06 8l3.22 3.22a.75.75 0 11-1.06 1.06L8 9.06l-3.22 3.22a.75.75 0 01-1.06-1.06L6.94 8 3.72 4.78a.75.75 0 010-1.06z"></path></svg>
     </button>
@@ -505,15 +492,15 @@
 
 
 
-  <div class="pagehead repohead hx_repohead readability-menu bg-gray-light pb-0 pt-3 border-0 mb-5">
-
-    <div class="d-flex mb-3 px-3 px-md-4 px-lg-5">
+  <div class="pagehead repohead hx_repohead readability-menu bg-gray-light pb-0 pt-0 pt-lg-3">
+
+    <div class="d-flex container-lg mb-4 p-responsive d-none d-lg-flex">
 
       <div class="flex-auto min-width-0 width-fit mr-3">
-        <h1 class="public  d-flex flex-wrap flex-items-center break-word float-none f3">
-  
+        <h1 class="public  d-flex flex-wrap flex-items-center break-word float-none ">
+  <span class="flex-self-stretch" style="margin-top: -2px;">
       <svg class="octicon octicon-repo" viewBox="0 0 16 16" version="1.1" width="16" height="16" aria-hidden="true"><path fill-rule="evenodd" d="M2 2.5A2.5 2.5 0 014.5 0h8.75a.75.75 0 01.75.75v12.5a.75.75 0 01-.75.75h-2.5a.75.75 0 110-1.5h1.75v-2h-8a1 1 0 00-.714 1.7.75.75 0 01-1.072 1.05A2.495 2.495 0 012 11.5v-9zm10.5-1V9h-8c-.356 0-.694.074-1 .208V2.5a1 1 0 011-1h8zM5 12.25v3.25a.25.25 0 00.4.2l1.45-1.087a.25.25 0 01.3 0L8.6 15.7a.25.25 0 00.4-.2v-3.25a.25.25 0 00-.25-.25h-3.5a.25.25 0 00-.25.25z"></path></svg>
-  
+  </span>
   <span class="author ml-2 flex-self-stretch" itemprop="author">
     <a class="url fn" rel="author" data-hovercard-type="organization" data-hovercard-url="/orgs/javaee/hovercard" href="/javaee">javaee</a>
   </span>
@@ -527,7 +514,7 @@
 
       </div>
 
-      <ul class="pagehead-actions flex-shrink-0 d-none d-md-inline" style="padding: 2px 0;">
+      <ul class="pagehead-actions flex-shrink-0 " >
 
 
 
@@ -571,104 +558,116 @@
 </ul>
 
     </div>
-      
-<nav class="UnderlineNav js-repo-nav js-sidenav-container-pjax js-responsive-underlinenav overflow-hidden px-3 px-md-4 px-lg-5 bg-gray-light" aria-label="Repository" data-pjax="#js-repo-pjax-container">
-  <ul class="UnderlineNav-body list-style-none ">
-            <li class="d-flex">
-          <a class="js-selected-navigation-item selected UnderlineNav-item hx_underlinenav-item no-wrap js-responsive-underlinenav-item" data-tab-item="code-tab" data-hotkey="g c" data-ga-click="Repository, Navigation click, Code tab" aria-current="page" data-selected-links="repo_source repo_downloads repo_commits repo_releases repo_tags repo_branches repo_packages repo_deployments /javaee/activation" href="/javaee/activation">
-                <svg height="16" class="octicon octicon-code UnderlineNav-octicon d-none d-sm-inline" class_names="UnderlineNav-octicon" display="none inline" viewBox="0 0 16 16" version="1.1" width="16" aria-hidden="true"><path fill-rule="evenodd" d="M4.72 3.22a.75.75 0 011.06 1.06L2.06 8l3.72 3.72a.75.75 0 11-1.06 1.06L.47 8.53a.75.75 0 010-1.06l4.25-4.25zm6.56 0a.75.75 0 10-1.06 1.06L13.94 8l-3.72 3.72a.75.75 0 101.06 1.06l4.25-4.25a.75.75 0 000-1.06l-4.25-4.25z"></path></svg>
-
-              <span data-content="Code">Code</span>
-                
-</a>        </li>
-        <li class="d-flex">
-          <a class="js-selected-navigation-item UnderlineNav-item hx_underlinenav-item no-wrap js-responsive-underlinenav-item" data-tab-item="pull-requests-tab" data-hotkey="g p" data-ga-click="Repository, Navigation click, Pull requests tab" data-selected-links="repo_pulls checks /javaee/activation/pulls" href="/javaee/activation/pulls">
-                <svg height="16" class="octicon octicon-git-pull-request UnderlineNav-octicon d-none d-sm-inline" class_names="UnderlineNav-octicon" display="none inline" viewBox="0 0 16 16" version="1.1" width="16" aria-hidden="true"><path fill-rule="evenodd" d="M7.177 3.073L9.573.677A.25.25 0 0110 .854v4.792a.25.25 0 01-.427.177L7.177 3.427a.25.25 0 010-.354zM3.75 2.5a.75.75 0 100 1.5.75.75 0 000-1.5zm-2.25.75a2.25 2.25 0 113 2.122v5.256a2.251 2.251 0 11-1.5 0V5.372A2.25 2.25 0 011.5 3.25zM11 2.5h-1V4h1a1 1 0 011 1v5.628a2.251 2.251 0 101.5 0V5A2.5 2.5 0 0011 2.5zm1 10.25a.75.75 0 111.5 0 .75.75 0 01-1.5 0zM3.75 12a.75.75 0 100 1.5.75.75 0 000-1.5z"></path></svg>
-
-              <span data-content="Pull requests">Pull requests</span>
-                
-</a>        </li>
-        <li class="d-flex">
-          <a class="js-selected-navigation-item UnderlineNav-item hx_underlinenav-item no-wrap js-responsive-underlinenav-item" data-tab-item="actions-tab" data-hotkey="g w" data-ga-click="Repository, Navigation click, Actions tab" data-selected-links="repo_actions /javaee/activation/actions" href="/javaee/activation/actions">
-                <svg height="16" class="octicon octicon-play UnderlineNav-octicon d-none d-sm-inline" class_names="UnderlineNav-octicon" display="none inline" viewBox="0 0 16 16" version="1.1" width="16" aria-hidden="true"><path fill-rule="evenodd" d="M1.5 8a6.5 6.5 0 1113 0 6.5 6.5 0 01-13 0zM8 0a8 8 0 100 16A8 8 0 008 0zM6.379 5.227A.25.25 0 006 5.442v5.117a.25.25 0 00.379.214l4.264-2.559a.25.25 0 000-.428L6.379 5.227z"></path></svg>
-
-              <span data-content="Actions">Actions</span>
-                
-</a>        </li>
-        <li class="d-flex">
-          <a class="js-selected-navigation-item UnderlineNav-item hx_underlinenav-item no-wrap js-responsive-underlinenav-item" data-tab-item="projects-tab" data-hotkey="g b" data-ga-click="Repository, Navigation click, Projects tab" data-selected-links="repo_projects new_repo_project repo_project /javaee/activation/projects" href="/javaee/activation/projects">
-                <svg height="16" class="octicon octicon-project UnderlineNav-octicon d-none d-sm-inline" class_names="UnderlineNav-octicon" display="none inline" viewBox="0 0 16 16" version="1.1" width="16" aria-hidden="true"><path fill-rule="evenodd" d="M1.75 0A1.75 1.75 0 000 1.75v12.5C0 15.216.784 16 1.75 16h12.5A1.75 1.75 0 0016 14.25V1.75A1.75 1.75 0 0014.25 0H1.75zM1.5 1.75a.25.25 0 01.25-.25h12.5a.25.25 0 01.25.25v12.5a.25.25 0 01-.25.25H1.75a.25.25 0 01-.25-.25V1.75zM11.75 3a.75.75 0 00-.75.75v7.5a.75.75 0 001.5 0v-7.5a.75.75 0 00-.75-.75zm-8.25.75a.75.75 0 011.5 0v5.5a.75.75 0 01-1.5 0v-5.5zM8 3a.75.75 0 00-.75.75v3.5a.75.75 0 001.5 0v-3.5A.75.75 0 008 3z"></path></svg>
-
-              <span data-content="Projects">Projects</span>
-                
-</a>        </li>
-        <li class="d-flex">
-          <a class="js-selected-navigation-item UnderlineNav-item hx_underlinenav-item no-wrap js-responsive-underlinenav-item" data-tab-item="security-tab" data-hotkey="g s" data-ga-click="Repository, Navigation click, Security tab" data-selected-links="security overview alerts policy token_scanning code_scanning /javaee/activation/security" href="/javaee/activation/security">
-                <svg height="16" class="octicon octicon-shield UnderlineNav-octicon d-none d-sm-inline" class_names="UnderlineNav-octicon" display="none inline" viewBox="0 0 16 16" version="1.1" width="16" aria-hidden="true"><path fill-rule="evenodd" d="M7.467.133a1.75 1.75 0 011.066 0l5.25 1.68A1.75 1.75 0 0115 3.48V7c0 1.566-.32 3.182-1.303 4.682-.983 1.498-2.585 2.813-5.032 3.855a1.7 1.7 0 01-1.33 0c-2.447-1.042-4.049-2.357-5.032-3.855C1.32 10.182 1 8.566 1 7V3.48a1.75 1.75 0 011.217-1.667l5.25-1.68zm.61 1.429a.25.25 0 00-.153 0l-5.25 1.68a.25.25 0 00-.174.238V7c0 1.358.275 2.666 1.057 3.86.784 1.194 2.121 2.34 4.366 3.297a.2.2 0 00.154 0c2.245-.956 3.582-2.104 4.366-3.298C13.225 9.666 13.5 8.36 13.5 7V3.48a.25.25 0 00-.174-.237l-5.25-1.68zM9 10.5a1 1 0 11-2 0 1 1 0 012 0zm-.25-5.75a.75.75 0 10-1.5 0v3a.75.75 0 001.5 0v-3z"></path></svg>
-
-              <span data-content="Security">Security</span>
-                <span class="Counter js-security-tab-count " data-url="/javaee/activation/security/overall-count" hidden="hidden">1</span>
-
-
-</a>        </li>
-        <li class="d-flex">
-          <a class="js-selected-navigation-item UnderlineNav-item hx_underlinenav-item no-wrap js-responsive-underlinenav-item" data-tab-item="insights-tab" data-ga-click="Repository, Navigation click, Insights tab" data-selected-links="repo_graphs repo_contributors dependency_graph dependabot_updates pulse people /javaee/activation/pulse" href="/javaee/activation/pulse">
-                <svg height="16" class="octicon octicon-graph UnderlineNav-octicon d-none d-sm-inline" class_names="UnderlineNav-octicon" display="none inline" viewBox="0 0 16 16" version="1.1" width="16" aria-hidden="true"><path fill-rule="evenodd" d="M1.5 1.75a.75.75 0 00-1.5 0v12.5c0 .414.336.75.75.75h14.5a.75.75 0 000-1.5H1.5V1.75zm14.28 2.53a.75.75 0 00-1.06-1.06L10 7.94 7.53 5.47a.75.75 0 00-1.06 0L3.22 8.72a.75.75 0 001.06 1.06L7 7.06l2.47 2.47a.75.75 0 001.06 0l5.25-5.25z"></path></svg>
-
-              <span data-content="Insights">Insights</span>
-                
-</a>        </li>
-
-</ul>
-        <div class="position-absolute right-0 pr-3 pr-md-4 pr-lg-5 js-responsive-underlinenav-overflow" style="visibility:hidden;">
-      <details class="details-overlay details-reset position-relative">
-  <summary role="button">
-              <div class="UnderlineNav-item mr-0 border-0">
-            <svg class="octicon octicon-kebab-horizontal" viewBox="0 0 16 16" version="1.1" width="16" height="16" aria-hidden="true"><path d="M8 9a1.5 1.5 0 100-3 1.5 1.5 0 000 3zM1.5 9a1.5 1.5 0 100-3 1.5 1.5 0 000 3zm13 0a1.5 1.5 0 100-3 1.5 1.5 0 000 3z"></path></svg>
-            <span class="sr-only">More</span>
-          </div>
-
-</summary>
-            <details-menu class="dropdown-menu dropdown-menu-sw " role="menu">
+      <nav class="js-repo-nav js-sidenav-container-pjax clearfix hx_reponav reponav p-responsive d-none d-lg-block container-lg"
+     itemscope
+     itemtype="http://schema.org/BreadcrumbList"
+    aria-label="Repository"
+     data-pjax="#js-repo-pjax-container">
+  <ul class="list-style-none">
+    <li  itemscope itemtype="http://schema.org/ListItem" itemprop="itemListElement">
+      <a class="js-selected-navigation-item selected reponav-item" itemprop="url" data-ga-click="Repository, Navigation click, Code tab" data-hotkey="g c" aria-current="page" data-selected-links="repo_source repo_downloads repo_commits repo_releases repo_tags repo_branches repo_packages repo_deployments /javaee/activation" href="/javaee/activation">
+        <div class="d-inline"><svg class="octicon octicon-code" viewBox="0 0 16 16" version="1.1" width="16" height="16" aria-hidden="true"><path fill-rule="evenodd" d="M4.72 3.22a.75.75 0 011.06 1.06L2.06 8l3.72 3.72a.75.75 0 11-1.06 1.06L.47 8.53a.75.75 0 010-1.06l4.25-4.25zm6.56 0a.75.75 0 10-1.06 1.06L13.94 8l-3.72 3.72a.75.75 0 101.06 1.06l4.25-4.25a.75.75 0 000-1.06l-4.25-4.25z"></path></svg></div>
+        <span itemprop="name">Code</span>
+        <meta itemprop="position" content="1">
+</a>    </li>
+
+
+    <li  itemscope itemtype="http://schema.org/ListItem" itemprop="itemListElement">
+      <a data-hotkey="g p" data-skip-pjax="true" itemprop="url" data-ga-click="Repository, Navigation click, Pull requests tab" class="js-selected-navigation-item reponav-item" data-selected-links="repo_pulls checks /javaee/activation/pulls" href="/javaee/activation/pulls">
+        <div class="d-inline"><svg class="octicon octicon-git-pull-request" viewBox="0 0 16 16" version="1.1" width="16" height="16" aria-hidden="true"><path fill-rule="evenodd" d="M7.177 3.073L9.573.677A.25.25 0 0110 .854v4.792a.25.25 0 01-.427.177L7.177 3.427a.25.25 0 010-.354zM3.75 2.5a.75.75 0 100 1.5.75.75 0 000-1.5zm-2.25.75a2.25 2.25 0 113 2.122v5.256a2.251 2.251 0 11-1.5 0V5.372A2.25 2.25 0 011.5 3.25zM11 2.5h-1V4h1a1 1 0 011 1v5.628a2.251 2.251 0 101.5 0V5A2.5 2.5 0 0011 2.5zm1 10.25a.75.75 0 111.5 0 .75.75 0 01-1.5 0zM3.75 12a.75.75 0 100 1.5.75.75 0 000-1.5z"></path></svg></div>
+        <span itemprop="name">Pull requests</span>
+        <span class="Counter">0</span>
+        <meta itemprop="position" content="4">
+</a>    </li>
+
+
+      <li itemscope itemtype="http://schema.org/ListItem" itemprop="itemListElement" class="position-relative float-left ">
+        <a data-hotkey="g w" data-skip-pjax="true" data-ga-click="Repository, Navigation click, Actions tab" class="js-selected-navigation-item reponav-item" data-selected-links="repo_actions /javaee/activation/actions" href="/javaee/activation/actions">
+          <div class="d-inline"><svg class="octicon octicon-play" viewBox="0 0 16 16" version="1.1" width="16" height="16" aria-hidden="true"><path fill-rule="evenodd" d="M1.5 8a6.5 6.5 0 1113 0 6.5 6.5 0 01-13 0zM8 0a8 8 0 100 16A8 8 0 008 0zM6.379 5.227A.25.25 0 006 5.442v5.117a.25.25 0 00.379.214l4.264-2.559a.25.25 0 000-.428L6.379 5.227z"></path></svg></div>
+          Actions
+</a>
+      </li>
+
+      <li >
+        <a data-hotkey="g b" data-ga-click="Repository, Navigation click, Projects tab" class="js-selected-navigation-item reponav-item" data-selected-links="repo_projects new_repo_project repo_project /javaee/activation/projects" href="/javaee/activation/projects">
+          <div class="d-inline"><svg class="octicon octicon-project" viewBox="0 0 16 16" version="1.1" width="16" height="16" aria-hidden="true"><path fill-rule="evenodd" d="M1.75 0A1.75 1.75 0 000 1.75v12.5C0 15.216.784 16 1.75 16h12.5A1.75 1.75 0 0016 14.25V1.75A1.75 1.75 0 0014.25 0H1.75zM1.5 1.75a.25.25 0 01.25-.25h12.5a.25.25 0 01.25.25v12.5a.25.25 0 01-.25.25H1.75a.25.25 0 01-.25-.25V1.75zM11.75 3a.75.75 0 00-.75.75v7.5a.75.75 0 001.5 0v-7.5a.75.75 0 00-.75-.75zm-8.25.75a.75.75 0 011.5 0v5.5a.75.75 0 01-1.5 0v-5.5zM8 3a.75.75 0 00-.75.75v3.5a.75.75 0 001.5 0v-3.5A.75.75 0 008 3z"></path></svg></div>
+          Projects
+          <span class="Counter">0</span>
+</a>      </li>
+
+
+      <li >
+        <a data-skip-pjax="true" data-ga-click="Repository, Navigation click, Security tab" class="js-selected-navigation-item reponav-item" data-selected-links="security overview alerts policy token_scanning code_scanning /javaee/activation/security" href="/javaee/activation/security">
+          <div class="d-inline"><svg class="octicon octicon-shield" viewBox="0 0 16 16" version="1.1" width="16" height="16" aria-hidden="true"><path fill-rule="evenodd" d="M7.467.133a1.75 1.75 0 011.066 0l5.25 1.68A1.75 1.75 0 0115 3.48V7c0 1.566-.32 3.182-1.303 4.682-.983 1.498-2.585 2.813-5.032 3.855a1.7 1.7 0 01-1.33 0c-2.447-1.042-4.049-2.357-5.032-3.855C1.32 10.182 1 8.566 1 7V3.48a1.75 1.75 0 011.217-1.667l5.25-1.68zm.61 1.429a.25.25 0 00-.153 0l-5.25 1.68a.25.25 0 00-.174.238V7c0 1.358.275 2.666 1.057 3.86.784 1.194 2.121 2.34 4.366 3.297a.2.2 0 00.154 0c2.245-.956 3.582-2.104 4.366-3.298C13.225 9.666 13.5 8.36 13.5 7V3.48a.25.25 0 00-.174-.237l-5.25-1.68zM9 10.5a1 1 0 11-2 0 1 1 0 012 0zm-.25-5.75a.75.75 0 10-1.5 0v3a.75.75 0 001.5 0v-3z"></path></svg></div>
+          Security
+            <span class="Counter js-security-tab-count" data-url="/javaee/activation/security/overall-count" hidden></span>
+</a>      </li>
+
+      <li >
+        <a data-ga-click="Repository, Navigation click, Insights tab" class="js-selected-navigation-item reponav-item" data-selected-links="repo_graphs repo_contributors dependency_graph dependabot_updates pulse people /javaee/activation/pulse" href="/javaee/activation/pulse">
+          <div class="d-inline"><svg class="octicon octicon-graph" viewBox="0 0 16 16" version="1.1" width="16" height="16" aria-hidden="true"><path fill-rule="evenodd" d="M1.5 1.75a.75.75 0 00-1.5 0v12.5c0 .414.336.75.75.75h14.5a.75.75 0 000-1.5H1.5V1.75zm14.28 2.53a.75.75 0 00-1.06-1.06L10 7.94 7.53 5.47a.75.75 0 00-1.06 0L3.22 8.72a.75.75 0 001.06 1.06L7 7.06l2.47 2.47a.75.75 0 001.06 0l5.25-5.25z"></path></svg></div>
+          Insights
+</a>      </li>
+
+
+  </ul>
+</nav>
+
+  <div class="reponav-wrapper reponav-small d-lg-none">
+  <nav class="reponav js-reponav text-center no-wrap"
+       itemscope
+       itemtype="http://schema.org/BreadcrumbList">
+
+    <span itemscope itemtype="http://schema.org/ListItem" itemprop="itemListElement">
+      <a class="js-selected-navigation-item selected reponav-item" itemprop="url" aria-current="page" data-selected-links="repo_source repo_downloads repo_commits repo_releases repo_tags repo_branches repo_packages repo_deployments /javaee/activation" href="/javaee/activation">
+        <span itemprop="name">Code</span>
+        <meta itemprop="position" content="1">
+</a>    </span>
+
+
+    <span itemscope itemtype="http://schema.org/ListItem" itemprop="itemListElement">
+      <a itemprop="url" class="js-selected-navigation-item reponav-item" data-selected-links="repo_pulls checks /javaee/activation/pulls" href="/javaee/activation/pulls">
+        <span itemprop="name">Pull requests</span>
+        <span class="Counter">0</span>
+        <meta itemprop="position" content="4">
+</a>    </span>
+
+
+      <span itemscope itemtype="http://schema.org/ListItem" itemprop="itemListElement">
+        <a itemprop="url" class="js-selected-navigation-item reponav-item" data-selected-links="repo_projects new_repo_project repo_project /javaee/activation/projects" href="/javaee/activation/projects">
+          <span itemprop="name">Projects</span>
+          <span class="Counter">0</span>
+          <meta itemprop="position" content="5">
+</a>      </span>
+
+      <span itemscope itemtype="http://schema.org/ListItem" itemprop="itemListElement">
+        <a itemprop="url" class="js-selected-navigation-item reponav-item" data-selected-links="repo_actions /javaee/activation/actions" href="/javaee/activation/actions">
+          <span itemprop="name">Actions</span>
+          <meta itemprop="position" content="6">
+</a>      </span>
+
+
+      <a itemprop="url" class="js-selected-navigation-item reponav-item" data-selected-links="security overview alerts policy token_scanning code_scanning /javaee/activation/security" href="/javaee/activation/security">
+        <span itemprop="name">Security</span>
+          <span class="Counter js-security-deferred-tab-count" hidden></span>
+        <meta itemprop="position" content="8">
+</a>
+      <a class="js-selected-navigation-item reponav-item" data-selected-links="pulse /javaee/activation/pulse" href="/javaee/activation/pulse">
+        Pulse
+</a>
+
+  </nav>
+</div>
+
+
+  </div>
+
   
-            <ul>
-                  <li data-menu-item="code-tab" hidden>
-                    <a role="menuitem" class="js-selected-navigation-item dropdown-item" data-selected-links=" /javaee/activation" href="/javaee/activation">
-                      Code
-</a>                  </li>
-                  <li data-menu-item="pull-requests-tab" hidden>
-                    <a role="menuitem" class="js-selected-navigation-item dropdown-item" data-selected-links=" /javaee/activation/pulls" href="/javaee/activation/pulls">
-                      Pull requests
-</a>                  </li>
-                  <li data-menu-item="actions-tab" hidden>
-                    <a role="menuitem" class="js-selected-navigation-item dropdown-item" data-selected-links=" /javaee/activation/actions" href="/javaee/activation/actions">
-                      Actions
-</a>                  </li>
-                  <li data-menu-item="projects-tab" hidden>
-                    <a role="menuitem" class="js-selected-navigation-item dropdown-item" data-selected-links=" /javaee/activation/projects" href="/javaee/activation/projects">
-                      Projects
-</a>                  </li>
-                  <li data-menu-item="security-tab" hidden>
-                    <a role="menuitem" class="js-selected-navigation-item dropdown-item" data-selected-links=" /javaee/activation/security" href="/javaee/activation/security">
-                      Security
-</a>                  </li>
-                  <li data-menu-item="insights-tab" hidden>
-                    <a role="menuitem" class="js-selected-navigation-item dropdown-item" data-selected-links=" /javaee/activation/pulse" href="/javaee/activation/pulse">
-                      Insights
-</a>                  </li>
-            </ul>
-
-</details-menu>
-
-</details>
-    </div>
-
-</nav>
-
-  </div>
-
-
-<div class="container-xl clearfix new-discussion-timeline  px-3 px-md-4 px-lg-5">
+
+  <include-fragment class="js-notification-shelf-include-fragment" data-base-src="https://github.com/notifications/beta/shelf"></include-fragment>
+
+
+<div class="container-lg clearfix new-discussion-timeline  p-responsive">
   <div class="repository-content ">
 
     
@@ -679,11 +678,7 @@
 
     <a class="d-none js-permalink-shortcut" data-hotkey="y" href="/javaee/activation/blob/270afe5ae592c65b1c944c6a882c1720574fbf19/LICENSE.txt">Permalink</a>
 
-<<<<<<< HEAD
-    <!-- blob contrib key: blob_contributors:v22:158b45638e7af89734216d22b6cbd017 -->
-=======
     <!-- blob contrib key: blob_contributors:v22:f3493c22285eeca08d330990c140c6f0 -->
->>>>>>> d53ef3c5
       <signup-prompt-controller class="signup-prompt-bg rounded-1" data-prompt="signup" hidden>
     <div class="signup-prompt p-4 text-center mb-4 rounded-1">
       <div class="position-relative">
@@ -705,13 +700,11 @@
 
     <div class="d-flex flex-items-center flex-shrink-0 pb-3 flex-wrap flex-justify-between flex-md-justify-start">
       
-<details class="details-reset details-overlay mr-0 mb-0 " id="branch-select-menu">
-  <summary class="btn css-truncate"
+<details class="details-reset details-overlay branch-select-menu " id="branch-select-menu">
+  <summary class="btn css-truncate btn-sm"
            data-hotkey="w"
            title="Switch branches or tags">
-      <svg height="16" class="octicon octicon-git-branch text-gray" text="gray" viewBox="0 0 16 16" version="1.1" width="16" aria-hidden="true"><path fill-rule="evenodd" d="M11.75 2.5a.75.75 0 100 1.5.75.75 0 000-1.5zm-2.25.75a2.25 2.25 0 113 2.122V6A2.5 2.5 0 0110 8.5H6a1 1 0 00-1 1v1.128a2.251 2.251 0 11-1.5 0V5.372a2.25 2.25 0 111.5 0v1.836A2.492 2.492 0 016 7h4a1 1 0 001-1v-.628A2.25 2.25 0 019.5 3.25zM4.25 12a.75.75 0 100 1.5.75.75 0 000-1.5zM3.5 3.25a.75.75 0 111.5 0 .75.75 0 01-1.5 0z"></path></svg>
-
-    <i class="d-none d-lg-inline">Branch:</i>
+    <i >Branch:</i>
     <span class="css-truncate-target" data-menu-button>master</span>
     <span class="dropdown-caret"></span>
   </summary>
@@ -728,87 +721,21 @@
       <h2 id="blob-path" class="breadcrumb flex-auto min-width-0 text-normal mx-0 mx-md-3 width-full width-md-auto flex-order-1 flex-md-order-none mt-3 mt-md-0">
         <span class="js-repo-root text-bold"><span class="js-path-segment d-inline-block wb-break-all"><a data-pjax="true" href="/javaee/activation"><span>activation</span></a></span></span><span class="separator">/</span><strong class="final-path">LICENSE.txt</strong>
       </h2>
-        <a href="/javaee/activation/find/master"
-              class="js-pjax-capture-input btn mr-2 d-none d-md-block"
-              data-pjax
-              data-hotkey="t">
-          Go to file
-        </a>
-
-        <details class="flex-self-end details-overlay details-reset position-relative" id="blob-more-options-details">
-  <summary role="button">
-                <span class="btn">
-              <svg height="16" class="octicon octicon-kebab-horizontal" aria-label="More options" viewBox="0 0 16 16" version="1.1" width="16" role="img"><path d="M8 9a1.5 1.5 0 100-3 1.5 1.5 0 000 3zM1.5 9a1.5 1.5 0 100-3 1.5 1.5 0 000 3zm13 0a1.5 1.5 0 100-3 1.5 1.5 0 000 3z"></path></svg>
-
-            </span>
-
-</summary>
-              <ul class="dropdown-menu dropdown-menu-sw">
-              <li class="d-block d-md-none">
-                <a class="dropdown-item d-flex flex-items-baseline" data-hydro-click="{&quot;event_type&quot;:&quot;repository.click&quot;,&quot;payload&quot;:{&quot;target&quot;:&quot;FIND_FILE_BUTTON&quot;,&quot;repository_id&quot;:90916592,&quot;originating_url&quot;:&quot;https://github.com/javaee/activation/blob/master/LICENSE.txt&quot;,&quot;user_id&quot;:null}}" data-hydro-click-hmac="f1a124ecbf8bdfe5ff57d9a8c77665f18e5bf1c9f61f9ead6993af814ebdb9c0" data-ga-click="Repository, find file, location:repo overview" data-hotkey="t" data-pjax="true" href="/javaee/activation/find/master">
-                  <span class="flex-auto">Go to file</span>
-                  <span class="text-small text-gray" aria-hidden="true">T</span>
-</a>              </li>
-              <li data-toggle-for="blob-more-options-details">
-                <button type="button" data-toggle-for="jumpto-line-details-dialog" class="btn-link dropdown-item">
-                  <span class="d-flex flex-items-baseline">
-                    <span class="flex-auto">Go to line</span>
-                    <span class="text-small text-gray" aria-hidden="true">L</span>
-                  </span>
-                </button>
-              </li>
-              <li class="dropdown-divider" role="none"></li>
-              <li>
-                <clipboard-copy value="LICENSE.txt" class="dropdown-item cursor-pointer" data-toggle-for="blob-more-options-details">
-                  Copy path
-                </clipboard-copy>
-              </li>
-            </ul>
-
-</details>
+        <div class="BtnGroup flex-self-end flex-shrink-0">
+          <a href="/javaee/activation/find/master"
+                class="js-pjax-capture-input btn btn-sm BtnGroup-item"
+                data-pjax
+                data-hotkey="t">
+            Find file
+          </a>
+          <clipboard-copy value="LICENSE.txt" class="btn btn-sm BtnGroup-item">
+            Copy path
+          </clipboard-copy>
+        </div>
     </div>
 
 
 
-<<<<<<< HEAD
-    <div class="Box d-flex flex-column flex-shrink-0 mb-3">
-      
-  <div class="Box-header Box-header--blue Details js-details-container">
-        <div class="d-flex flex-items-center">
-          <span class="flex-shrink-0 ml-n1 mr-n1 mt-n1 mb-n1">
-            <a rel="contributor" data-skip-pjax="true" data-hovercard-type="user" data-hovercard-url="/users/bshannon/hovercard" data-octo-click="hovercard-link-click" data-octo-dimensions="link_type:self" href="/bshannon"><img class="avatar avatar-user" src="https://avatars1.githubusercontent.com/u/166819?s=48&amp;v=4" width="24" height="24" alt="@bshannon" /></a>
-          </span>
-          <div class="flex-1 d-flex flex-items-center ml-3 min-width-0">
-            <div class="css-truncate css-truncate-overflow">
-              <a class="text-bold link-gray-dark" rel="contributor" data-hovercard-type="user" data-hovercard-url="/users/bshannon/hovercard" data-octo-click="hovercard-link-click" data-octo-dimensions="link_type:self" href="/bshannon">bshannon</a>
-
-                <span>
-                  <a data-pjax="true" title="Add LICENSE, CONTRIBUTING, .gitignore." class="link-gray" href="/javaee/activation/commit/1014f1d62cc252849425024df8e332ccc74afd1e">Add LICENSE, CONTRIBUTING, .gitignore.</a>
-                </span>
-            </div>
-
-
-            <span class="ml-2">
-              <include-fragment accept="text/fragment+html" src="/javaee/activation/commit/1014f1d62cc252849425024df8e332ccc74afd1e/rollup?direction=e" class="d-inline"></include-fragment>
-            </span>
-          </div>
-          <div class="ml-3 d-flex flex-shrink-0 flex-items-center flex-justify-end text-gray no-wrap">
-            <span class="d-none d-md-inline">
-              <span>Latest commit</span>
-              <a class="text-small text-mono link-gray" href="/javaee/activation/commit/1014f1d62cc252849425024df8e332ccc74afd1e" data-pjax>1014f1d</a>
-              <span itemprop="dateModified"><relative-time datetime="2017-05-19T22:28:19Z" class="no-wrap">May 19, 2017</relative-time></span>
-            </span>
-
-            <a data-pjax href="/javaee/activation/commits/master/LICENSE.txt" class="ml-3 no-wrap link-gray-dark no-underline">
-              <svg height="16" class="octicon octicon-history text-gray" text="gray" viewBox="0 0 16 16" version="1.1" width="16" aria-hidden="true"><path fill-rule="evenodd" d="M1.643 3.143L.427 1.927A.25.25 0 000 2.104V5.75c0 .138.112.25.25.25h3.646a.25.25 0 00.177-.427L2.715 4.215a6.5 6.5 0 11-1.18 4.458.75.75 0 10-1.493.154 8.001 8.001 0 101.6-5.684zM7.75 4a.75.75 0 01.75.75v2.992l2.028.812a.75.75 0 01-.557 1.392l-2.5-1A.75.75 0 017 8.25v-3.5A.75.75 0 017.75 4z"></path></svg>
-
-              <span class="d-none d-sm-inline">
-                <strong>History</strong>
-              </span>
-            </a>
-          </div>
-        </div>
-=======
     <div class="Box d-flex flex-column flex-shrink-0 mb-3 Box--condensed">
       
   <div class="Box-header Box-header--blue Details js-details-container">
@@ -847,34 +774,6 @@
         <include-fragment class="octocat-spinner my-3" aria-label="Loading..."></include-fragment>
       </details-dialog>
     </details>
->>>>>>> d53ef3c5
-  </div>
-    </div>
-
-  <div class="Box-body d-flex flex-items-center flex-auto border-bottom-0 flex-wrap" >
-    <details class="details-reset details-overlay details-overlay-dark lh-default text-gray-dark float-left mr-3" id="blob_contributors_box">
-      <summary class="link-gray-dark">
-          <svg height="16" class="octicon octicon-people text-gray" text="gray" viewBox="0 0 16 16" version="1.1" width="16" aria-hidden="true"><path fill-rule="evenodd" d="M5.5 3.5a2 2 0 100 4 2 2 0 000-4zM2 5.5a3.5 3.5 0 115.898 2.549 5.507 5.507 0 013.034 4.084.75.75 0 11-1.482.235 4.001 4.001 0 00-7.9 0 .75.75 0 01-1.482-.236A5.507 5.507 0 013.102 8.05 3.49 3.49 0 012 5.5zM11 4a.75.75 0 100 1.5 1.5 1.5 0 01.666 2.844.75.75 0 00-.416.672v.352a.75.75 0 00.574.73c1.2.289 2.162 1.2 2.522 2.372a.75.75 0 101.434-.44 5.01 5.01 0 00-2.56-3.012A3 3 0 0011 4z"></path></svg>
-
-          <strong>1</strong>
-          
-          contributor
-      </summary>
-      <details-dialog
-        class="Box Box--overlay d-flex flex-column anim-fade-in fast"
-        aria-label="Users who have contributed to this file"
-        src="/javaee/activation/contributors-list/master/LICENSE.txt" preload>
-        <div class="Box-header">
-          <button class="Box-btn-octicon btn-octicon float-right" type="button" aria-label="Close dialog" data-close-dialog>
-            <svg class="octicon octicon-x" viewBox="0 0 16 16" version="1.1" width="16" height="16" aria-hidden="true"><path fill-rule="evenodd" d="M3.72 3.72a.75.75 0 011.06 0L8 6.94l3.22-3.22a.75.75 0 111.06 1.06L9.06 8l3.22 3.22a.75.75 0 11-1.06 1.06L8 9.06l-3.22 3.22a.75.75 0 01-1.06-1.06L6.94 8 3.72 4.78a.75.75 0 010-1.06z"></path></svg>
-          </button>
-          <h3 class="Box-title">
-            Users who have contributed to this file
-          </h3>
-        </div>
-        <include-fragment class="octocat-spinner my-3" aria-label="Loading..."></include-fragment>
-      </details-dialog>
-    </details>
   </div>
     </div>
 
@@ -899,10 +798,7 @@
     <div class="BtnGroup">
       <a id="raw-url" class="btn btn-sm BtnGroup-item" href="/javaee/activation/raw/master/LICENSE.txt">Raw</a>
         <a class="btn btn-sm js-update-url-with-hash BtnGroup-item" data-hotkey="b" href="/javaee/activation/blame/master/LICENSE.txt">Blame</a>
-<<<<<<< HEAD
-=======
         <a rel="nofollow" class="btn btn-sm BtnGroup-item" href="/javaee/activation/commits/master/LICENSE.txt">History</a>
->>>>>>> d53ef3c5
     </div>
 
 
@@ -4159,7 +4055,7 @@
   </div>
 
         
-<div class="footer container-xl width-full p-responsive" role="contentinfo">
+<div class="footer container-lg width-full p-responsive" role="contentinfo">
   <div class="position-relative d-flex flex-row-reverse flex-lg-row flex-wrap flex-lg-nowrap flex-justify-center flex-lg-justify-between pt-6 pb-2 mt-6 f6 text-gray border-top border-gray-light ">
     <ul class="list-style-none d-flex flex-wrap col-12 col-lg-5 flex-justify-center flex-lg-justify-between mb-2 mb-lg-0">
       <li class="mr-3 mr-lg-0">&copy; 2020 GitHub, Inc.</li>
@@ -4201,20 +4097,13 @@
 
     <script crossorigin="anonymous" async="async" integrity="sha512-WcQmT2vhcClFVOaaAJV/M+HqsJ2Gq/myvl6F3gCVBxykazXTs+i5fvxncSXwyG1CSfcrqmLFw/R/bmFYzprX2A==" type="application/javascript" id="js-conditional-compat" data-src="https://github.githubassets.com/assets/compat-bootstrap-59c4264f.js"></script>
     <script crossorigin="anonymous" integrity="sha512-47cvnR4cfmRA+p1TUeCLY+nCEqD7tni9XPMTW5kLy2C4SUhMCAw0NWiKqvZEM0iZRBw+8u8DgeD30fC56eV02w==" type="application/javascript" src="https://github.githubassets.com/assets/environment-bootstrap-e3b72f9d.js"></script>
-<<<<<<< HEAD
-    <script crossorigin="anonymous" async="async" integrity="sha512-7TxtlURVUWrbnU4wcYZ7jLSTg7Wu9kx7YNV/Pul+Cst5LlM1iXEhbvJ0dxkwVU3SbXcxFHwuljtm7BwP/2ZyKw==" type="application/javascript" src="https://github.githubassets.com/assets/vendor-ed3c6d95.js"></script>
-    <script crossorigin="anonymous" async="async" integrity="sha512-a1TbnbJAeMGDxojD1x632hdgYt2pavdYxDtxU7WVnZtsjRSkF/3d0dZHdR5uqOD3uTHrS4Qx9avmXwhDWbjPhA==" type="application/javascript" src="https://github.githubassets.com/assets/frameworks-6b54db9d.js"></script>
-    
-    <script crossorigin="anonymous" async="async" integrity="sha512-VnjgOqYR8JJqkOu7HaiIEMuTXnG+lz/BJhR7fbxHOQwEEz/BgBwhtWEyO2MlT+GF+ftMeK2gRSZZ1qA/gDGZ9A==" type="application/javascript" src="https://github.githubassets.com/assets/github-bootstrap-5678e03a.js"></script>
-=======
     <script crossorigin="anonymous" async="async" integrity="sha512-jfR+4VdZuPf5Ck+JA3AZuzWGHz9Sb21keZOYuMoNdfMJovIUb9vxfSdvNSchxAwj5oav48KBfa54+wbuuW8Tlg==" type="application/javascript" src="https://github.githubassets.com/assets/vendor-8df47ee1.js"></script>
     <script crossorigin="anonymous" async="async" integrity="sha512-v96znx7UoCTT9x5ExGL602c2pkjISH54Zz3tEp0/+OfmPEvofzbEEEmc1kpAj9FUQ7kCho2vcC7kp3FCGtdCdg==" type="application/javascript" src="https://github.githubassets.com/assets/frameworks-bfdeb39f.js"></script>
     
     <script crossorigin="anonymous" async="async" integrity="sha512-Oe2GeXw7ypGUUonIuSIgfJmpcUkKTlEBAy7JaWL0TEKqOqvxoULoCX7IMf+0a0D+/P7xxuucR8IGFutcx+q+7A==" type="application/javascript" src="https://github.githubassets.com/assets/github-bootstrap-39ed8679.js"></script>
->>>>>>> d53ef3c5
     
       <script crossorigin="anonymous" async="async" integrity="sha512-4GcSWGoe36+BoWho4gtJcByZe8j43w+lt2/PDe3rmBxRVSgD29YipDwuIywe8fvOd2b2CszBqaPGxSznUtE3Xg==" type="application/javascript" data-module-id="./drag-drop.js" data-src="https://github.githubassets.com/assets/drag-drop-e0671258.js"></script>
-      <script crossorigin="anonymous" async="async" integrity="sha512-2k8dDHk0yt52uKvOvgc9cwOXOeJhxBfVP5kPS2BrCdytDmtEIJ2yone26vFENAyk1a2aFQ7KDgEevRQafuAf8A==" type="application/javascript" data-module-id="./gist-vendor.js" data-src="https://github.githubassets.com/assets/gist-vendor-da4f1d0c.js"></script>
+      <script crossorigin="anonymous" async="async" integrity="sha512-3Vk1NFIOm+TBUMM6pTA6DCUwwLLnc/QIT8jpENm71InvSU8O4p2plDagpst1tH1l+9jOBnneaXZnAskA9a2b3w==" type="application/javascript" data-module-id="./gist-vendor.js" data-src="https://github.githubassets.com/assets/gist-vendor-dd593534.js"></script>
       <script crossorigin="anonymous" async="async" integrity="sha512-iv+4yAluOjiG50ZypUBIWIUCRDo6JEBf2twvmd5AelxgPQJO/XC1oNMGTMdDfKt30p7G7fHEOTZ2utHWDJ9PPQ==" type="application/javascript" data-module-id="./randomColor.js" data-src="https://github.githubassets.com/assets/randomColor-8affb8c8.js"></script>
     
     
