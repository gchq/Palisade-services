/*
 * Copyright 2020 Crown Copyright
 *
 * Licensed under the Apache License, Version 2.0 (the "License");
 * you may not use this file except in compliance with the License.
 * You may obtain a copy of the License at
 *
 *     http://www.apache.org/licenses/LICENSE-2.0
 *
 * Unless required by applicable law or agreed to in writing, software
 * distributed under the License is distributed on an "AS IS" BASIS,
 * WITHOUT WARRANTIES OR CONDITIONS OF ANY KIND, either express or implied.
 * See the License for the specific language governing permissions and
 * limitations under the License.
 */
package uk.gov.gchq.palisade.service.user.impl;


import org.slf4j.Logger;
import org.slf4j.LoggerFactory;

import uk.gov.gchq.palisade.User;
import uk.gov.gchq.palisade.UserId;
import uk.gov.gchq.palisade.service.user.exception.NoSuchUserIdException;
import uk.gov.gchq.palisade.service.user.service.UserService;

import javax.naming.NamingEnumeration;
import javax.naming.NamingException;
import javax.naming.directory.Attribute;
import javax.naming.directory.Attributes;
import javax.naming.directory.BasicAttributes;
import javax.naming.directory.SearchResult;
import javax.naming.ldap.InitialLdapContext;
import javax.naming.ldap.LdapContext;

import java.io.File;
import java.io.IOException;
import java.nio.file.Files;
import java.nio.file.Paths;
import java.util.HashMap;
import java.util.HashSet;
import java.util.Map;
import java.util.Properties;
import java.util.Set;

import static java.util.Objects.requireNonNull;

/**
 * <p>
 * An {@code AbstractLdapUserService} connects to LDAP to lookup users.
 * </p>
 * To use this LDAP user service you will
 * need to extend this class and implement 3 methods:
 * <ul>
 * <li>
 * {@link #getAttributeNames()}
 * </li>
 * <li>
 * {@link #getAuths(UserId, Map, LdapContext)}
 * </li>
 * <li>
 * {@link #getRoles(UserId, Map, LdapContext)}
 * </li>
 * </ul>
 * <p>
 * This implementation does not allow you to add users.
 * </p>
 */
public abstract class AbstractLdapUserService implements UserService {
    protected static final String[] ESCAPED_CHARS = new String[]{"\\", "#", "+", "<", ">", ";", "\"", "@", "(", ")", "*", "="};
    private static final Logger LOGGER = LoggerFactory.getLogger(AbstractLdapUserService.class);

<<<<<<< HEAD
    private UserService cache;

=======
>>>>>>> 2527c91f
    private final String ldapConfigPath;

    protected final LdapContext context;

    /**
     * Constructs a {@link AbstractLdapUserService} with a given {@link LdapContext}.
     * The cache time to live with be set the default or previously set value.
     *
     * @param cache   userService
     * @param context the {@link LdapContext} for making calls to LDAP.
     */
<<<<<<< HEAD
    public AbstractLdapUserService(final UserService cache, final LdapContext context) {
        this.cache = cache;
=======
    public AbstractLdapUserService(final LdapContext context) {
>>>>>>> 2527c91f
        this.context = context;
        this.ldapConfigPath = null;
    }

    /**
     * <p>
     * Constructs a {@link AbstractLdapUserService} with a given path to {@link LdapContext}.
     * </p>
     *
<<<<<<< HEAD
     * @param cache          userService
=======
>>>>>>> 2527c91f
     * @param ldapConfigPath the path to config for initialising {@link LdapContext} for making calls to LDAP. This can be a path to a file or a resource.
     * @throws IOException     if IO issues occur whilst loading the LDAP config.
     * @throws NamingException if a naming exception is encountered whilst constructing the LDAP context
     */
<<<<<<< HEAD
    public AbstractLdapUserService(final UserService cache, final String ldapConfigPath)
=======
    public AbstractLdapUserService(final String ldapConfigPath)
>>>>>>> 2527c91f
            throws IOException, NamingException {
        requireNonNull(ldapConfigPath, "ldapConfigPath is required");
        requireNonNull(cache, "UserService cache is required");
        this.ldapConfigPath = ldapConfigPath;
        this.context = createContext(ldapConfigPath);
        this.cache = cache;
        requireNonNull(context, "Unable to construct ldap context from: " + ldapConfigPath);
    }

    @Override
    public User getUser(final UserId userId) {
        requireNonNull(userId, "userId has not been set");
        requireNonNull(userId.getId(), "userId has not been set");
<<<<<<< HEAD

        try {
            User cachedUser = cache.getUser(userId);
            LOGGER.debug("User {} was in the cache.", userId);
            return cachedUser;
        } catch (NoSuchUserIdException unused) {
            LOGGER.debug("User {} was not in the cache. Fetching details from LDAP.", userId);
            Set<String> auths;
            Set<String> roles;
            try {
                Map<String, Object> userAttrs = getAttributes(userId);
                auths = getAuths(userId, userAttrs, context);
                roles = getRoles(userId, userAttrs, context);
                User user = new User().userId(userId).auths(auths).roles(roles);

                return cache.addUser(user);
            } catch (NamingException ex) {
                LOGGER.error("Unable to get user from LDAP: {}", ex.toString());
                throw new NoSuchUserIdException("Unable to get user from LDAP", ex);
            }
=======
        LOGGER.debug("User {} was not in the cache. Fetching details from LDAP.", userId);
        try {
            Map<String, Object> userAttrs = getAttributes(userId);
            return new User().userId(userId).auths(getAuths(userId, userAttrs, context)).roles(getRoles(userId, userAttrs, context));
        } catch (NamingException ex) {
            LOGGER.error("Unable to get user from LDAP: {}", ex.toString());
            throw new NoSuchUserIdException("Unable to get user from LDAP", ex);
>>>>>>> 2527c91f
        }
    }

    @Override
    public User addUser(final User user) {
        LOGGER.error("Adding users is not supported in this user service: {}", getClass().getSimpleName());
        throw new UnsupportedOperationException("Adding users is not supported in this user service: " + getClass().getSimpleName());
    }

    /**
     * Returns an array of attribute names to be fetched from LDAP. This could contain
     * user auth attributes and user role attributes. This will avoid having
     * to make multiple calls to LDAP to look up different attributes.
     * If this returns null or an empty array then the LDAP request will not be made.
     *
     * @return the attributes to be fetched from LDAP.
     */
    protected abstract String[] getAttributeNames();

    /**
     * <p>
     * Gets the user auths from LDAP.
     * </p>
     * <p>
     * If possible the user auths should be extracted from the userAttrs parameter rather than making another call to LDAP.
     * </p>
     *
     * @param userId    the user ID
     * @param userAttrs the user attributes fetched from LDAP. This is populated with the attributes listed from {@link #getAttributeNames()}
     * @param context   the {@link LdapContext} for querying LDAP if required
     * @return the {@link Set} of user auths
     * @throws NamingException if a naming exception is encountered whilst interacting with LDAP
     */
    protected abstract Set<String> getAuths(final UserId userId, final Map<String, Object> userAttrs, final LdapContext context) throws NamingException;

    /**
     * <p>
     * Gets the user roles from LDAP.
     * </p>
     * <p>
     * If possible the user roles should be extracted from the userAttrs parameter rather than making another call to LDAP.
     * </p>
     *
     * @param userId    the user ID
     * @param userAttrs the user attributes fetched from LDAP. This is populated with the attributes listed from {@link #getAttributeNames()}
     * @param context   the {@link LdapContext} for querying LDAP if required
     * @return the {@link Set} of user roles
     * @throws NamingException if a naming exception is encountered whilst interacting with LDAP
     */
    protected abstract Set<String> getRoles(final UserId userId, final Map<String, Object> userAttrs, final LdapContext context) throws NamingException;

    protected LdapContext createContext(final String ldapConfigPath) throws IOException, NamingException {
        final Properties config = new Properties();
        if (new File(ldapConfigPath).exists()) {
            config.load(Files.newInputStream(Paths.get(ldapConfigPath)));
        } else {
            config.load(getClass().getResourceAsStream(ldapConfigPath));
        }
        return new InitialLdapContext(config, null);
    }

    protected Map<String, Object> getAttributes(final UserId userId) throws NamingException {
        final Map<String, Object> attributes = new HashMap<>();
        final String[] requestAttrs = getAttributeNames();
        if (null != requestAttrs && requestAttrs.length > 0) {
            final Attributes userAttrs = context.getAttributes(formatInput(userId.getId()), requestAttrs);
            if (null != userAttrs) {
                for (final String requestAttr : requestAttrs) {
                    final Attribute attribute = userAttrs.get(requestAttr);
                    if (null != attribute) {
                        final NamingEnumeration<?> all = attribute.getAll();
                        if (all.hasMore()) {
                            attributes.put(requestAttr, all.next());
                        }
                    }
                }
            }
        }
        return attributes;
    }

    /**
     * Performs a basic search on LDAP using the userId.
     *
     * @param userId          the userId to search for
     * @param name            the name of the context to search
     * @param attrIdForUserId the attribute ID that is associated with the userId
     * @param attrs           the attributes to fetch from the LDAP search.
     * @return the attribute values
     * @throws NamingException if a naming exception is encountered
     */
    protected Set<Object> basicSearch(final UserId userId,
                                      final String name, final String attrIdForUserId,
                                      final String... attrs) throws NamingException {
        LOGGER.debug("Performing basic search using {}, {}, {}, {}", userId, name, attrIdForUserId, attrs);
        final NamingEnumeration<SearchResult> attrResults = context.search(
                name,
                new BasicAttributes(attrIdForUserId, formatInput(userId.getId())),
                attrs
        );

        final Set<Object> results = new HashSet<>();
        while (attrResults.hasMore()) {
            final SearchResult result = attrResults.next();
            final Attributes resultAttrs = result.getAttributes();
            if (null != resultAttrs) {
                final NamingEnumeration<? extends Attribute> all = resultAttrs.getAll();
                if (null != all) {
                    while (all.hasMore()) {
                        final Attribute next = all.next();
                        final Object nextValue = next.get();
                        if (null != nextValue) {
                            results.add(nextValue);
                        }
                    }
                }
            }
        }
        return results;
    }

    /**
     * Formats an input string before being sent to LDAP. Essentially it just
     * escapes some characters.
     * Override this method to add additional formatting.
     *
     * @param input the input string to be formatted.
     * @return the formatted string
     */
    protected String formatInput(final String input) {
        LOGGER.debug("Formatting input with {} as the variable", input);
        String result = input;
        for (final String escapedChar : ESCAPED_CHARS) {
            result = result.replace(escapedChar, "\\" + escapedChar);
        }
        LOGGER.debug("Returning formatted input as {}", result);
        return result;
    }
}<|MERGE_RESOLUTION|>--- conflicted
+++ resolved
@@ -70,11 +70,6 @@
     protected static final String[] ESCAPED_CHARS = new String[]{"\\", "#", "+", "<", ">", ";", "\"", "@", "(", ")", "*", "="};
     private static final Logger LOGGER = LoggerFactory.getLogger(AbstractLdapUserService.class);
 
-<<<<<<< HEAD
-    private UserService cache;
-
-=======
->>>>>>> 2527c91f
     private final String ldapConfigPath;
 
     protected final LdapContext context;
@@ -83,15 +78,9 @@
      * Constructs a {@link AbstractLdapUserService} with a given {@link LdapContext}.
      * The cache time to live with be set the default or previously set value.
      *
-     * @param cache   userService
      * @param context the {@link LdapContext} for making calls to LDAP.
      */
-<<<<<<< HEAD
-    public AbstractLdapUserService(final UserService cache, final LdapContext context) {
-        this.cache = cache;
-=======
     public AbstractLdapUserService(final LdapContext context) {
->>>>>>> 2527c91f
         this.context = context;
         this.ldapConfigPath = null;
     }
@@ -101,25 +90,15 @@
      * Constructs a {@link AbstractLdapUserService} with a given path to {@link LdapContext}.
      * </p>
      *
-<<<<<<< HEAD
-     * @param cache          userService
-=======
->>>>>>> 2527c91f
      * @param ldapConfigPath the path to config for initialising {@link LdapContext} for making calls to LDAP. This can be a path to a file or a resource.
      * @throws IOException     if IO issues occur whilst loading the LDAP config.
      * @throws NamingException if a naming exception is encountered whilst constructing the LDAP context
      */
-<<<<<<< HEAD
-    public AbstractLdapUserService(final UserService cache, final String ldapConfigPath)
-=======
     public AbstractLdapUserService(final String ldapConfigPath)
->>>>>>> 2527c91f
             throws IOException, NamingException {
         requireNonNull(ldapConfigPath, "ldapConfigPath is required");
-        requireNonNull(cache, "UserService cache is required");
         this.ldapConfigPath = ldapConfigPath;
         this.context = createContext(ldapConfigPath);
-        this.cache = cache;
         requireNonNull(context, "Unable to construct ldap context from: " + ldapConfigPath);
     }
 
@@ -127,28 +106,6 @@
     public User getUser(final UserId userId) {
         requireNonNull(userId, "userId has not been set");
         requireNonNull(userId.getId(), "userId has not been set");
-<<<<<<< HEAD
-
-        try {
-            User cachedUser = cache.getUser(userId);
-            LOGGER.debug("User {} was in the cache.", userId);
-            return cachedUser;
-        } catch (NoSuchUserIdException unused) {
-            LOGGER.debug("User {} was not in the cache. Fetching details from LDAP.", userId);
-            Set<String> auths;
-            Set<String> roles;
-            try {
-                Map<String, Object> userAttrs = getAttributes(userId);
-                auths = getAuths(userId, userAttrs, context);
-                roles = getRoles(userId, userAttrs, context);
-                User user = new User().userId(userId).auths(auths).roles(roles);
-
-                return cache.addUser(user);
-            } catch (NamingException ex) {
-                LOGGER.error("Unable to get user from LDAP: {}", ex.toString());
-                throw new NoSuchUserIdException("Unable to get user from LDAP", ex);
-            }
-=======
         LOGGER.debug("User {} was not in the cache. Fetching details from LDAP.", userId);
         try {
             Map<String, Object> userAttrs = getAttributes(userId);
@@ -156,7 +113,6 @@
         } catch (NamingException ex) {
             LOGGER.error("Unable to get user from LDAP: {}", ex.toString());
             throw new NoSuchUserIdException("Unable to get user from LDAP", ex);
->>>>>>> 2527c91f
         }
     }
 
