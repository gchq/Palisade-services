--- conflicted
+++ resolved
@@ -128,12 +128,7 @@
      */
     public Map<String, String> getAllActiveProperties() {
         return StreamSupport.stream(((AbstractEnvironment) environment).getPropertySources().spliterator(), false)
-<<<<<<< HEAD
-                .filter(ps -> ps instanceof EnumerablePropertySource)
-                .map(EnumerablePropertySource.class::cast)
-=======
                 .filter(ps -> ps instanceof EnumerablePropertySource).map(EnumerablePropertySource.class::cast)
->>>>>>> a8175389
                 .map(EnumerablePropertySource::getPropertyNames)
                 .flatMap(Arrays::stream)
                 .distinct()
