--- conflicted
+++ resolved
@@ -18,23 +18,11 @@
 
 import uk.gov.gchq.palisade.user.User;
 
-import uk.gov.gchq.palisade.user.User;
-
 /**
  * This class defines the top level of the cache prepopulation.
  * <p>
  * The only requirement is that there is a warm method, used to create the object
  */
-<<<<<<< HEAD
-@JsonPropertyOrder(value = {"class"}, alphabetic = true)
-@JsonTypeInfo(
-        use = JsonTypeInfo.Id.CLASS,
-        include = As.EXISTING_PROPERTY,
-        property = "class"
-)
-@JsonIdentityInfo(generator = ObjectIdGenerators.IntSequenceGenerator.class)
-=======
->>>>>>> 09db7fc4
 public interface UserPrepopulationFactory {
 
     /**
