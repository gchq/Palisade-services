--- conflicted
+++ resolved
@@ -107,18 +107,10 @@
         // Add example users to the user-service cache
         userConfig.getUsers().stream()
                 .map(UserPrepopulationFactory::build)
-<<<<<<< HEAD
-                .map((User user) -> {
+                .forEach((User user) -> {
                     LOGGER.info("Cache add for {} -> {}", user.getUserId().getId(), user);
-                    return user;
-                })
-                .forEach(service::addUser);
-=======
-                .forEach((User user) -> {
-                    LOGGER.debug(user.toString());
                     service.addUser(user);
                 });
->>>>>>> 6cc92e5a
 
         // Then start up all runners
         runnerThreads.addAll(runners.stream()
