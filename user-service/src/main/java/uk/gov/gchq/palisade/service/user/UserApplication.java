--- conflicted
+++ resolved
@@ -107,11 +107,7 @@
         // Add example users to the user-service cache
         userConfig.getUsers().stream()
                 .map(UserPrepopulationFactory::build)
-<<<<<<< HEAD
-                .map(user -> {
-=======
                 .map((User user) -> {
->>>>>>> 306ff3ce
                     LOGGER.info("Cache add for {} -> {}", user.getUserId().getId(), user);
                     return user;
                 })
