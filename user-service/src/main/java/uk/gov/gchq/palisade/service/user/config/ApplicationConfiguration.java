--- conflicted
+++ resolved
@@ -35,10 +35,12 @@
 import uk.gov.gchq.palisade.service.user.repository.SimpleCacheService;
 import uk.gov.gchq.palisade.service.user.service.CacheService;
 import uk.gov.gchq.palisade.service.user.service.SimpleUserService;
+import uk.gov.gchq.palisade.service.user.web.ServiceInstanceRestController;
 
 import java.net.URI;
+import java.util.Map;
+import java.util.Objects;
 import java.util.Optional;
-import java.util.Set;
 import java.util.concurrent.Executor;
 
 import static java.util.stream.Collectors.toList;
@@ -105,17 +107,6 @@
         return JSONSerialiser.createDefaultMapper();
     }
 
-<<<<<<< HEAD
-=======
-    @Bean(name = "eureka-client")
-    @ConditionalOnProperty(prefix = "eureka.client", name = "enabled")
-    public ServiceInstanceRestController eurekaClient() {
-        ServiceInstanceRestController serviceInstanceRestController = new ServiceInstanceRestController();
-        LOGGER.info("Instantiated eurekaClient");
-        return serviceInstanceRestController;
-    }
-
->>>>>>> 303deba8
     @Override
     @Bean("threadPoolTaskExecutor")
     public Executor getAsyncExecutor() {
