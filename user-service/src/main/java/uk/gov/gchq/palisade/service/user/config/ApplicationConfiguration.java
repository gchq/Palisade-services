/*
 * Copyright 2020 Crown Copyright
 *
 * Licensed under the Apache License, Version 2.0 (the "License");
 * you may not use this file except in compliance with the License.
 * You may obtain a copy of the License at
 *
 *     http://www.apache.org/licenses/LICENSE-2.0
 *
 * Unless required by applicable law or agreed to in writing, software
 * distributed under the License is distributed on an "AS IS" BASIS,
 * WITHOUT WARRANTIES OR CONDITIONS OF ANY KIND, either express or implied.
 * See the License for the specific language governing permissions and
 * limitations under the License.
 */
package uk.gov.gchq.palisade.service.user.config;

import com.fasterxml.jackson.databind.ObjectMapper;
import org.slf4j.Logger;
import org.slf4j.LoggerFactory;
<<<<<<< HEAD
=======
import org.springframework.boot.autoconfigure.condition.ConditionalOnProperty;
>>>>>>> 2527c91f
import org.springframework.context.annotation.Bean;
import org.springframework.context.annotation.Configuration;
import org.springframework.context.annotation.Primary;
import org.springframework.scheduling.annotation.AsyncConfigurer;
import org.springframework.scheduling.concurrent.ThreadPoolTaskExecutor;

import uk.gov.gchq.palisade.jsonserialisation.JSONSerialiser;
<<<<<<< HEAD
import uk.gov.gchq.palisade.service.user.service.CachedUserService;
=======
import uk.gov.gchq.palisade.service.user.service.NullUserService;
import uk.gov.gchq.palisade.service.user.service.UserService;
import uk.gov.gchq.palisade.service.user.service.UserServiceProxy;
>>>>>>> 2527c91f

import java.util.Optional;
import java.util.concurrent.Executor;


/**
 * Bean configuration and dependency injection graph
 */
@Configuration
public class ApplicationConfiguration implements AsyncConfigurer {

    private static final Logger LOGGER = LoggerFactory.getLogger(ApplicationConfiguration.class);

    @Bean
<<<<<<< HEAD
    public CachedUserService userService() {
        CachedUserService cachedUserService = new CachedUserService();
        LOGGER.info("Instantiated CachedUserService");
        return cachedUserService;
=======
    public UserServiceProxy userService(final Set<UserService> userServices) {
        UserServiceProxy userServiceProxy = new UserServiceProxy(userServices.stream().findFirst().orElse(null));
        LOGGER.info("Instantiated UserServiceProxy with {}", (userServices.stream().findFirst().orElse(null)));
        return userServiceProxy;
    }

    @Bean(name = "null-user-service")
    @ConditionalOnProperty(prefix = "user-service", name = "service", havingValue = "null-user-service", matchIfMissing = true)
    public NullUserService nullUserService() {
        LOGGER.info("Instantiated NullUserService");
        return new NullUserService();
>>>>>>> 2527c91f
    }

    @Bean
    @Primary
    public ObjectMapper objectMapper() {
        return JSONSerialiser.createDefaultMapper();
    }

    @Override
    @Bean("threadPoolTaskExecutor")
    public Executor getAsyncExecutor() {
        return Optional.of(new ThreadPoolTaskExecutor()).stream().peek(ex -> {
            ex.setThreadNamePrefix("AppThreadPool-");
            ex.setCorePoolSize(6);
            LOGGER.info("Starting ThreadPoolTaskExecutor with core = [{}] max = [{}]", ex.getCorePoolSize(), ex.getMaxPoolSize());
        }).findFirst().orElse(null);
    }
}<|MERGE_RESOLUTION|>--- conflicted
+++ resolved
@@ -18,10 +18,7 @@
 import com.fasterxml.jackson.databind.ObjectMapper;
 import org.slf4j.Logger;
 import org.slf4j.LoggerFactory;
-<<<<<<< HEAD
-=======
 import org.springframework.boot.autoconfigure.condition.ConditionalOnProperty;
->>>>>>> 2527c91f
 import org.springframework.context.annotation.Bean;
 import org.springframework.context.annotation.Configuration;
 import org.springframework.context.annotation.Primary;
@@ -29,15 +26,12 @@
 import org.springframework.scheduling.concurrent.ThreadPoolTaskExecutor;
 
 import uk.gov.gchq.palisade.jsonserialisation.JSONSerialiser;
-<<<<<<< HEAD
-import uk.gov.gchq.palisade.service.user.service.CachedUserService;
-=======
 import uk.gov.gchq.palisade.service.user.service.NullUserService;
 import uk.gov.gchq.palisade.service.user.service.UserService;
 import uk.gov.gchq.palisade.service.user.service.UserServiceProxy;
->>>>>>> 2527c91f
 
 import java.util.Optional;
+import java.util.Set;
 import java.util.concurrent.Executor;
 
 
@@ -50,12 +44,6 @@
     private static final Logger LOGGER = LoggerFactory.getLogger(ApplicationConfiguration.class);
 
     @Bean
-<<<<<<< HEAD
-    public CachedUserService userService() {
-        CachedUserService cachedUserService = new CachedUserService();
-        LOGGER.info("Instantiated CachedUserService");
-        return cachedUserService;
-=======
     public UserServiceProxy userService(final Set<UserService> userServices) {
         UserServiceProxy userServiceProxy = new UserServiceProxy(userServices.stream().findFirst().orElse(null));
         LOGGER.info("Instantiated UserServiceProxy with {}", (userServices.stream().findFirst().orElse(null)));
@@ -67,7 +55,6 @@
     public NullUserService nullUserService() {
         LOGGER.info("Instantiated NullUserService");
         return new NullUserService();
->>>>>>> 2527c91f
     }
 
     @Bean
