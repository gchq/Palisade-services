--- conflicted
+++ resolved
@@ -15,11 +15,7 @@
 spring:
   cache:
     caffeine:
-<<<<<<< HEAD
-      spec: expireAfterWrite=60s, maximumSize=500
-=======
       spec: expireAfterWrite=60m, maximumSize=500
->>>>>>> 2527c91f
   application:
     name: user-service
   output:
@@ -59,11 +55,7 @@
         connectTimeout: 5000
         readTimeout: 5000
         loggerLevel: basic
-<<<<<<< HEAD
-    default-config: default
-=======
     default-config: default
 
 user-service:
-  implementation: null-user-service
->>>>>>> 2527c91f
+  implementation: null-user-service