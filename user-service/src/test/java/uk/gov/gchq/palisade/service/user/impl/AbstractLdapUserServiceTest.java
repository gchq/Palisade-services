/*
 * Copyright 2020 Crown Copyright
 *
 * Licensed under the Apache License, Version 2.0 (the "License");
 * you may not use this file except in compliance with the License.
 * You may obtain a copy of the License at
 *
 *     http://www.apache.org/licenses/LICENSE-2.0
 *
 * Unless required by applicable law or agreed to in writing, software
 * distributed under the License is distributed on an "AS IS" BASIS,
 * WITHOUT WARRANTIES OR CONDITIONS OF ANY KIND, either express or implied.
 * See the License for the specific language governing permissions and
 * limitations under the License.
 */

package uk.gov.gchq.palisade.service.user.impl;

import ch.qos.logback.classic.Level;
import ch.qos.logback.classic.Logger;
import ch.qos.logback.classic.spi.ILoggingEvent;
import ch.qos.logback.core.read.ListAppender;
import com.fasterxml.jackson.annotation.JsonProperty;
import com.google.common.collect.Sets;
import org.hamcrest.MatcherAssert;
import org.hamcrest.Matchers;
import org.junit.After;
import org.junit.Before;
import org.junit.Test;
import org.slf4j.LoggerFactory;

import uk.gov.gchq.palisade.User;
import uk.gov.gchq.palisade.UserId;
<<<<<<< HEAD
import uk.gov.gchq.palisade.service.user.service.MockUserService;
=======
>>>>>>> 2527c91f

import javax.naming.NamingEnumeration;
import javax.naming.NamingException;
import javax.naming.directory.Attributes;
import javax.naming.directory.BasicAttributes;
import javax.naming.directory.SearchResult;
import javax.naming.ldap.LdapContext;

import java.io.IOException;
import java.util.Arrays;
import java.util.HashMap;
import java.util.Iterator;
import java.util.List;
import java.util.Map;
import java.util.Set;
import java.util.function.Predicate;
import java.util.stream.Collectors;
import java.util.stream.Stream;

import static org.junit.Assert.assertEquals;
import static org.junit.Assert.assertNotEquals;
import static org.mockito.BDDMockito.given;
import static org.mockito.Mockito.mock;
import static org.mockito.Mockito.times;
import static org.mockito.Mockito.verify;

public class AbstractLdapUserServiceTest {

    private Logger logger;
    private ListAppender<ILoggingEvent> appender;

    @Before
    public void setup() {
        logger = (Logger) LoggerFactory.getLogger(AbstractLdapUserService.class);
        appender = new ListAppender<>();
        appender.start();
        logger.addAppender(appender);
    }

    @After
    public void tearDown() {
        logger.detachAppender(appender);
        appender.stop();
    }

    private List<String> getMessages(Predicate<ILoggingEvent> predicate) {
        return appender.list.stream()
                .filter(predicate)
                .map(ILoggingEvent::getFormattedMessage)
                .collect(Collectors.toList());
    }

    @Test
    public void shouldFetchUserDetailsFromLdap() throws NamingException {
        // Given
        final AbstractLdapUserService mock = mock(AbstractLdapUserService.class);
        final UserId userId = new UserId().id("user#01");
        final LdapContext context = mock(LdapContext.class);

        final String[] attrNames = {"roles", "auths"};
        final Set<String> auths = Sets.newHashSet("auth1", "auth2");
        final Set<String> roles = Sets.newHashSet("role1", "role2");

        final Attributes requestAttrs = new BasicAttributes();
        requestAttrs.put("auths", auths);
        requestAttrs.put("roles", roles);

        final Map<String, Object> userAttrs = new HashMap<>();
        userAttrs.put("auths", auths);
        userAttrs.put("roles", roles);

        given(mock.getAttributeNames()).willReturn(attrNames);
        given(context.getAttributes("user\\#01", attrNames)).willReturn(requestAttrs);
        given(mock.getAuths(userId, userAttrs, context)).willReturn(auths);
        given(mock.getRoles(userId, userAttrs, context)).willReturn(roles);

        final MockLdapUserService service = new MockLdapUserService(context);
        service.setMock(mock);

        // When
        final User user = service.getUser(userId);

        // Then
        assertEquals(userId, user.getUserId());
        assertEquals(auths, user.getAuths());
        assertEquals(roles, user.getRoles());

        List<String> debugMessages = getMessages(event -> event.getLevel() == Level.DEBUG);
        assertNotEquals(0, debugMessages.size());
        MatcherAssert.assertThat(debugMessages, Matchers.hasItems(
                Matchers.containsString("was not in the cache. Fetching details from LDAP")
        ));
    }


    @Test
    public void shouldPerformABasicSearch() throws NamingException {
        // Given
        final AbstractLdapUserService mock = mock(AbstractLdapUserService.class);
        final UserId userId = new UserId().id("user01");
        final LdapContext context = mock(LdapContext.class);

        final MockLdapUserService service = new MockLdapUserService(context);
        final String searchBase = "base";
        final String attrIdForUserId = "userId";
        final String[] requestAttrs = {"attr1", "attr2"};
        service.setMock(mock);

        final Attributes searchResult1Attrs = new BasicAttributes();
        final Set<String> attr1_1 = Sets.newHashSet("auth1", "auth2");
        final int attr1_2 = 10;
        searchResult1Attrs.put("attr1_1", attr1_1);
        searchResult1Attrs.put("attr1_2", attr1_2);

        final Attributes searchResult2Attrs = new BasicAttributes();
        final Long attr2_1 = 5L;
        final String attr2_2 = "attr2_2";
        searchResult1Attrs.put("attr2_1", attr2_1);
        searchResult1Attrs.put("attr2_2", attr2_2);

        final SearchResult searchResult1 = new SearchResult("key1", "value1", searchResult1Attrs);
        final SearchResult searchResult2 = new SearchResult("key2", "value2", searchResult2Attrs);

        Iterator<SearchResult> itr = Arrays.asList(searchResult1, searchResult2).iterator();
        final NamingEnumeration<SearchResult> responseAttrs = new NamingEnumeration<SearchResult>() {
            @Override
            public SearchResult next() throws NamingException {
                return itr.next();
            }

            @Override
            public boolean hasMore() throws NamingException {
                return itr.hasNext();
            }

            @Override
            public void close() throws NamingException {
            }

            @Override
            public boolean hasMoreElements() {
                return itr.hasNext();
            }

            @Override
            public SearchResult nextElement() {
                return itr.next();
            }
        };

        given(context.search(searchBase,
                new BasicAttributes(attrIdForUserId, userId.getId()),
                requestAttrs)
        ).willReturn(responseAttrs);

        // When
        final Set<Object> results = service.basicSearch(userId, searchBase, attrIdForUserId, requestAttrs);

        // Then
        verify(context, times(1)).search(searchBase,
                new BasicAttributes(attrIdForUserId, userId.getId()),
                requestAttrs);
        final Set<Object> expectedResults = Sets.newHashSet(attr1_1, attr1_2, attr2_1, attr2_2);
        assertEquals(expectedResults, results);

        List<String> debugMessages = getMessages(event -> event.getLevel() == Level.DEBUG);
        assertNotEquals(0, debugMessages.size());
        MatcherAssert.assertThat(debugMessages, Matchers.hasItems(
                Matchers.containsString("Performing basic search using")
        ));
    }

    @Test
    public void shouldEscapeCharacters() throws NamingException {
        // Given
        final AbstractLdapUserService mock = mock(AbstractLdapUserService.class);
        final LdapContext context = mock(LdapContext.class);

        final MockLdapUserService service = new MockLdapUserService(context);
        service.setMock(mock);

        final String input = "test input: " + Stream.of(AbstractLdapUserService.ESCAPED_CHARS)
                .collect(Collectors.joining());

        // When
        final String result = service.formatInput(input);

        // Then
        final String expectedResult = "test input: " + Stream.of(AbstractLdapUserService.ESCAPED_CHARS)
                .map(t -> "\\" + t)
                .collect(Collectors.joining());
        assertEquals(expectedResult, result);
        List<String> debugMessages = getMessages(event -> event.getLevel() == Level.DEBUG);
        assertNotEquals(0, debugMessages.size());
        MatcherAssert.assertThat(debugMessages, Matchers.hasItems(
                Matchers.containsString("Formatting input with"),
                Matchers.containsString("Returning formatted input as")
        ));
    }

    public static final class MockLdapUserService extends AbstractLdapUserService {
        private AbstractLdapUserService mock;

        public MockLdapUserService(final LdapContext context) {
<<<<<<< HEAD
            super(new MockUserService(), context);
        }

        public MockLdapUserService(@JsonProperty("ldapConfigPath") final String ldapConfigPath) throws IOException, NamingException {
            super(new MockUserService(), ldapConfigPath);
        }

=======
            super(context);
        }

        public MockLdapUserService(@JsonProperty("ldapConfigPath") final String ldapConfigPath) throws IOException, NamingException {
            super(ldapConfigPath);
        }

>>>>>>> 2527c91f
        @Override
        protected String[] getAttributeNames() {
            return mock.getAttributeNames();
        }

        @Override
        protected Set<String> getAuths(final UserId userId, final Map<String, Object> userAttrs, final LdapContext context) throws NamingException {
            return mock.getAuths(userId, userAttrs, context);
        }

        @Override
        protected Set<String> getRoles(final UserId userId, final Map<String, Object> userAttrs, final LdapContext context) throws NamingException {
            return mock.getRoles(userId, userAttrs, context);
        }

        public void setMock(final AbstractLdapUserService mock) {
            this.mock = mock;
        }
    }
}<|MERGE_RESOLUTION|>--- conflicted
+++ resolved
@@ -31,10 +31,6 @@
 
 import uk.gov.gchq.palisade.User;
 import uk.gov.gchq.palisade.UserId;
-<<<<<<< HEAD
-import uk.gov.gchq.palisade.service.user.service.MockUserService;
-=======
->>>>>>> 2527c91f
 
 import javax.naming.NamingEnumeration;
 import javax.naming.NamingException;
@@ -239,15 +235,6 @@
         private AbstractLdapUserService mock;
 
         public MockLdapUserService(final LdapContext context) {
-<<<<<<< HEAD
-            super(new MockUserService(), context);
-        }
-
-        public MockLdapUserService(@JsonProperty("ldapConfigPath") final String ldapConfigPath) throws IOException, NamingException {
-            super(new MockUserService(), ldapConfigPath);
-        }
-
-=======
             super(context);
         }
 
@@ -255,7 +242,6 @@
             super(ldapConfigPath);
         }
 
->>>>>>> 2527c91f
         @Override
         protected String[] getAttributeNames() {
             return mock.getAttributeNames();
