/*
 * Copyright 2018-2021 Crown Copyright
 *
 * Licensed under the Apache License, Version 2.0 (the "License");
 * you may not use this file except in compliance with the License.
 * You may obtain a copy of the License at
 *
 *     http://www.apache.org/licenses/LICENSE-2.0
 *
 * Unless required by applicable law or agreed to in writing, software
 * distributed under the License is distributed on an "AS IS" BASIS,
 * WITHOUT WARRANTIES OR CONDITIONS OF ANY KIND, either express or implied.
 * See the License for the specific language governing permissions and
 * limitations under the License.
 */

package uk.gov.gchq.palisade.contract.user.kafka;

import akka.actor.ActorSystem;
import akka.kafka.ConsumerSettings;
import akka.kafka.ProducerSettings;
import akka.kafka.Subscriptions;
import akka.kafka.javadsl.Consumer;
import akka.kafka.javadsl.Producer;
import akka.stream.Materializer;
import akka.stream.javadsl.Source;
import akka.stream.testkit.TestSubscriber.Probe;
import akka.stream.testkit.javadsl.TestSink;
import com.fasterxml.jackson.core.JsonProcessingException;
import com.fasterxml.jackson.databind.JsonNode;
import org.apache.kafka.clients.consumer.ConsumerConfig;
import org.apache.kafka.clients.consumer.ConsumerRecord;
import org.apache.kafka.clients.producer.ProducerRecord;
import org.apache.kafka.common.serialization.StringDeserializer;
import org.apache.kafka.common.serialization.StringSerializer;
import org.junit.jupiter.api.Test;
import org.springframework.beans.factory.annotation.Autowired;
import org.springframework.boot.test.context.SpringBootTest;
import org.springframework.boot.test.context.SpringBootTest.WebEnvironment;
import org.springframework.boot.test.web.client.TestRestTemplate;
import org.springframework.context.annotation.Import;
import org.springframework.http.HttpEntity;
import org.springframework.http.HttpStatus;
import org.springframework.http.ResponseEntity;
import org.springframework.test.annotation.DirtiesContext;
import org.springframework.test.context.ActiveProfiles;
import org.springframework.test.context.ContextConfiguration;
import org.springframework.util.LinkedMultiValueMap;
import scala.concurrent.duration.FiniteDuration;

import uk.gov.gchq.palisade.Context;
import uk.gov.gchq.palisade.User;
import uk.gov.gchq.palisade.UserId;
import uk.gov.gchq.palisade.contract.user.common.StreamMarker;
<<<<<<< HEAD
import uk.gov.gchq.palisade.contract.user.kafka.KafkaInitializer.RequestSerialiser;
import uk.gov.gchq.palisade.contract.user.kafka.KafkaInitializer.ResponseDeserialiser;
=======
import uk.gov.gchq.palisade.contract.user.kafka.KafkaInitializer.Config;
import uk.gov.gchq.palisade.contract.user.kafka.KafkaInitializer.RequestSerializer;
import uk.gov.gchq.palisade.contract.user.kafka.KafkaInitializer.ResponseDeserializer;
>>>>>>> 5cb466c5
import uk.gov.gchq.palisade.service.user.UserApplication;
import uk.gov.gchq.palisade.service.user.exception.NoSuchUserIdException;
import uk.gov.gchq.palisade.service.user.model.Token;
import uk.gov.gchq.palisade.service.user.model.UserRequest;
import uk.gov.gchq.palisade.service.user.stream.ConsumerTopicConfiguration;
import uk.gov.gchq.palisade.service.user.stream.ProducerTopicConfiguration;
import uk.gov.gchq.palisade.service.user.stream.SerDesConfig;

import java.util.Collections;
import java.util.LinkedList;
import java.util.List;
import java.util.Map;
import java.util.concurrent.TimeUnit;
import java.util.function.Function;
import java.util.stream.Collectors;
import java.util.stream.LongStream;
import java.util.stream.Stream;

import static org.assertj.core.api.Assertions.assertThat;
import static org.junit.jupiter.api.Assertions.assertAll;
import static uk.gov.gchq.palisade.contract.user.common.ContractTestData.END_RECORD;
import static uk.gov.gchq.palisade.contract.user.common.ContractTestData.NO_USER_ID_RECORD_NODE_FACTORY;
import static uk.gov.gchq.palisade.contract.user.common.ContractTestData.RECORD_NODE_FACTORY;
import static uk.gov.gchq.palisade.contract.user.common.ContractTestData.REQUEST_OBJ;
import static uk.gov.gchq.palisade.contract.user.common.ContractTestData.REQUEST_TOKEN;
import static uk.gov.gchq.palisade.contract.user.common.ContractTestData.START_RECORD;
import static uk.gov.gchq.palisade.service.user.stream.SerDesConfig.responseValueDeserializer;

/**
 * An external requirement of the service is to connect to a pair of kafka topics.
 * The upstream "request" topic is written to by the Palisade-service and read by this service.
 * The downstream "user" topic is written to by this service and read by the Resource-service.
 * The downstream "error" topic is written to by this service when errors are thrown, and they are read by the Audit-Service
 * Upon writing to the upstream topic, appropriate messages should be written to the downstream topic.
 */
@SpringBootTest(
        classes = UserApplication.class,
        webEnvironment = WebEnvironment.RANDOM_PORT,
        properties = {"akka.discovery.config.services.kafka.from-config=false", "spring.cache.caffeine.spec=expireAfterWrite=1m, maximumSize=100"}
)
@Import({Config.class})
@ContextConfiguration(initializers = {KafkaInitializer.class})
@ActiveProfiles({"caffeine", "akka-test", "pre-population"})
class KafkaContractTest {

    @Autowired
    private TestRestTemplate restTemplate;
    @Autowired
    private ActorSystem akkaActorSystem;
    @Autowired
    private Materializer akkaMaterializer;
    @Autowired
    private ConsumerTopicConfiguration consumerTopicConfiguration;
    @Autowired
    private ProducerTopicConfiguration producerTopicConfiguration;

    @Test
    @DirtiesContext
    void testRequestSet() throws JsonProcessingException {
        // Only 1 request will be received by the user-service
        // The ContractTestData.REQUEST_TOKEN maps to partition 0 of [0, 1, 2], so the akka-test yaml connects the consumer to only partition 0
        final Stream<ProducerRecord<String, JsonNode>> requests = Stream.of(
                Stream.of(START_RECORD),
                RECORD_NODE_FACTORY.get().limit(1L),
                Stream.of(END_RECORD))
                .flatMap(Function.identity());
        final long recordCount = 3;

        // Given - we are already listening to the output
        ConsumerSettings<String, JsonNode> consumerSettings = ConsumerSettings
                .create(akkaActorSystem, new StringDeserializer(), new ResponseDeserialiser())
                .withBootstrapServers(KafkaInitializer.KAFKA_CONTAINER.getBootstrapServers())
                .withProperty(ConsumerConfig.AUTO_OFFSET_RESET_CONFIG, "earliest");

        Probe<ConsumerRecord<String, JsonNode>> probe = Consumer
                .atMostOnceSource(consumerSettings, Subscriptions.topics(producerTopicConfiguration.getTopics().get("output-topic").getName()))
                .runWith(TestSink.probe(akkaActorSystem), akkaMaterializer);

        // When - we write to the input
        ProducerSettings<String, JsonNode> producerSettings = ProducerSettings
                .create(akkaActorSystem, new StringSerializer(), new RequestSerialiser())
                .withBootstrapServers(KafkaInitializer.KAFKA_CONTAINER.getBootstrapServers());

        Source.fromJavaStream(() -> requests)
                .runWith(Producer.plainSink(producerSettings), akkaMaterializer);

        // When - results are pulled from the output stream
        Probe<ConsumerRecord<String, JsonNode>> resultSeq = probe.request(recordCount);
        LinkedList<ConsumerRecord<String, JsonNode>> results = LongStream.range(0, recordCount)
                .mapToObj(i -> resultSeq.expectNext(new FiniteDuration(20 + recordCount, TimeUnit.SECONDS)))
                .collect(Collectors.toCollection(LinkedList::new));

        // Then - the results are as expected

        // All messages have a correct Token in the header
        assertAll("Headers have correct token",
                () -> assertThat(results)
                        .hasSize((int) recordCount),

                () -> assertThat(results)
                        .allSatisfy(result ->
                                assertThat(result.headers().lastHeader(Token.HEADER).value())
                                        .isEqualTo(REQUEST_TOKEN.getBytes()))
        );

        // The first and last have a correct StreamMarker header
        assertAll("StreamMarkers are correct START and END",
                () -> assertThat(results.getFirst().headers().lastHeader(StreamMarker.HEADER).value())
                        .isEqualTo(StreamMarker.START.toString().getBytes()),

                () -> assertThat(results.getLast().headers().lastHeader(StreamMarker.HEADER).value())
                        .isEqualTo(StreamMarker.END.toString().getBytes())
        );

        // All but the first and last have the expected message
        results.removeFirst();
        results.removeLast();
        var userResponse = responseValueDeserializer(results.getFirst().value());
        assertAll("Results are correct and ordered",
                () -> assertThat(results)
                        .as("Check that there is one message on the output topic")
                        .hasSize(1),
                () -> assertThat(results)
                        .as("Check the message contains the correct headers")
                        .allSatisfy(result ->
                                assertThat(result.headers().lastHeader(Token.HEADER).value())
                                        .isEqualTo(REQUEST_TOKEN.getBytes())),

                () -> assertThat(userResponse)
                        .as("Check the response has all the correct User information")
                        .extracting("userId", "resourceId", "context", "user")
                        .containsExactly(REQUEST_OBJ.getUserId(),
                                "/test/resourceId",
                                new Context().purpose("purpose"),
                                new User().userId(new UserId().id(REQUEST_OBJ.getUserId())).roles("role").auths("auth"))
        );
    }

    @Test
    @DirtiesContext
    void testNoSuchUserIdExceptionIsThrown() {
        // Create a variable number of requests
        // The ContractTestData.REQUEST_TOKEN maps to partition 0 of [0, 1, 2], so the akka-test yaml connects the consumer to only partition 0
        final Stream<ProducerRecord<String, JsonNode>> requests = Stream.of(
                Stream.of(START_RECORD),
                NO_USER_ID_RECORD_NODE_FACTORY.get().limit(1L),
                Stream.of(END_RECORD))
                .flatMap(Function.identity());

        // Given - we are already listening to the output
        ConsumerSettings<String, JsonNode> consumerSettings = ConsumerSettings
                .create(akkaActorSystem, new StringDeserializer(), new ResponseDeserialiser())
                .withBootstrapServers(KafkaInitializer.KAFKA_CONTAINER.getBootstrapServers())
                .withProperty(ConsumerConfig.AUTO_OFFSET_RESET_CONFIG, "earliest");

        Probe<ConsumerRecord<String, JsonNode>> probe = Consumer
                .atMostOnceSource(consumerSettings, Subscriptions.topics(producerTopicConfiguration.getTopics().get("output-topic").getName()))
                .runWith(TestSink.probe(akkaActorSystem), akkaMaterializer);
        Probe<ConsumerRecord<String, JsonNode>> errorProbe = Consumer
                .atMostOnceSource(consumerSettings, Subscriptions.topics(producerTopicConfiguration.getTopics().get("error-topic").getName()))
                .runWith(TestSink.probe(akkaActorSystem), akkaMaterializer);

        // When - we write to the input
        ProducerSettings<String, JsonNode> producerSettings = ProducerSettings
                .create(akkaActorSystem, new StringSerializer(), new RequestSerialiser())
                .withBootstrapServers(KafkaInitializer.KAFKA_CONTAINER.getBootstrapServers());

        Source.fromJavaStream(() -> requests)
                .runWith(Producer.plainSink(producerSettings), akkaMaterializer);


        // When - results are pulled from the output stream
        // record count set to 2, as one record will be removed as no policy exists for it
        Probe<ConsumerRecord<String, JsonNode>> resultSeq = probe.request(2);
        Probe<ConsumerRecord<String, JsonNode>> errorResultSeq = errorProbe.request(1);

        LinkedList<ConsumerRecord<String, JsonNode>> results = LongStream.range(0, 2)
                .mapToObj(i -> resultSeq.expectNext(new FiniteDuration(20 + 2, TimeUnit.SECONDS)))
                .collect(Collectors.toCollection(LinkedList::new));
        LinkedList<ConsumerRecord<String, JsonNode>> errorResults = LongStream.range(0, 1)
                .mapToObj(i -> errorResultSeq.expectNext(new FiniteDuration(20, TimeUnit.SECONDS)))
                .collect(Collectors.toCollection(LinkedList::new));

        // Then - the results are as expected

        // Assert that the `START` and `END` messages have been added to the output topic,
        // check the header contains the token and check that there is no Response message on the topic
        assertAll("Asserting on the output topic",
                () -> assertThat(results)
                        .as("Check that there are 2 messages on the output topic")
                        .hasSize(2),

                () -> assertThat(results)
                        .as("All messages should contain the token header")
                        .allSatisfy(result ->
                                assertThat(result.headers().lastHeader(Token.HEADER).value())
                                        .isEqualTo(REQUEST_TOKEN.getBytes())),

                () -> assertAll("Start and End of stream markers have the correct headers",
                        () -> assertThat(results.getFirst().headers().lastHeader(StreamMarker.HEADER).value())
                                .isEqualTo(StreamMarker.START.toString().getBytes()),
                        () -> assertThat(results.getLast().headers().lastHeader(StreamMarker.HEADER).value())
                                .isEqualTo(StreamMarker.END.toString().getBytes())
                ),

                () -> assertAll("After removing the start and end of stream message",
                        results::removeFirst,
                        results::removeLast,
                        () -> assertThat(results).isEmpty()
                )
        );

        // Assert that there is a message on the error topic, check the header contains the token and check the error message value
        assertThat(errorResults)
                .hasSize(1)
                .allSatisfy(result -> assertThat(result.headers().lastHeader(Token.HEADER).value())
                        .isEqualTo(REQUEST_TOKEN.getBytes()))
                .allSatisfy(result -> assertThat(errorResults.get(0).value().get("error").get("message").asText())
                        .isEqualTo(NoSuchUserIdException.class.getName() + ": No userId matching invalid-user-id found in cache"));
    }

    @Test
    @DirtiesContext
    void testRestEndpoint() {
        // Given - we are already listening to the service input
        ConsumerSettings<String, UserRequest> consumerSettings = ConsumerSettings
                .create(akkaActorSystem, SerDesConfig.requestKeyDeserialiser(), SerDesConfig.requestValueDeserialiser())
                .withGroupId("test-group")
                .withBootstrapServers(KafkaInitializer.KAFKA_CONTAINER.getBootstrapServers())
                .withProperty(ConsumerConfig.AUTO_OFFSET_RESET_CONFIG, "earliest");

        Probe<ConsumerRecord<String, UserRequest>> probe = Consumer
                .atMostOnceSource(consumerSettings, Subscriptions.topics(consumerTopicConfiguration.getTopics().get("input-topic").getName()))
                .runWith(TestSink.probe(akkaActorSystem), akkaMaterializer);

        // When - we POST to the rest endpoint
        Map<String, List<String>> headers = Collections.singletonMap(Token.HEADER, Collections.singletonList(REQUEST_TOKEN));
        HttpEntity<UserRequest> entity = new HttpEntity<>(REQUEST_OBJ, new LinkedMultiValueMap<>(headers));
        ResponseEntity<Void> response = restTemplate.postForEntity("/api/user", entity, Void.class);

        // Then - the REST request was accepted
        assertThat(response.getStatusCode()).isEqualTo(HttpStatus.ACCEPTED);

        // When - results are pulled from the output stream
        Probe<ConsumerRecord<String, UserRequest>> resultSeq = probe.request(1);
        LinkedList<ConsumerRecord<String, UserRequest>> results = LongStream.range(0, 1)
                .mapToObj(i -> resultSeq.expectNext(new FiniteDuration(20, TimeUnit.SECONDS)))
                .collect(Collectors.toCollection(LinkedList::new));

        // Then - the results are as expected
        // The request was written with the correct header
        assertAll("Records returned are correct",
                () -> assertThat(results)
                        .as("Check one message is on the output topic")
                        .hasSize(1),

                () -> assertThat(results)
                        .as("Check the message has the correct header")
                        .allSatisfy(result -> {
                            assertThat(result.headers().lastHeader(Token.HEADER).value())
                                    .isEqualTo(REQUEST_TOKEN.getBytes());

                            assertThat(result.value())
                                    .as("Check the UserRequest has been processed correctly")
                                    .usingRecursiveComparison()
                                    .isEqualTo(REQUEST_OBJ);
                        })
        );
    }

}<|MERGE_RESOLUTION|>--- conflicted
+++ resolved
@@ -52,14 +52,9 @@
 import uk.gov.gchq.palisade.User;
 import uk.gov.gchq.palisade.UserId;
 import uk.gov.gchq.palisade.contract.user.common.StreamMarker;
-<<<<<<< HEAD
-import uk.gov.gchq.palisade.contract.user.kafka.KafkaInitializer.RequestSerialiser;
-import uk.gov.gchq.palisade.contract.user.kafka.KafkaInitializer.ResponseDeserialiser;
-=======
 import uk.gov.gchq.palisade.contract.user.kafka.KafkaInitializer.Config;
 import uk.gov.gchq.palisade.contract.user.kafka.KafkaInitializer.RequestSerializer;
 import uk.gov.gchq.palisade.contract.user.kafka.KafkaInitializer.ResponseDeserializer;
->>>>>>> 5cb466c5
 import uk.gov.gchq.palisade.service.user.UserApplication;
 import uk.gov.gchq.palisade.service.user.exception.NoSuchUserIdException;
 import uk.gov.gchq.palisade.service.user.model.Token;
@@ -130,7 +125,7 @@
 
         // Given - we are already listening to the output
         ConsumerSettings<String, JsonNode> consumerSettings = ConsumerSettings
-                .create(akkaActorSystem, new StringDeserializer(), new ResponseDeserialiser())
+                .create(akkaActorSystem, new StringDeserializer(), new ResponseDeserializer())
                 .withBootstrapServers(KafkaInitializer.KAFKA_CONTAINER.getBootstrapServers())
                 .withProperty(ConsumerConfig.AUTO_OFFSET_RESET_CONFIG, "earliest");
 
@@ -140,7 +135,7 @@
 
         // When - we write to the input
         ProducerSettings<String, JsonNode> producerSettings = ProducerSettings
-                .create(akkaActorSystem, new StringSerializer(), new RequestSerialiser())
+                .create(akkaActorSystem, new StringSerializer(), new RequestSerializer())
                 .withBootstrapServers(KafkaInitializer.KAFKA_CONTAINER.getBootstrapServers());
 
         Source.fromJavaStream(() -> requests)
@@ -211,7 +206,7 @@
 
         // Given - we are already listening to the output
         ConsumerSettings<String, JsonNode> consumerSettings = ConsumerSettings
-                .create(akkaActorSystem, new StringDeserializer(), new ResponseDeserialiser())
+                .create(akkaActorSystem, new StringDeserializer(), new ResponseDeserializer())
                 .withBootstrapServers(KafkaInitializer.KAFKA_CONTAINER.getBootstrapServers())
                 .withProperty(ConsumerConfig.AUTO_OFFSET_RESET_CONFIG, "earliest");
 
@@ -224,7 +219,7 @@
 
         // When - we write to the input
         ProducerSettings<String, JsonNode> producerSettings = ProducerSettings
-                .create(akkaActorSystem, new StringSerializer(), new RequestSerialiser())
+                .create(akkaActorSystem, new StringSerializer(), new RequestSerializer())
                 .withBootstrapServers(KafkaInitializer.KAFKA_CONTAINER.getBootstrapServers());
 
         Source.fromJavaStream(() -> requests)
@@ -286,7 +281,7 @@
     void testRestEndpoint() {
         // Given - we are already listening to the service input
         ConsumerSettings<String, UserRequest> consumerSettings = ConsumerSettings
-                .create(akkaActorSystem, SerDesConfig.requestKeyDeserialiser(), SerDesConfig.requestValueDeserialiser())
+                .create(akkaActorSystem, SerDesConfig.requestKeyDeserializer(), SerDesConfig.requestValueDeserializer())
                 .withGroupId("test-group")
                 .withBootstrapServers(KafkaInitializer.KAFKA_CONTAINER.getBootstrapServers())
                 .withProperty(ConsumerConfig.AUTO_OFFSET_RESET_CONFIG, "earliest");
