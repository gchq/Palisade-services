--- conflicted
+++ resolved
@@ -18,12 +18,6 @@
 
 import com.netflix.discovery.EurekaClient;
 import com.netflix.discovery.shared.Application;
-<<<<<<< HEAD
-import org.slf4j.Logger;
-import org.slf4j.LoggerFactory;
-import org.springframework.beans.factory.annotation.Autowired;
-=======
->>>>>>> 13acc08d
 import org.springframework.cloud.netflix.eureka.EurekaServiceInstance;
 
 import uk.gov.gchq.palisade.Generated;
@@ -36,8 +30,6 @@
 import static java.util.Objects.requireNonNull;
 
 public class ClientConfiguration {
-    private static final Logger LOGGER = LoggerFactory.getLogger(ClientConfiguration.class);
-
     private Map<String, URI> client;
 
     private final Optional<EurekaClient> eurekaClient;
@@ -66,22 +58,10 @@
     }
 
     private Optional<URI> configResolve(final String serviceName) {
-        LOGGER.info("Eureka resolve for service: {}", serviceName);
         return Optional.ofNullable(client.get(serviceName));
     }
 
     private Optional<URI> eurekaResolve(final String serviceName) {
-<<<<<<< HEAD
-        LOGGER.info("Eureka resolve for service: {}", serviceName);
-        return Optional.ofNullable(eurekaClient).flatMap(eureka -> eureka.getApplications().getRegisteredApplications().stream()
-                .map(Application::getInstances)
-                .flatMap(List::stream)
-                .filter(instance -> instance.getAppName().equalsIgnoreCase(client.get(serviceName).toString()))
-                .map(EurekaServiceInstance::new)
-                .map(EurekaServiceInstance::getUri)
-                .peek(x -> LOGGER.info("URI for {}: {}", serviceName, x))
-                .findAny());
-=======
         return eurekaClient
                 .flatMap(eureka -> eureka.getApplications().getRegisteredApplications().stream()
                         .map(Application::getInstances)
@@ -90,6 +70,5 @@
                         .map(EurekaServiceInstance::new)
                         .map(EurekaServiceInstance::getUri)
                         .findAny());
->>>>>>> 13acc08d
     }
 }