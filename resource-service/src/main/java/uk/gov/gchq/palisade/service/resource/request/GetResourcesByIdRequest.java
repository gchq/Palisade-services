--- conflicted
+++ resolved
@@ -15,14 +15,9 @@
  */
 package uk.gov.gchq.palisade.service.resource.request;
 
-import org.apache.commons.lang.builder.EqualsBuilder;
-import org.apache.commons.lang.builder.HashCodeBuilder;
-
-import uk.gov.gchq.palisade.ToStringBuilder;
 import uk.gov.gchq.palisade.service.request.Request;
 
 import java.util.Objects;
-import java.util.StringJoiner;
 
 import static java.util.Objects.requireNonNull;
 
@@ -55,22 +50,11 @@
 
     @Override
     public boolean equals(final Object o) {
-<<<<<<< HEAD
         if (this == o) return true;
         if (o == null || getClass() != o.getClass()) return false;
         if (!super.equals(o)) return false;
         final GetResourcesByIdRequest that = (GetResourcesByIdRequest) o;
         return Objects.equals(resourceId, that.resourceId);
-=======
-        if (this == o) {
-            return true;
-        }
-        if (!(o instanceof GetResourcesByIdRequest)) {
-            return false;
-        }
-        GetResourcesByIdRequest that = (GetResourcesByIdRequest) o;
-        return getResourceId().equals(that.getResourceId());
->>>>>>> e257a75d
     }
 
     @Override
