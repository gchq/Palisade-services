--- conflicted
+++ resolved
@@ -16,8 +16,6 @@
 package uk.gov.gchq.palisade.service.resource.request;
 
 import com.fasterxml.jackson.annotation.JsonIgnoreProperties;
-import org.apache.commons.lang.builder.EqualsBuilder;
-import org.apache.commons.lang.builder.HashCodeBuilder;
 
 import uk.gov.gchq.palisade.RequestId;
 import uk.gov.gchq.palisade.ToStringBuilder;
@@ -27,7 +25,6 @@
 import uk.gov.gchq.palisade.service.request.Request;
 
 import java.util.Objects;
-import java.util.StringJoiner;
 
 import static java.util.Objects.requireNonNull;
 
@@ -73,13 +70,13 @@
     }
 
     @Override
-    public void setOriginalRequestId(final RequestId originalRequestId) {
-        throw new ForbiddenException("Should not call AddResourceRequest.setOriginalRequestId()");
+    public RequestId getOriginalRequestId() {
+        throw new ForbiddenException("Should not call AddResourceRequest.getOriginalRequestId()");
     }
 
     @Override
-    public RequestId getOriginalRequestId() {
-        throw new ForbiddenException("Should not call AddResourceRequest.getOriginalRequestId()");
+    public void setOriginalRequestId(final RequestId originalRequestId) {
+        throw new ForbiddenException("Should not call AddResourceRequest.setOriginalRequestId()");
     }
 
     public ConnectionDetail getConnectionDetail() {
@@ -93,27 +90,12 @@
 
     @Override
     public boolean equals(final Object o) {
-<<<<<<< HEAD
         if (this == o) return true;
         if (o == null || getClass() != o.getClass()) return false;
         if (!super.equals(o)) return false;
         final AddResourceRequest that = (AddResourceRequest) o;
         return resource.equals(that.resource) &&
                 Objects.equals(connectionDetail, that.connectionDetail);
-=======
-        if (this == o) {
-            return true;
-        }
-        if (!(o instanceof AddResourceRequest)) {
-            return false;
-        }
-        if (!super.equals(o)) {
-            return false;
-        }
-        AddResourceRequest that = (AddResourceRequest) o;
-        return getResource().equals(that.getResource()) &&
-                getConnectionDetail().equals(that.getConnectionDetail());
->>>>>>> e257a75d
     }
 
     @Override
