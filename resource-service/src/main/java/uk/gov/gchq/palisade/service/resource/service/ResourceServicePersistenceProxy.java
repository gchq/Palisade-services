/*
 * Copyright 2021 Crown Copyright
 *
 * Licensed under the Apache License, Version 2.0 (the "License");
 * you may not use this file except in compliance with the License.
 * You may obtain a copy of the License at
 *
 *     http://www.apache.org/licenses/LICENSE-2.0
 *
 * Unless required by applicable law or agreed to in writing, software
 * distributed under the License is distributed on an "AS IS" BASIS,
 * WITHOUT WARRANTIES OR CONDITIONS OF ANY KIND, either express or implied.
 * See the License for the specific language governing permissions and
 * limitations under the License.
 */

package uk.gov.gchq.palisade.service.resource.service;

import akka.NotUsed;
import akka.japi.pf.PFBuilder;
import akka.stream.javadsl.Flow;
import akka.stream.javadsl.Sink;
import akka.stream.javadsl.Source;
import org.slf4j.Logger;
import org.slf4j.LoggerFactory;

import uk.gov.gchq.palisade.resource.LeafResource;
import uk.gov.gchq.palisade.service.ResourceService;
import uk.gov.gchq.palisade.service.resource.exception.NoSuchResourceException;
import uk.gov.gchq.palisade.service.resource.model.AuditErrorMessage;
import uk.gov.gchq.palisade.service.resource.model.AuditableResourceResponse;
import uk.gov.gchq.palisade.service.resource.model.ExceptionSource;
import uk.gov.gchq.palisade.service.resource.model.ResourceRequest;
import uk.gov.gchq.palisade.service.resource.model.ResourceResponse;
import uk.gov.gchq.palisade.service.resource.repository.PersistenceLayer;

import java.util.Collections;
import java.util.Optional;

/**
 * A proxy of (wrapper around) an instance of a {@link ResourceService}.
 * This adds a cache-like behaviour to the service by persisting requests/responses in a database.
 * Additionally, this is expected to be used by an asynchronous REST streaming response, so has further considerations
 * to properly support the callback.
 */
public class ResourceServicePersistenceProxy {
    private static final Logger LOGGER = LoggerFactory.getLogger(ResourceServicePersistenceProxy.class);
    private static final String STORE = "Trying from persistence store";

    private final PersistenceLayer persistence;
    private final ResourceService delegate;

    /**
     * Construct a StreamingResourceServiceProxy, but without any {@link uk.gov.gchq.palisade.service.ResourcePrepopulationFactory} prepopulation
     *
     * @param persistence a {@link PersistenceLayer} for persisting resources in, as if it were a cache
     * @param delegate    a 'real' {@link ResourceService} to delegate requests to when not found in the persistence layer
     */
    public ResourceServicePersistenceProxy(final PersistenceLayer persistence, final ResourceService delegate) {
        this.persistence = persistence;
        this.delegate = delegate;
    }

    /**
     * Uses a resource to get any {@link LeafResource}s associated with the it.
     *
     * @param request the the {@link ResourceRequest} that contains the resourceId used to retrieve resources
     * @return a {@link Source} of {@link LeafResource}s associated with the resource
     */
    public Source<AuditableResourceResponse, NotUsed> getResourcesByResource(final ResourceRequest request) {
        return this.getResourcesById(request);
    }

    /**
     * Uses a resourceId to get any {@link LeafResource}s associated with the it.
     *
     * @param request the the {@link ResourceRequest} that contains the resourceId used to retrieve resources
     * @return a {@link Source} of {@link LeafResource}s associated with the resourceId
     */
    public Source<AuditableResourceResponse, NotUsed> getResourcesById(final ResourceRequest request) {
        LOGGER.info(STORE);
        // Try first from persistence
        return persistence.getResourcesById(request.resourceId)
                // If persistence returned a "cache hit"
                .map(persisted -> persisted
                        // Wrap with a success
                        .map(leafResource -> AuditableResourceResponse.Builder.create()
                                .withResourceResponse(ResourceResponse.Builder.create(request)
                                        .withResource(leafResource)))
                        // Persistence threw an error, create an AuditErrorMessage
                        .recover(new PFBuilder<Throwable, AuditableResourceResponse>()
                                .match(Exception.class, ex -> AuditableResourceResponse.Builder.create()
                                        .withAuditErrorMessage(AuditErrorMessage.Builder.create(request,
                                                Collections.singletonMap(ExceptionSource.ATTRIBUTE_KEY, ExceptionSource.PERSISTENCE.toString()))
                                                .withError(new NoSuchResourceException("Exception thrown while querying persistence", ex)))).build()))
                // If persistence is empty, a "cache miss"
                .orElseGet(() -> Source
                        .fromIterator(() -> {
                            try {
                                // Try to call out to implemented delegate service
                                return FunctionalIterator.fromIterator(delegate.getResourcesById(request.resourceId))
                                        // Wrap with a success
                                        .map(leafResource -> AuditableResourceResponse.Builder.create()
                                                .withResourceResponse(ResourceResponse.Builder.create(request)
                                                        .withResource(leafResource)))
                                        // An error occurred when requesting resource from delegate, create an AuditErrorMessage
                                        .exceptionally(ex -> AuditableResourceResponse.Builder.create()
                                                .withAuditErrorMessage(AuditErrorMessage.Builder.create(request,
                                                        Collections.singletonMap(ExceptionSource.ATTRIBUTE_KEY, ExceptionSource.REQUEST.toString()))
                                                        .withError(new NoSuchResourceException(ex.getMessage(), ex))));
                            } catch (RuntimeException ex) {
                                LOGGER.error("Exception encountered connecting to the service: {}", ex.getMessage());
                                // If the initial request to the service fails, audit as a service error rather than a request error
                                return Collections.singleton(AuditableResourceResponse.Builder.create()
                                        .withAuditErrorMessage(AuditErrorMessage.Builder.create(request,
                                                Collections.singletonMap(ExceptionSource.ATTRIBUTE_KEY, ExceptionSource.SERVICE.toString()))
                                                .withError(new NoSuchResourceException(ex.getMessage(), ex))))
                                        .iterator();
                            }
                        })
                        .alsoTo(Flow.<AuditableResourceResponse>create()
                                // Add the returned result to the persistence
                                // If it wasn't an error, get the leaf resource
                                .map(auditableResponse -> Optional.ofNullable(auditableResponse.getResourceResponse())
                                        .map(ResourceResponse::getResource))
                                .filter(Optional::isPresent)
                                .map(Optional::get)
                                // Persist the leaf resource
                                .via(persistence.withPersistenceById(request.resourceId))
                                // We don't care about the result as we will return the AuditableResourceResponse
                                .to(Sink.ignore()))
                );
    }

    /**
     * Uses a type to get any {@link LeafResource}s associated with the it.
     *
     * @param request the the {@link ResourceRequest} that contains the resourceId used to retrieve resources
     * @param type    the type to be queried
     * @return a {@link Source} of {@link LeafResource}s associated with the type
     */
    public Source<AuditableResourceResponse, NotUsed> getResourcesByType(final ResourceRequest request, final String type) {
        // Try first from persistence
        LOGGER.info(STORE);
        return persistence.getResourcesByType(type)
                .orElseGet(() -> Source.fromIterator(() -> delegate.getResourcesByType(type))
                        .via(persistence.withPersistenceByType(type)))
                // Wrap with a success
                .map(leafResource -> AuditableResourceResponse.Builder.create()
                        .withResourceResponse(ResourceResponse.Builder.create(request)
                                .withResource(leafResource)));
    }

    /**
     * Uses a serialisedFormat to get any {@link LeafResource}s associated with the it.
     *
     * @param request          the the {@link ResourceRequest} that contains the resourceId used to retrieve resources
     * @param serialisedFormat the serialisedFormat to be queried
     * @return a {@link FunctionalIterator} of {@link LeafResource}s associated with the type
     */
    public Source<AuditableResourceResponse, NotUsed> getResourcesBySerialisedFormat(final ResourceRequest request, final String serialisedFormat) {
        // Try first from persistence
        LOGGER.debug(STORE);
        return persistence.getResourcesBySerialisedFormat(serialisedFormat)
                .orElseGet(() -> Source.fromIterator(() -> delegate.getResourcesBySerialisedFormat(serialisedFormat))
                        .via(persistence.withPersistenceBySerialisedFormat(serialisedFormat)))
                // Wrap with a success
                .map(leafResource -> AuditableResourceResponse.Builder.create()
                        .withResourceResponse(ResourceResponse.Builder.create(request)
                                .withResource(leafResource)));

    }

    /**
<<<<<<< HEAD
     * Add a single resource to the service (if possible) and on success, also add it to persistence.
     *
     * @param leafResource the new leafResource created at runtime
     * @return whether the add operation succeeded or failed
=======
     * Adds a {@link LeafResource} to the backing store and returns a boolean value if this was successful or not
     *
     * @param leafResource the resource that will be persisted via the {@link PersistenceLayer}
     * @return a boolean true or false if the resource has been persisted or not
>>>>>>> 09dfabaf
     */
    public Boolean addResource(final LeafResource leafResource) {
        boolean success = delegate.addResource(leafResource);
        if (success) {
            persistence.addResource(leafResource);
        }
        return success;
    }
}<|MERGE_RESOLUTION|>--- conflicted
+++ resolved
@@ -172,17 +172,10 @@
     }
 
     /**
-<<<<<<< HEAD
-     * Add a single resource to the service (if possible) and on success, also add it to persistence.
-     *
-     * @param leafResource the new leafResource created at runtime
-     * @return whether the add operation succeeded or failed
-=======
      * Adds a {@link LeafResource} to the backing store and returns a boolean value if this was successful or not
      *
      * @param leafResource the resource that will be persisted via the {@link PersistenceLayer}
      * @return a boolean true or false if the resource has been persisted or not
->>>>>>> 09dfabaf
      */
     public Boolean addResource(final LeafResource leafResource) {
         boolean success = delegate.addResource(leafResource);
