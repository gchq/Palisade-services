--- conflicted
+++ resolved
@@ -15,14 +15,10 @@
  */
 package uk.gov.gchq.palisade.service.resource.request;
 
-import org.apache.commons.lang.builder.EqualsBuilder;
-import org.apache.commons.lang.builder.HashCodeBuilder;
-
 import uk.gov.gchq.palisade.ToStringBuilder;
 import uk.gov.gchq.palisade.service.request.Request;
 
 import java.util.Objects;
-import java.util.StringJoiner;
 
 import static java.util.Objects.requireNonNull;
 
@@ -59,25 +55,11 @@
 
     @Override
     public boolean equals(final Object o) {
-<<<<<<< HEAD
         if (this == o) return true;
         if (o == null || getClass() != o.getClass()) return false;
         if (!super.equals(o)) return false;
         final GetResourcesByTypeRequest that = (GetResourcesByTypeRequest) o;
         return Objects.equals(type, that.type);
-=======
-        if (this == o) {
-            return true;
-        }
-        if (!(o instanceof GetResourcesByTypeRequest)) {
-            return false;
-        }
-        if (!super.equals(o)) {
-            return false;
-        }
-        GetResourcesByTypeRequest that = (GetResourcesByTypeRequest) o;
-        return getType().equals(that.getType());
->>>>>>> e257a75d
     }
 
     @Override
