/*
 * Copyright 2019 Crown Copyright
 *
 * Licensed under the Apache License, Version 2.0 (the "License");
 * you may not use this file except in compliance with the License.
 * You may obtain a copy of the License at
 *
 *     http://www.apache.org/licenses/LICENSE-2.0
 *
 * Unless required by applicable law or agreed to in writing, software
 * distributed under the License is distributed on an "AS IS" BASIS,
 * WITHOUT WARRANTIES OR CONDITIONS OF ANY KIND, either express or implied.
 * See the License for the specific language governing permissions and
 * limitations under the License.
 */
package uk.gov.gchq.palisade.service.resource.request;

import com.fasterxml.jackson.annotation.JsonIgnoreProperties;
import org.apache.commons.lang.builder.EqualsBuilder;
import org.apache.commons.lang.builder.HashCodeBuilder;

import uk.gov.gchq.palisade.RequestId;
import uk.gov.gchq.palisade.ToStringBuilder;
import uk.gov.gchq.palisade.exception.ForbiddenException;
import uk.gov.gchq.palisade.service.Service;

import java.time.Duration;
import java.time.LocalDateTime;
import java.time.temporal.Temporal;
import java.util.Objects;
import java.util.Optional;
import java.util.StringJoiner;

/**
 * This class represents requests for things to be added to the cache. Cache requests may be given an optional time to live.
 * If specified, then the backing store implementation is expected to remove items once the given duration has elapsed.
 * If the time to live is left empty, then cached items never expire. Some cache implementations also support locally caching
 * specific key/values. This avoids the need to repeatedly fetch the same key/value from the backing store which may involve a network request.
 * This is an optional operation which not all cache implementations support. Only certain key/values are safe to be stored locally,
 * so a hint flag is provided ({@link AddCacheRequest#locallyCacheable}) to state that this key/value may be stored locally by clients.
 * The default for this flag is {@code false} and must be explicitly set on each add request. The cache may also enforce a maximum time to live
 * on cache requests that are locally cacheable.
 * <p>
 * Note: Clients must be aware that locally cacheable key/values may become stale
 * if other clients update the value after they have made the request.
 * <p>
 * All methods in this class throw {@link NullPointerException} if parameters are unset.
 *
 * @param <V> the type of object being cached
 */
@JsonIgnoreProperties(value = {"originalRequestId"})
public class AddCacheRequest<V> extends CacheRequest {

    public AddCacheRequest() {
    }

    /**
     * An empty optional indicates no time to live specified.
     */
    private Optional<Duration> timeToLive = Optional.empty();

    /**
     * The object to cache.
     */
    private V value;

    /**
     * Hint as to whether this cache value may be stored locally by clients.
     */
    private boolean locallyCacheable;

    @Override
    public void setOriginalRequestId(final RequestId originalRequestId) {
        throw new ForbiddenException("Should not call AddCacheRequest.setOriginalRequestId()");
    }

    @Override
    public RequestId getOriginalRequestId() {
        throw new ForbiddenException("Should not call AddCacheRequest.getOriginalRequestId()");
    }

    /**
     * Set the time to live for this cache entry in milliseconds. If the cache supports time to live, it will be
     * automatically expired after this amount of time.
     *
     * @param ttlMillis milliseconds for this entry to stay in the cache
     * @return this object
     * @throws IllegalArgumentException if <code>ttlMillis</code> is negative
     */
    public AddCacheRequest timeToLive(final long ttlMillis) {
        this.timeToLive = toDuration(ttlMillis);
        return this;
    }

    /**
     * Set the time to live for this cache entry. If the cache supports time to live, it will be automatically expired
     * after this point in time.
     *
     * @param expiryPoint the time point after which this entry should expire
     * @return this object
     * @throws IllegalArgumentException if the expiry point is before now
     */
    public AddCacheRequest timeToLive(final Temporal expiryPoint) {
        Objects.requireNonNull(expiryPoint, "expiryPoint");
        this.timeToLive = until(expiryPoint);
        return this;
    }

    /**
     * Set the time to live for this cache entry. If the cache supports time to live, it will be automatically expired
     * after this amount of time. An empty {@link Optional} means the time to live is infinite.
     *
     * @param timeToLive the duration this should be alive in the cache
     * @return this object
     * @throws IllegalArgumentException if a negative duration is specified
     */
    public AddCacheRequest timeToLive(final Optional<Duration> timeToLive) {
        Objects.requireNonNull(timeToLive, "timeToLive");
        timeToLive.ifPresent(x -> {
            if (x.isNegative()) {
                throw new IllegalArgumentException("negative time to live specified!");
            }
        });
        this.timeToLive = timeToLive;
        return this;
    }

    /**
     * Is this cache request locally cacheable by clients?
     *
     * @return true if the value can be cached locally
     */
    public boolean getLocallyCacheable() {
        return locallyCacheable;
    }

    /**
     * Sets whether this cache request key/value can be locally cached by clients.
     *
     * @param locallyCacheable if true, then clients may cache the key/value locally upon retrieval
     * @return this object
     */
    public AddCacheRequest locallyCacheable(final boolean locallyCacheable) {
        this.locallyCacheable = locallyCacheable;
        return this;
    }

    /**
     * Sets whether this cache request key/value can be locally cached by clients.
     *
     * @param locallyCacheable if true, then clients may cache the key/value locally upon retrieval
     */
    public void setLocallyCacheable(final boolean locallyCacheable) {
        locallyCacheable(locallyCacheable);
    }

    /**
     * Get the length of time this entry should be alive in the cache.
     *
     * @return the time to live
     */
    public Optional<Duration> getTimeToLive() {
        // can never be null
        return timeToLive;
    }

    /**
     * Set the value to be cached.
     *
     * @param value object to be cached
     * @return this object
     */
    public AddCacheRequest value(final V value) {
        Objects.requireNonNull(value, "value");
        this.value = value;
        return this;
    }

    /**
     * Set value to be cached.
     *
     * @param value object to be cached
     */
    public void setValue(final V value) {
        value(value);
    }

    /**
     * Get the cached object.
     *
     * @return the object
     */
    public V getValue() {
        Objects.requireNonNull(value, "value cannot be null");
        return value;
    }

    /**
     * {@inheritDoc}
     */
    @Override
    public AddCacheRequest key(final String key) {
        super.key(key);
        return this;
    }

    /**
     * {@inheritDoc}
     */
    @Override
    public AddCacheRequest service(final Class<? extends Service> service) {
        super.service(service);
        return this;
    }

    /**
     * Set the time to live for this cache entry. If the cache supports time to live, it will be automatically expired
     * after this amount of time. An empty {@link Optional} means the time to live is infinite.
     *
     * @param timeToLive the duration this should be alive in the cache
     * @throws IllegalArgumentException if a negative duration is specified
     */
    public void setTimeToLive(final Optional<Duration> timeToLive) {
        timeToLive(timeToLive);
    }

    /**
     * Set the time to live for this cache entry in milliseconds. If the cache supports time to live, it will be
     * automatically expired after this amount of time.
     *
     * @param ttlMillis milliseconds for this entry to stay in the cache
     * @throws IllegalArgumentException if <code>ttlMillis</code> is negative
     */
    public void setTimeToLive(final long ttlMillis) {
        timeToLive(ttlMillis);
    }

    /**
     * Set the time to live for this cache entry. If the cache supports time to live, it will be automatically expired
     * after this point in time.
     *
     * @param expiryPoint the time point after which this entry should expire
     * @throws IllegalArgumentException if the expiry point is before now
     */
    public void setTimeToLive(final Temporal expiryPoint) {
        timeToLive(expiryPoint);
    }

    /**
     * Converts a {@link Temporal} point to a {@link Duration}.
     *
     * @param pointInTime the point in time
     * @return the duration from now
     * @throws IllegalArgumentException if the resulting duration is negative
     */
    private static Optional<Duration> until(final Temporal pointInTime) {
        Duration ttl = Duration.between(LocalDateTime.now(), pointInTime);
        if (ttl.isNegative()) {
            throw new IllegalArgumentException("negative time to live specified!");
        }
        return Optional.of(ttl);
    }

    /**
     * Converts the given milliseconds into a {@link Duration}.
     *
     * @param ttlMillis the milliseconds to convert
     * @return a {@link Duration}
     * @throws IllegalArgumentException if <code>ttlMillis</code> is negative
     */
    private static Optional<Duration> toDuration(final long ttlMillis) {
        if (ttlMillis < 0) {
            throw new IllegalArgumentException("negative time to live specified!");
        }
        return Optional.of(Duration.ofMillis(ttlMillis));
    }

    /**
     * Cancels any time to live set on this cache request.
     */
    public void cancelTimeToLive() {
        this.timeToLive = Optional.empty();
    }

<<<<<<< HEAD
    @Override
    public boolean equals(final Object o) {
        if (this == o) return true;
        if (o == null || getClass() != o.getClass()) return false;
        if (!super.equals(o)) return false;
        final AddCacheRequest<?> that = (AddCacheRequest<?>) o;
        return locallyCacheable == that.locallyCacheable &&
                timeToLive.equals(that.timeToLive) &&
                Objects.equals(value, that.value);
=======
    public boolean equals(final Object o) {
        if (this == o) {
            return true;
        }
        if (!(o instanceof AddCacheRequest)) {
            return false;
        }
        if (!super.equals(o)) {
            return false;
        }
        AddCacheRequest<?> that = (AddCacheRequest<?>) o;
        return getLocallyCacheable() == that.getLocallyCacheable() &&
                getTimeToLive().equals(that.getTimeToLive()) &&
                getValue().equals(that.getValue());
>>>>>>> e257a75d
    }

    @Override
    public int hashCode() {
        return Objects.hash(super.hashCode(), timeToLive, value, locallyCacheable);
    }

    @Override
    public String toString() {
        return new ToStringBuilder(this)
                .appendSuper(super.toString())
                .append("timeToLive", timeToLive)
                .append("value", value)
                .append("locallyCacheable", locallyCacheable)
                .toString();
    }
}
<|MERGE_RESOLUTION|>--- conflicted
+++ resolved
@@ -16,8 +16,6 @@
 package uk.gov.gchq.palisade.service.resource.request;
 
 import com.fasterxml.jackson.annotation.JsonIgnoreProperties;
-import org.apache.commons.lang.builder.EqualsBuilder;
-import org.apache.commons.lang.builder.HashCodeBuilder;
 
 import uk.gov.gchq.palisade.RequestId;
 import uk.gov.gchq.palisade.ToStringBuilder;
@@ -29,7 +27,6 @@
 import java.time.temporal.Temporal;
 import java.util.Objects;
 import java.util.Optional;
-import java.util.StringJoiner;
 
 /**
  * This class represents requests for things to be added to the cache. Cache requests may be given an optional time to live.
@@ -51,32 +48,59 @@
 @JsonIgnoreProperties(value = {"originalRequestId"})
 public class AddCacheRequest<V> extends CacheRequest {
 
+    /**
+     * An empty optional indicates no time to live specified.
+     */
+    private Optional<Duration> timeToLive = Optional.empty();
+    /**
+     * The object to cache.
+     */
+    private V value;
+    /**
+     * Hint as to whether this cache value may be stored locally by clients.
+     */
+    private boolean locallyCacheable;
+
     public AddCacheRequest() {
     }
 
     /**
-     * An empty optional indicates no time to live specified.
-     */
-    private Optional<Duration> timeToLive = Optional.empty();
-
-    /**
-     * The object to cache.
-     */
-    private V value;
-
-    /**
-     * Hint as to whether this cache value may be stored locally by clients.
-     */
-    private boolean locallyCacheable;
+     * Converts a {@link Temporal} point to a {@link Duration}.
+     *
+     * @param pointInTime the point in time
+     * @return the duration from now
+     * @throws IllegalArgumentException if the resulting duration is negative
+     */
+    private static Optional<Duration> until(final Temporal pointInTime) {
+        Duration ttl = Duration.between(LocalDateTime.now(), pointInTime);
+        if (ttl.isNegative()) {
+            throw new IllegalArgumentException("negative time to live specified!");
+        }
+        return Optional.of(ttl);
+    }
+
+    /**
+     * Converts the given milliseconds into a {@link Duration}.
+     *
+     * @param ttlMillis the milliseconds to convert
+     * @return a {@link Duration}
+     * @throws IllegalArgumentException if <code>ttlMillis</code> is negative
+     */
+    private static Optional<Duration> toDuration(final long ttlMillis) {
+        if (ttlMillis < 0) {
+            throw new IllegalArgumentException("negative time to live specified!");
+        }
+        return Optional.of(Duration.ofMillis(ttlMillis));
+    }
+
+    @Override
+    public RequestId getOriginalRequestId() {
+        throw new ForbiddenException("Should not call AddCacheRequest.getOriginalRequestId()");
+    }
 
     @Override
     public void setOriginalRequestId(final RequestId originalRequestId) {
         throw new ForbiddenException("Should not call AddCacheRequest.setOriginalRequestId()");
-    }
-
-    @Override
-    public RequestId getOriginalRequestId() {
-        throw new ForbiddenException("Should not call AddCacheRequest.getOriginalRequestId()");
     }
 
     /**
@@ -138,20 +162,20 @@
      * Sets whether this cache request key/value can be locally cached by clients.
      *
      * @param locallyCacheable if true, then clients may cache the key/value locally upon retrieval
+     */
+    public void setLocallyCacheable(final boolean locallyCacheable) {
+        locallyCacheable(locallyCacheable);
+    }
+
+    /**
+     * Sets whether this cache request key/value can be locally cached by clients.
+     *
+     * @param locallyCacheable if true, then clients may cache the key/value locally upon retrieval
      * @return this object
      */
     public AddCacheRequest locallyCacheable(final boolean locallyCacheable) {
         this.locallyCacheable = locallyCacheable;
         return this;
-    }
-
-    /**
-     * Sets whether this cache request key/value can be locally cached by clients.
-     *
-     * @param locallyCacheable if true, then clients may cache the key/value locally upon retrieval
-     */
-    public void setLocallyCacheable(final boolean locallyCacheable) {
-        locallyCacheable(locallyCacheable);
     }
 
     /**
@@ -165,6 +189,39 @@
     }
 
     /**
+     * Set the time to live for this cache entry. If the cache supports time to live, it will be automatically expired
+     * after this amount of time. An empty {@link Optional} means the time to live is infinite.
+     *
+     * @param timeToLive the duration this should be alive in the cache
+     * @throws IllegalArgumentException if a negative duration is specified
+     */
+    public void setTimeToLive(final Optional<Duration> timeToLive) {
+        timeToLive(timeToLive);
+    }
+
+    /**
+     * Set the time to live for this cache entry in milliseconds. If the cache supports time to live, it will be
+     * automatically expired after this amount of time.
+     *
+     * @param ttlMillis milliseconds for this entry to stay in the cache
+     * @throws IllegalArgumentException if <code>ttlMillis</code> is negative
+     */
+    public void setTimeToLive(final long ttlMillis) {
+        timeToLive(ttlMillis);
+    }
+
+    /**
+     * Set the time to live for this cache entry. If the cache supports time to live, it will be automatically expired
+     * after this point in time.
+     *
+     * @param expiryPoint the time point after which this entry should expire
+     * @throws IllegalArgumentException if the expiry point is before now
+     */
+    public void setTimeToLive(final Temporal expiryPoint) {
+        timeToLive(expiryPoint);
+    }
+
+    /**
      * Set the value to be cached.
      *
      * @param value object to be cached
@@ -177,15 +234,6 @@
     }
 
     /**
-     * Set value to be cached.
-     *
-     * @param value object to be cached
-     */
-    public void setValue(final V value) {
-        value(value);
-    }
-
-    /**
      * Get the cached object.
      *
      * @return the object
@@ -196,6 +244,15 @@
     }
 
     /**
+     * Set value to be cached.
+     *
+     * @param value object to be cached
+     */
+    public void setValue(final V value) {
+        value(value);
+    }
+
+    /**
      * {@inheritDoc}
      */
     @Override
@@ -214,75 +271,12 @@
     }
 
     /**
-     * Set the time to live for this cache entry. If the cache supports time to live, it will be automatically expired
-     * after this amount of time. An empty {@link Optional} means the time to live is infinite.
-     *
-     * @param timeToLive the duration this should be alive in the cache
-     * @throws IllegalArgumentException if a negative duration is specified
-     */
-    public void setTimeToLive(final Optional<Duration> timeToLive) {
-        timeToLive(timeToLive);
-    }
-
-    /**
-     * Set the time to live for this cache entry in milliseconds. If the cache supports time to live, it will be
-     * automatically expired after this amount of time.
-     *
-     * @param ttlMillis milliseconds for this entry to stay in the cache
-     * @throws IllegalArgumentException if <code>ttlMillis</code> is negative
-     */
-    public void setTimeToLive(final long ttlMillis) {
-        timeToLive(ttlMillis);
-    }
-
-    /**
-     * Set the time to live for this cache entry. If the cache supports time to live, it will be automatically expired
-     * after this point in time.
-     *
-     * @param expiryPoint the time point after which this entry should expire
-     * @throws IllegalArgumentException if the expiry point is before now
-     */
-    public void setTimeToLive(final Temporal expiryPoint) {
-        timeToLive(expiryPoint);
-    }
-
-    /**
-     * Converts a {@link Temporal} point to a {@link Duration}.
-     *
-     * @param pointInTime the point in time
-     * @return the duration from now
-     * @throws IllegalArgumentException if the resulting duration is negative
-     */
-    private static Optional<Duration> until(final Temporal pointInTime) {
-        Duration ttl = Duration.between(LocalDateTime.now(), pointInTime);
-        if (ttl.isNegative()) {
-            throw new IllegalArgumentException("negative time to live specified!");
-        }
-        return Optional.of(ttl);
-    }
-
-    /**
-     * Converts the given milliseconds into a {@link Duration}.
-     *
-     * @param ttlMillis the milliseconds to convert
-     * @return a {@link Duration}
-     * @throws IllegalArgumentException if <code>ttlMillis</code> is negative
-     */
-    private static Optional<Duration> toDuration(final long ttlMillis) {
-        if (ttlMillis < 0) {
-            throw new IllegalArgumentException("negative time to live specified!");
-        }
-        return Optional.of(Duration.ofMillis(ttlMillis));
-    }
-
-    /**
      * Cancels any time to live set on this cache request.
      */
     public void cancelTimeToLive() {
         this.timeToLive = Optional.empty();
     }
 
-<<<<<<< HEAD
     @Override
     public boolean equals(final Object o) {
         if (this == o) return true;
@@ -292,22 +286,6 @@
         return locallyCacheable == that.locallyCacheable &&
                 timeToLive.equals(that.timeToLive) &&
                 Objects.equals(value, that.value);
-=======
-    public boolean equals(final Object o) {
-        if (this == o) {
-            return true;
-        }
-        if (!(o instanceof AddCacheRequest)) {
-            return false;
-        }
-        if (!super.equals(o)) {
-            return false;
-        }
-        AddCacheRequest<?> that = (AddCacheRequest<?>) o;
-        return getLocallyCacheable() == that.getLocallyCacheable() &&
-                getTimeToLive().equals(that.getTimeToLive()) &&
-                getValue().equals(that.getValue());
->>>>>>> e257a75d
     }
 
     @Override
