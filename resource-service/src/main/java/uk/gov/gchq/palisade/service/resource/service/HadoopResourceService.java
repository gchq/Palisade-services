--- conflicted
+++ resolved
@@ -22,8 +22,6 @@
 import com.fasterxml.jackson.core.type.TypeReference;
 import com.google.common.collect.Lists;
 import com.google.common.collect.Maps;
-import org.apache.commons.lang.builder.EqualsBuilder;
-import org.apache.commons.lang.builder.HashCodeBuilder;
 import org.apache.hadoop.conf.Configuration;
 import org.apache.hadoop.fs.CommonConfigurationKeysPublic;
 import org.apache.hadoop.fs.FileSystem;
@@ -32,6 +30,7 @@
 import org.apache.hadoop.fs.RemoteIterator;
 import org.slf4j.Logger;
 import org.slf4j.LoggerFactory;
+
 import uk.gov.gchq.palisade.ToStringBuilder;
 import uk.gov.gchq.palisade.resource.ChildResource;
 import uk.gov.gchq.palisade.resource.LeafResource;
@@ -46,7 +45,6 @@
 import uk.gov.gchq.palisade.service.resource.request.GetResourcesByTypeRequest;
 
 import java.io.IOException;
-import java.net.URI;
 import java.util.ArrayList;
 import java.util.Collection;
 import java.util.HashMap;
@@ -74,16 +72,14 @@
 
 public class HadoopResourceService implements ResourceService {
 
+    static final String ERROR_ADD_RESOURCE = "AddResource is not supported by the Resource Service, resources should be added/created via regular file system behaviour.";
+    static final String ERROR_OUT_SCOPE = "resource ID is out of scope of the this resource Service. Found: %s expected: %s";
+    static final String ERROR_NO_DATA_SERVICES = "No Hadoop data services known about in Hadoop resource service";
     private static final Logger LOGGER = LoggerFactory.getLogger(HadoopResourceService.class);
-
     /**
      * A regular expression that matches URIs that have the file:/ scheme with a single slash but not any more slashes.
      */
     private static final Pattern FILE_PAT = Pattern.compile("(?i)(?<=^file:)/(?=([^/]|$))");
-
-    static final String ERROR_ADD_RESOURCE = "AddResource is not supported by the Resource Service, resources should be added/created via regular file system behaviour.";
-    static final String ERROR_OUT_SCOPE = "resource ID is out of scope of the this resource Service. Found: %s expected: %s";
-    static final String ERROR_NO_DATA_SERVICES = "No Hadoop data services known about in Hadoop resource service";
     private static final String ERROR_RESOLVING_PARENTS = "Error occurred while resolving resourceParents";
     private static final String HADOOP_CONF_STRING = "hadoop.init.conf";
     private static final String CACHE_IMPL_KEY = "hadoop.cache.svc";
@@ -108,6 +104,55 @@
     }
 
     public HadoopResourceService() {
+    }
+
+    public static void resolveParents(final ChildResource resource, final Configuration configuration) {
+        try {
+            final String connectionDetail = resource.getId();
+            final Path path = new Path(connectionDetail);
+            final int fileDepth = path.depth();
+            final int fsDepth = new Path(configuration.get(CommonConfigurationKeysPublic.FS_DEFAULT_NAME_KEY)).depth();
+
+            if (fileDepth > fsDepth + 1) {
+                DirectoryResource parent = new DirectoryResource().id(fixURIScheme(path.getParent().toUri().toString()));
+                resource.setParent(parent);
+                resolveParents(parent, configuration);
+            } else {
+                resource.setParent(new SystemResource().id(fixURIScheme(path.getParent().toUri().toString())));
+            }
+        } catch (Exception e) {
+            throw new RuntimeException(ERROR_RESOLVING_PARENTS, e);
+        }
+    }
+
+    private static String fixURIScheme(final String uri) {
+        requireNonNull(uri, "uri");
+        Matcher match = FILE_PAT.matcher(uri);
+        if (match.find()) {
+            return match.replaceFirst("///");
+        } else {
+            return uri;
+        }
+    }
+
+    protected static Collection<String> getPaths(final RemoteIterator<LocatedFileStatus> remoteIterator) throws IOException {
+        final ArrayList<String> paths = Lists.newArrayList();
+        while (remoteIterator.hasNext()) {
+            final LocatedFileStatus next = remoteIterator.next();
+            final String pathWithoutFSName = next.getPath().toUri().toString();
+            paths.add(pathWithoutFSName);
+        }
+        return paths;
+    }
+
+    private static Configuration createConfig(final Map<String, String> conf) {
+        final Configuration config = new Configuration();
+        if (nonNull(conf)) {
+            for (final Entry<String, String> entry : conf.entrySet()) {
+                config.set(entry.getKey(), entry.getValue());
+            }
+        }
+        return config;
     }
 
     @Override
@@ -201,13 +246,13 @@
         return this;
     }
 
-    public void setCacheService(final CacheService cacheService) {
-        cacheService(cacheService);
-    }
-
     public CacheService getCacheService() {
         requireNonNull(cacheService, "The cache service has not been set.");
         return cacheService;
+    }
+
+    public void setCacheService(final CacheService cacheService) {
+        cacheService(cacheService);
     }
 
     public HadoopResourceService addDataService(final ConnectionDetail detail) {
@@ -216,45 +261,6 @@
         return this;
     }
 
-    /**
-     * Make Jackson interpret the deserialised list correctly.
-     */
-    private static class ConnectionDetailType extends TypeReference<List<ConnectionDetail>> {
-    }
-
-    public static void resolveParents(final ChildResource resource, final Configuration configuration) {
-        try {
-            final String connectionDetail = resource.getId();
-            final Path path = new Path(connectionDetail);
-            final int fileDepth = path.depth();
-            final int fsDepth = new Path(configuration.get(CommonConfigurationKeysPublic.FS_DEFAULT_NAME_KEY)).depth();
-
-            if (fileDepth > fsDepth + 1) {
-                Path par = path.getParent();
-                URI uri = par.toUri();
-                String string = uri.toString();
-                String id = fixURIScheme(string);
-                DirectoryResource parent = new DirectoryResource().id(fixURIScheme(path.getParent().toUri().toString()));
-                resource.setParent(parent);
-                resolveParents(parent, configuration);
-            } else {
-                resource.setParent(new SystemResource().id(fixURIScheme(path.getParent().toUri().toString())));
-            }
-        } catch (Exception e) {
-            throw new RuntimeException(ERROR_RESOLVING_PARENTS, e);
-        }
-    }
-
-    private static String fixURIScheme(final String uri) {
-        requireNonNull(uri, "uri");
-        Matcher match = FILE_PAT.matcher(uri);
-        if (match.find()) {
-            return match.replaceFirst("///");
-        } else {
-            return uri;
-        }
-    }
-
     protected Configuration getInternalConf() {
         requireNonNull(config, "configuration must be set");
         return config;
@@ -263,26 +269,6 @@
     protected FileSystem getFileSystem() {
         requireNonNull(fileSystem, "configuration must be set");
         return fileSystem;
-    }
-
-    protected static Collection<String> getPaths(final RemoteIterator<LocatedFileStatus> remoteIterator) throws IOException {
-        final ArrayList<String> paths = Lists.newArrayList();
-        while (remoteIterator.hasNext()) {
-            final LocatedFileStatus next = remoteIterator.next();
-            final String pathWithoutFSName = next.getPath().toUri().toString();
-            paths.add(pathWithoutFSName);
-        }
-        return paths;
-    }
-
-    private static Configuration createConfig(final Map<String, String> conf) {
-        final Configuration config = new Configuration();
-        if (nonNull(conf)) {
-            for (final Entry<String, String> entry : conf.entrySet()) {
-                config.set(entry.getKey(), entry.getValue());
-            }
-        }
-        return config;
     }
 
     @JsonTypeInfo(use = JsonTypeInfo.Id.CLASS, include = JsonTypeInfo.As.PROPERTY, property = "class")
@@ -317,10 +303,6 @@
         return plainMapWithoutResolvingValues;
     }
 
-<<<<<<< HEAD
-=======
-
->>>>>>> e257a75d
     @Override
     public boolean equals(final Object o) {
         if (this == o) return true;
@@ -331,7 +313,6 @@
     }
 
     @Override
-<<<<<<< HEAD
     public int hashCode() {
         return Objects.hash(cacheService.getClass(), fileSystem);
     }
@@ -343,23 +324,11 @@
                 .append("cacheService", cacheService)
                 .append("fileSystem", fileSystem)
                 .toString();
-=======
-    public boolean equals(final Object o) {
-        if (this == o) {
-            return true;
-        }
-        if (!(o instanceof HadoopResourceService)) {
-            return false;
-        }
-        HadoopResourceService that = (HadoopResourceService) o;
-        boolean conf = getConf().equals(that.getConf());
-        boolean fileSystem = getFileSystem().equals(that.getFileSystem());
-        return conf && fileSystem;
-    }
-
-    @Override
-    public int hashCode() {
-        return Objects.hash(getConf(), getFileSystem(), getCacheService());
->>>>>>> e257a75d
+    }
+
+    /**
+     * Make Jackson interpret the deserialised list correctly.
+     */
+    private static class ConnectionDetailType extends TypeReference<List<ConnectionDetail>> {
     }
 }