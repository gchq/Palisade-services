--- conflicted
+++ resolved
@@ -15,15 +15,11 @@
  */
 package uk.gov.gchq.palisade.service.resource.request;
 
-import org.apache.commons.lang.builder.EqualsBuilder;
-import org.apache.commons.lang.builder.HashCodeBuilder;
-
 import uk.gov.gchq.palisade.ToStringBuilder;
 import uk.gov.gchq.palisade.service.Service;
 import uk.gov.gchq.palisade.service.request.Request;
 
 import java.util.Objects;
-import java.util.StringJoiner;
 
 /**
  * This is the basic cache request object. Each cache request is associated with a {@link Service} which is used to
@@ -34,19 +30,17 @@
 public abstract class CacheRequest extends Request {
 
     /**
+     * Separator string used internally to the cache.
+     */
+    public static final String SEPARATOR = ":";
+    /**
      * The key to use when interacting with the cache.
      */
     private String key;
-
     /**
      * The service class that is interacting with the cache.
      */
     private Class<? extends Service> service;
-
-    /**
-     * Separator string used internally to the cache.
-     */
-    public static final String SEPARATOR = ":";
 
     public CacheRequest() {
     }
@@ -95,15 +89,6 @@
     }
 
     /**
-     * Set the key for cache interaction. This key should not be <code>null</code> or empty.
-     *
-     * @param key the cache key
-     */
-    public void setKey(final String key) {
-        key(key);
-    }
-
-    /**
      * Get the cache key.
      *
      * @return the key
@@ -111,6 +96,15 @@
     public String getKey() {
         Objects.requireNonNull(key, "key cannot be null");
         return key;
+    }
+
+    /**
+     * Set the key for cache interaction. This key should not be <code>null</code> or empty.
+     *
+     * @param key the cache key
+     */
+    public void setKey(final String key) {
+        key(key);
     }
 
     /**
@@ -134,27 +128,12 @@
 
     @Override
     public boolean equals(final Object o) {
-<<<<<<< HEAD
         if (this == o) return true;
         if (!(o instanceof CacheRequest)) return false;
         if (!super.equals(o)) return false;
         final CacheRequest that = (CacheRequest) o;
         return Objects.equals(key, that.key) &&
                 Objects.equals(service, that.service);
-=======
-        if (this == o) {
-            return true;
-        }
-        if (!(o instanceof CacheRequest)) {
-            return false;
-        }
-        if (!super.equals(o)) {
-            return false;
-        }
-        CacheRequest that = (CacheRequest) o;
-        return getKey().equals(that.getKey()) &&
-                getService().equals(that.getService());
->>>>>>> e257a75d
     }
 
     @Override
