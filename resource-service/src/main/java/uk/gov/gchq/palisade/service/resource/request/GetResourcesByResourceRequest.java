/*
 * Copyright 2019 Crown Copyright
 *
 * Licensed under the Apache License, Version 2.0 (the "License");
 * you may not use this file except in compliance with the License.
 * You may obtain a copy of the License at
 *
 *     http://www.apache.org/licenses/LICENSE-2.0
 *
 * Unless required by applicable law or agreed to in writing, software
 * distributed under the License is distributed on an "AS IS" BASIS,
 * WITHOUT WARRANTIES OR CONDITIONS OF ANY KIND, either express or implied.
 * See the License for the specific language governing permissions and
 * limitations under the License.
 */
package uk.gov.gchq.palisade.service.resource.request;

import org.apache.commons.lang.builder.EqualsBuilder;
import org.apache.commons.lang.builder.HashCodeBuilder;

import uk.gov.gchq.palisade.ToStringBuilder;
import uk.gov.gchq.palisade.resource.Resource;
import uk.gov.gchq.palisade.service.request.Request;

import java.util.Objects;
import java.util.StringJoiner;

import static java.util.Objects.requireNonNull;

/**
 * This class is used to request a list of {@link Resource}'s
 * from the resource-service based on a {@link Resource}.
 * For example getting a list of all {@link Resource}'s
 * contained in the given {@link uk.gov.gchq.palisade.resource.impl.DirectoryResource}, the same as an {@code ls} would in linux.
 */
public class GetResourcesByResourceRequest extends Request {
    private Resource resource;

    // no-args constructor required
    public GetResourcesByResourceRequest() {
    }

    /**
     * @param resource the {@link Resource} you want to run an {@code ls} on
     * @return the {@link GetResourcesByResourceRequest}
     */
    public GetResourcesByResourceRequest resource(final Resource resource) {
        requireNonNull(resource, "The resource cannot be set to null.");
        this.resource = resource;
        return this;
    }

    public Resource getResource() {
        requireNonNull(resource, "The resource has not been set.");
        return resource;
    }

    public void setResource(final Resource resource) {
        resource(resource);
    }

    @Override
    public boolean equals(final Object o) {
<<<<<<< HEAD
        if (this == o) return true;
        if (o == null || getClass() != o.getClass()) return false;
        if (!super.equals(o)) return false;
        final GetResourcesByResourceRequest that = (GetResourcesByResourceRequest) o;
        return Objects.equals(resource, that.resource);
=======
        if (this == o) {
            return true;
        }
        if (!(o instanceof GetResourcesByResourceRequest)) {
            return false;
        }
        if (!super.equals(o)) {
            return false;
        }
        GetResourcesByResourceRequest that = (GetResourcesByResourceRequest) o;
        return getResource().equals(that.getResource());
>>>>>>> e257a75d
    }

    @Override
    public int hashCode() {
        return Objects.hash(super.hashCode(), resource);
    }

    @Override
    public String toString() {
        return new ToStringBuilder(this)
                .appendSuper(super.toString())
                .append("resource", resource)
                .toString();
    }
}<|MERGE_RESOLUTION|>--- conflicted
+++ resolved
@@ -15,15 +15,11 @@
  */
 package uk.gov.gchq.palisade.service.resource.request;
 
-import org.apache.commons.lang.builder.EqualsBuilder;
-import org.apache.commons.lang.builder.HashCodeBuilder;
-
 import uk.gov.gchq.palisade.ToStringBuilder;
 import uk.gov.gchq.palisade.resource.Resource;
 import uk.gov.gchq.palisade.service.request.Request;
 
 import java.util.Objects;
-import java.util.StringJoiner;
 
 import static java.util.Objects.requireNonNull;
 
@@ -61,25 +57,11 @@
 
     @Override
     public boolean equals(final Object o) {
-<<<<<<< HEAD
         if (this == o) return true;
         if (o == null || getClass() != o.getClass()) return false;
         if (!super.equals(o)) return false;
         final GetResourcesByResourceRequest that = (GetResourcesByResourceRequest) o;
         return Objects.equals(resource, that.resource);
-=======
-        if (this == o) {
-            return true;
-        }
-        if (!(o instanceof GetResourcesByResourceRequest)) {
-            return false;
-        }
-        if (!super.equals(o)) {
-            return false;
-        }
-        GetResourcesByResourceRequest that = (GetResourcesByResourceRequest) o;
-        return getResource().equals(that.getResource());
->>>>>>> e257a75d
     }
 
     @Override
