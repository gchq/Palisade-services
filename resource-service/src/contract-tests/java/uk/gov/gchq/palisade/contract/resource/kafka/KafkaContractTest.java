/*
 * Copyright 2020 Crown Copyright
 *
 * Licensed under the Apache License, Version 2.0 (the "License");
 * you may not use this file except in compliance with the License.
 * You may obtain a copy of the License at
 *
 *     http://www.apache.org/licenses/LICENSE-2.0
 *
 * Unless required by applicable law or agreed to in writing, software
 * distributed under the License is distributed on an "AS IS" BASIS,
 * WITHOUT WARRANTIES OR CONDITIONS OF ANY KIND, either express or implied.
 * See the License for the specific language governing permissions and
 * limitations under the License.
 */

package uk.gov.gchq.palisade.contract.resource.kafka;

import akka.actor.ActorSystem;
import akka.kafka.ConsumerSettings;
import akka.kafka.ProducerSettings;
import akka.kafka.Subscriptions;
import akka.kafka.javadsl.Consumer;
import akka.kafka.javadsl.Producer;
import akka.stream.Materializer;
import akka.stream.javadsl.Source;
import akka.stream.testkit.TestSubscriber.Probe;
import akka.stream.testkit.javadsl.TestSink;
import com.fasterxml.jackson.databind.JsonNode;
import org.apache.kafka.clients.consumer.ConsumerConfig;
import org.apache.kafka.clients.consumer.ConsumerRecord;
import org.apache.kafka.clients.producer.ProducerRecord;
import org.apache.kafka.common.serialization.StringDeserializer;
import org.apache.kafka.common.serialization.StringSerializer;
import org.junit.jupiter.api.Test;
import org.springframework.beans.factory.annotation.Autowired;
import org.springframework.boot.test.context.SpringBootTest;
import org.springframework.boot.test.context.SpringBootTest.WebEnvironment;
import org.springframework.boot.test.web.client.TestRestTemplate;
import org.springframework.context.annotation.Import;
import org.springframework.http.HttpEntity;
import org.springframework.http.HttpStatus;
import org.springframework.http.ResponseEntity;
import org.springframework.test.annotation.DirtiesContext;
import org.springframework.test.annotation.DirtiesContext.ClassMode;
import org.springframework.test.context.ActiveProfiles;
import org.springframework.test.context.ContextConfiguration;
import org.springframework.util.LinkedMultiValueMap;
import scala.concurrent.duration.FiniteDuration;

import uk.gov.gchq.palisade.contract.resource.ContractTestData;
import uk.gov.gchq.palisade.contract.resource.kafka.KafkaInitializer.RequestSerializer;
import uk.gov.gchq.palisade.contract.resource.kafka.KafkaInitializer.ResponseDeserializer;
import uk.gov.gchq.palisade.service.resource.ResourceApplication;
import uk.gov.gchq.palisade.service.resource.model.ResourceRequest;
import uk.gov.gchq.palisade.service.resource.model.StreamMarker;
import uk.gov.gchq.palisade.service.resource.model.Token;
import uk.gov.gchq.palisade.service.resource.stream.ConsumerTopicConfiguration;
import uk.gov.gchq.palisade.service.resource.stream.ProducerTopicConfiguration;
import uk.gov.gchq.palisade.service.resource.stream.SerDesConfig;

import java.util.Collections;
import java.util.LinkedList;
import java.util.List;
import java.util.Map;
import java.util.concurrent.TimeUnit;
import java.util.function.Function;
import java.util.stream.Collectors;
import java.util.stream.LongStream;
import java.util.stream.Stream;

import static org.assertj.core.api.Assertions.assertThat;
import static org.junit.jupiter.api.Assertions.assertAll;

/**
 * An external requirement of the service is to connect to a pair of kafka topics.
 * The upstream "user" topic is written to by the user-service and read by this service.
 * The downstream "resource" topic is written to by this service and read by the policy-service.
 * Upon writing to the upstream topic, appropriate messages should be written to the downstream topic.
 */
@SpringBootTest(
        classes = ResourceApplication.class,
        webEnvironment = WebEnvironment.RANDOM_PORT,
        properties = {"akka.discovery.config.services.kafka.from-config=false"}
)
@Import(KafkaInitializer.Config.class)
@ContextConfiguration(initializers = {KafkaInitializer.class})
@ActiveProfiles({"dbtest", "akkatest", "testresource"})
@DirtiesContext(classMode = ClassMode.BEFORE_CLASS)
class KafkaContractTest {
    @Autowired
    private TestRestTemplate restTemplate;
    @Autowired
    private ActorSystem akkaActorSystem;
    @Autowired
    private Materializer akkaMaterializer;
    @Autowired
    private ConsumerTopicConfiguration consumerTopicConfiguration;
    @Autowired
    private ProducerTopicConfiguration producerTopicConfiguration;

    @Test
    @DirtiesContext
    void testRequestSet() {
        // Only 1 request will be received by the resource-service
        // The ContractTestData.REQUEST_TOKEN maps to partition 0 of [0, 1, 2], so the akkatest yaml connects the consumer to only partition 0
        final Stream<ProducerRecord<String, JsonNode>> requests = Stream.of(
                Stream.of(ContractTestData.START_RECORD),
                ContractTestData.RECORD_NODE_FACTORY.get().limit(1L),
                Stream.of(ContractTestData.END_RECORD))
                .flatMap(Function.identity());
        // We're requesting file:/test/resourceId/ and expecting data1.txt and data2.txt back
        // Including the START/END, expect 4 records on kafka
        final long recordCount = 4;

        // Given - we are already listening to the output
        ConsumerSettings<String, JsonNode> consumerSettings = ConsumerSettings
                .create(akkaActorSystem, new StringDeserializer(), new ResponseDeserializer())
                .withBootstrapServers(KafkaInitializer.KAFKA_CONTAINER.getBootstrapServers())
                .withProperty(ConsumerConfig.AUTO_OFFSET_RESET_CONFIG, "earliest");

        Probe<ConsumerRecord<String, JsonNode>> probe = Consumer
                .atMostOnceSource(consumerSettings, Subscriptions.topics(producerTopicConfiguration.getTopics().get("output-topic").getName()))
                .runWith(TestSink.probe(akkaActorSystem), akkaMaterializer);

        // When - we write to the input
        ProducerSettings<String, JsonNode> producerSettings = ProducerSettings
                .create(akkaActorSystem, new StringSerializer(), new RequestSerializer())
                .withBootstrapServers(KafkaInitializer.KAFKA_CONTAINER.getBootstrapServers());

        Source.fromJavaStream(() -> requests)
                .runWith(Producer.plainSink(producerSettings), akkaMaterializer);

        // When - results are pulled from the output stream
        Probe<ConsumerRecord<String, JsonNode>> resultSeq = probe.request(recordCount);
        LinkedList<ConsumerRecord<String, JsonNode>> results = LongStream.range(0, recordCount)
                .mapToObj(i -> resultSeq.expectNext(new FiniteDuration(20 + recordCount, TimeUnit.SECONDS)))
                .collect(Collectors.toCollection(LinkedList::new));

        // Then - the results are as expected

        // All messages have a correct Token in the header
        assertAll("Headers have correct token",
                () -> assertThat(results)
                        .hasSize((int) recordCount),

                () -> assertThat(results)
                        .allSatisfy(result ->
                                assertThat(result.headers().lastHeader(Token.HEADER).value())
                                        .isEqualTo(ContractTestData.REQUEST_TOKEN.getBytes()))
        );

        // The first and last have a correct StreamMarker header
        assertAll("StreamMarkers are correct START and END",
                () -> assertThat(results.getFirst().headers().lastHeader(StreamMarker.HEADER).value())
                        .isEqualTo(StreamMarker.START.toString().getBytes()),

                () -> assertThat(results.getLast().headers().lastHeader(StreamMarker.HEADER).value())
                        .isEqualTo(StreamMarker.END.toString().getBytes())
        );

        // All but the first and last have the expected message
        results.removeFirst();
        results.removeLast();

        assertThat(results)
                .extracting(ConsumerRecord::value)
                .extracting(result -> result.get("resource"))
                .allSatisfy(resource -> {
                    assertThat(resource.get("id").asText()).isIn("file:/test/resourceId/data1.txt", "file:/test/resourceId/data2.txt");
                    assertThat(resource.get("type").asText()).isEqualTo("type");
                    assertThat(resource.get("serialisedFormat").asText()).isEqualTo("txt");
                    assertThat(resource.get("connectionDetail").get("serviceName").asText()).isEqualTo("data-service");
                });
    }

    @Test
    @DirtiesContext
    void testNoSuchResourceExceptionIsThrown() {
        // Create a variable number of requests
        // The ContractTestData.REQUEST_TOKEN maps to partition 0 of [0, 1, 2], so the akka-test yaml connects the consumer to only partition 0
        final Stream<ProducerRecord<String, JsonNode>> requests = Stream.of(
                Stream.of(ContractTestData.START_RECORD),
                ContractTestData.NO_RESOURCE_RECORD_NODE_FACTORY.get().limit(1L),
                Stream.of(ContractTestData.END_RECORD))
                .flatMap(Function.identity());

        // Given - we are already listening to the output and error topics
        ConsumerSettings<String, JsonNode> consumerSettings = ConsumerSettings
                .create(akkaActorSystem, new StringDeserializer(), new ResponseDeserializer())
                .withBootstrapServers(KafkaInitializer.KAFKA_CONTAINER.getBootstrapServers())
                .withProperty(ConsumerConfig.AUTO_OFFSET_RESET_CONFIG, "earliest");

        Probe<ConsumerRecord<String, JsonNode>> probe = Consumer
                .atMostOnceSource(consumerSettings, Subscriptions.topics(producerTopicConfiguration.getTopics().get("output-topic").getName()))
                .runWith(TestSink.probe(akkaActorSystem), akkaMaterializer);

        Probe<ConsumerRecord<String, JsonNode>> errorProbe = Consumer
                .atMostOnceSource(consumerSettings, Subscriptions.topics(producerTopicConfiguration.getTopics().get("error-topic").getName()))
                .runWith(TestSink.probe(akkaActorSystem), akkaMaterializer);

        // When - we write to the input
        ProducerSettings<String, JsonNode> producerSettings = ProducerSettings
                .create(akkaActorSystem, new StringSerializer(), new RequestSerializer())
                .withBootstrapServers(KafkaInitializer.KAFKA_CONTAINER.getBootstrapServers());

        Source.fromJavaStream(() -> requests)
                .runWith(Producer.plainSink(producerSettings), akkaMaterializer);


        // When - results are pulled from the output stream
        Probe<ConsumerRecord<String, JsonNode>> resultSeq = probe.request(2);
        LinkedList<ConsumerRecord<String, JsonNode>> results = LongStream.range(0, 2)
                .mapToObj(i -> resultSeq.expectNext(new FiniteDuration(20 + 2, TimeUnit.SECONDS)))
                .collect(Collectors.toCollection(LinkedList::new));

        // Then - the results are as expected
<<<<<<< HEAD
        assertAll("Asserting on the output topic",
=======
        assertAll(
>>>>>>> a9520560
                () -> assertThat(results)
                        .as("The 'output' topic has 2 messages")
                        .hasSize(2),

                () -> assertThat(results)
                        .as("Check the token is in the header")
                        .allSatisfy(result ->
                                assertThat(result.headers().lastHeader(Token.HEADER).value())
                                        .isEqualTo(ContractTestData.REQUEST_TOKEN.getBytes())),

<<<<<<< HEAD
                () -> assertAll("Start and End of stream markers have the correct headers",
                        () -> assertThat(results.getFirst().headers().lastHeader(StreamMarker.HEADER).value())
                                .isEqualTo(StreamMarker.START.toString().getBytes()),
                        () -> assertThat(results.getLast().headers().lastHeader(StreamMarker.HEADER).value())
                                .isEqualTo(StreamMarker.END.toString().getBytes())
                ),

                () -> assertAll("After removing the start and end of stream message",
                        results::removeFirst,
                        results::removeLast,
                        () -> assertThat(results).isEmpty()
=======
                () -> assertAll(
                        () -> assertThat(results.getFirst().headers().lastHeader(StreamMarker.HEADER).value())
                                .as("The Start message has the correct stream marker")
                                .isEqualTo(StreamMarker.START.toString().getBytes()),
                        () -> assertThat(results.getLast().headers().lastHeader(StreamMarker.HEADER).value())
                                .as("The End message has the correct stream marker")
                                .isEqualTo(StreamMarker.END.toString().getBytes())
                ),

                () -> assertAll(
                        results::removeFirst,
                        results::removeLast,
                        () -> assertThat(results)
                                .as("Removing the start and end messages leaves the results empty")
                                .isEmpty()
>>>>>>> a9520560
                )
        );


        // When - results are pulled from the error stream
        Probe<ConsumerRecord<String, JsonNode>> errorResultSeq = errorProbe.request(1);
        LinkedList<ConsumerRecord<String, JsonNode>> errorResults = LongStream.range(0, 1)
                .mapToObj(i -> errorResultSeq.expectNext(new FiniteDuration(20, TimeUnit.SECONDS)))
                .collect(Collectors.toCollection(LinkedList::new));

        // Then - the results are as expected
        assertAll("Asserting on the error topic",
                // One error is produced
                () -> assertThat(errorResults)
<<<<<<< HEAD
=======
                        .as("The 'error' topic has 1 message")
>>>>>>> a9520560
                        .hasSize(1),

                // The error has the relevant headers, including the token
                () -> assertThat(errorResults)
<<<<<<< HEAD
=======
                        .as("Check the token is in the header")
>>>>>>> a9520560
                        .allSatisfy(result ->
                                assertThat(result.headers().lastHeader(Token.HEADER).value())
                                        .isEqualTo(ContractTestData.REQUEST_TOKEN.getBytes())),

                // The error has a message that contains the throwable exception, and the message
                () -> assertThat(errorResults.get(0).value().get("error").get("message").asText())
<<<<<<< HEAD
                        .startsWith("Exception thrown while connecting to the service")
=======
                        .as("Check the exception message")
                        .startsWith("Failed to walk path /not/a/resource")
>>>>>>> a9520560
        );
    }

    @Test
    @DirtiesContext
    void testRestEndpoint() {
        // Given - we are already listening to the service input
        ConsumerSettings<String, ResourceRequest> consumerSettings = ConsumerSettings
                .create(akkaActorSystem, SerDesConfig.userKeyDeserializer(), SerDesConfig.userValueDeserializer())
                .withGroupId("test-group")
                .withBootstrapServers(KafkaInitializer.KAFKA_CONTAINER.getBootstrapServers())
                .withProperty(ConsumerConfig.AUTO_OFFSET_RESET_CONFIG, "earliest");

        Probe<ConsumerRecord<String, ResourceRequest>> probe = Consumer
                .atMostOnceSource(consumerSettings, Subscriptions.topics(consumerTopicConfiguration.getTopics().get("input-topic").getName()))
                .runWith(TestSink.probe(akkaActorSystem), akkaMaterializer);

        // When - we POST to the rest endpoint
        Map<String, List<String>> headers = Collections.singletonMap(Token.HEADER, Collections.singletonList(ContractTestData.REQUEST_TOKEN));
        HttpEntity<ResourceRequest> entity = new HttpEntity<>(ContractTestData.REQUEST_OBJ, new LinkedMultiValueMap<>(headers));
        ResponseEntity<Void> response = restTemplate.postForEntity("/api/resource", entity, Void.class);

        // Then - the REST request was accepted
        assertThat(response.getStatusCode()).isEqualTo(HttpStatus.ACCEPTED);

        // When - results are pulled from the output stream
        Probe<ConsumerRecord<String, ResourceRequest>> resultSeq = probe.request(1);
        LinkedList<ConsumerRecord<String, ResourceRequest>> results = LongStream.range(0, 1)
                .mapToObj(i -> resultSeq.expectNext(new FiniteDuration(20, TimeUnit.SECONDS)))
                .collect(Collectors.toCollection(LinkedList::new));

        // Then - the results are as expected
        // The request was written with the correct header
        assertAll("Records returned are correct",
                () -> assertThat(results)
                        .hasSize(1),

                () -> assertThat(results)
                        .allSatisfy(result -> {
                            assertThat(result.headers().lastHeader(Token.HEADER).value())
                                    .isEqualTo(ContractTestData.REQUEST_TOKEN.getBytes());

                            assertThat(result.value())
                                    .isEqualTo(ContractTestData.REQUEST_OBJ);
                        })
        );
    }
}<|MERGE_RESOLUTION|>--- conflicted
+++ resolved
@@ -215,11 +215,7 @@
                 .collect(Collectors.toCollection(LinkedList::new));
 
         // Then - the results are as expected
-<<<<<<< HEAD
-        assertAll("Asserting on the output topic",
-=======
         assertAll(
->>>>>>> a9520560
                 () -> assertThat(results)
                         .as("The 'output' topic has 2 messages")
                         .hasSize(2),
@@ -230,19 +226,6 @@
                                 assertThat(result.headers().lastHeader(Token.HEADER).value())
                                         .isEqualTo(ContractTestData.REQUEST_TOKEN.getBytes())),
 
-<<<<<<< HEAD
-                () -> assertAll("Start and End of stream markers have the correct headers",
-                        () -> assertThat(results.getFirst().headers().lastHeader(StreamMarker.HEADER).value())
-                                .isEqualTo(StreamMarker.START.toString().getBytes()),
-                        () -> assertThat(results.getLast().headers().lastHeader(StreamMarker.HEADER).value())
-                                .isEqualTo(StreamMarker.END.toString().getBytes())
-                ),
-
-                () -> assertAll("After removing the start and end of stream message",
-                        results::removeFirst,
-                        results::removeLast,
-                        () -> assertThat(results).isEmpty()
-=======
                 () -> assertAll(
                         () -> assertThat(results.getFirst().headers().lastHeader(StreamMarker.HEADER).value())
                                 .as("The Start message has the correct stream marker")
@@ -258,7 +241,6 @@
                         () -> assertThat(results)
                                 .as("Removing the start and end messages leaves the results empty")
                                 .isEmpty()
->>>>>>> a9520560
                 )
         );
 
@@ -273,30 +255,20 @@
         assertAll("Asserting on the error topic",
                 // One error is produced
                 () -> assertThat(errorResults)
-<<<<<<< HEAD
-=======
                         .as("The 'error' topic has 1 message")
->>>>>>> a9520560
                         .hasSize(1),
 
                 // The error has the relevant headers, including the token
                 () -> assertThat(errorResults)
-<<<<<<< HEAD
-=======
                         .as("Check the token is in the header")
->>>>>>> a9520560
                         .allSatisfy(result ->
                                 assertThat(result.headers().lastHeader(Token.HEADER).value())
                                         .isEqualTo(ContractTestData.REQUEST_TOKEN.getBytes())),
 
                 // The error has a message that contains the throwable exception, and the message
                 () -> assertThat(errorResults.get(0).value().get("error").get("message").asText())
-<<<<<<< HEAD
-                        .startsWith("Exception thrown while connecting to the service")
-=======
                         .as("Check the exception message")
                         .startsWith("Failed to walk path /not/a/resource")
->>>>>>> a9520560
         );
     }
 
