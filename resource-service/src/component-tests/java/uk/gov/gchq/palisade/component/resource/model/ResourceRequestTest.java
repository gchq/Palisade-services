--- conflicted
+++ resolved
@@ -15,55 +15,33 @@
  */
 package uk.gov.gchq.palisade.component.resource.model;
 
-<<<<<<< HEAD
-import com.fasterxml.jackson.core.JsonProcessingException;
-=======
->>>>>>> 32161c1d
 import com.fasterxml.jackson.databind.ObjectMapper;
 import org.junit.jupiter.api.Test;
 
-import uk.gov.gchq.palisade.reader.common.Context;
-import uk.gov.gchq.palisade.reader.common.User;
+import uk.gov.gchq.palisade.Context;
+import uk.gov.gchq.palisade.User;
 import uk.gov.gchq.palisade.service.resource.model.ResourceRequest;
+
+import java.io.IOException;
 
 import static org.assertj.core.api.Assertions.assertThat;
 
 class ResourceRequestTest {
 
     @Test
-<<<<<<< HEAD
-    void testResourceRequestSerialisingAndDeserialising() throws JsonProcessingException {
-        var mapper = new ObjectMapper();
-
-        var resourceRequest = ResourceRequest.Builder.create()
-=======
     void testResourceRequestSerializingAndDeseralizing() throws IOException {
         ObjectMapper mapper = new ObjectMapper();
         ResourceRequest resourceRequest = ResourceRequest.Builder.create()
->>>>>>> 32161c1d
                 .withUserId("originalUserId")
                 .withResourceId("testResourceId")
                 .withContext(new Context().purpose("testContext"))
                 .withUser(new User().userId("testUserId"));
-<<<<<<< HEAD
-
-        var actualJson = mapper.writeValueAsString(resourceRequest);
-        var actualInstance = mapper.readValue(actualJson, resourceRequest.getClass());
-
-        assertThat(actualInstance)
-                .as("Check that whilst using the objects toString method, the objects are the same")
-                .isEqualTo(resourceRequest);
-
-        assertThat(actualInstance)
-                .as("Ignoring the error, check %s using recursion)", resourceRequest.getClass().getSimpleName())
-=======
 
         var actualJson = mapper.writeValueAsString(resourceRequest);
         var actualInstance = mapper.readValue(actualJson, resourceRequest.getClass());
 
         assertThat(actualInstance)
                 .as("Using recursion, check that the %s object has been deserialised successfully", resourceRequest.getClass().getSimpleName())
->>>>>>> 32161c1d
                 .usingRecursiveComparison()
                 .isEqualTo(resourceRequest);
     }
