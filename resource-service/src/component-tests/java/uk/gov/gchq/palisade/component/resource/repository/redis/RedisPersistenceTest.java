--- conflicted
+++ resolved
@@ -47,28 +47,19 @@
 import org.testcontainers.containers.KafkaContainer;
 import reactor.core.publisher.Flux;
 
-<<<<<<< HEAD
-import uk.gov.gchq.palisade.reader.common.Context;
-import uk.gov.gchq.palisade.reader.common.SimpleConnectionDetail;
-import uk.gov.gchq.palisade.reader.common.User;
-import uk.gov.gchq.palisade.reader.common.resource.LeafResource;
-import uk.gov.gchq.palisade.reader.common.resource.impl.DirectoryResource;
-import uk.gov.gchq.palisade.reader.common.resource.impl.FileResource;
-import uk.gov.gchq.palisade.reader.common.util.ResourceBuilder;
-=======
 import uk.gov.gchq.palisade.Context;
 import uk.gov.gchq.palisade.User;
 import uk.gov.gchq.palisade.resource.LeafResource;
 import uk.gov.gchq.palisade.resource.impl.DirectoryResource;
 import uk.gov.gchq.palisade.resource.impl.FileResource;
 import uk.gov.gchq.palisade.service.SimpleConnectionDetail;
->>>>>>> 32161c1d
 import uk.gov.gchq.palisade.service.resource.ResourceApplication;
 import uk.gov.gchq.palisade.service.resource.model.AuditableResourceResponse;
 import uk.gov.gchq.palisade.service.resource.model.ResourceRequest;
 import uk.gov.gchq.palisade.service.resource.repository.ReactivePersistenceLayer;
 import uk.gov.gchq.palisade.service.resource.service.ResourceServicePersistenceProxy;
 import uk.gov.gchq.palisade.service.resource.stream.PropertiesConfigurer;
+import uk.gov.gchq.palisade.util.ResourceBuilder;
 
 import java.nio.ByteBuffer;
 import java.util.AbstractMap;
@@ -292,7 +283,7 @@
 
         @Override
         public void initialize(@NotNull final ConfigurableApplicationContext context) {
-            context.getEnvironment().setActiveProfiles("redis", "akka-test");
+            context.getEnvironment().setActiveProfiles("redis", "akkatest");
             // Start container
             REDIS.start();
 
@@ -312,17 +303,10 @@
 
         @Override
         public void initialize(final ConfigurableApplicationContext configurableApplicationContext) {
-<<<<<<< HEAD
-            configurableApplicationContext.getEnvironment().setActiveProfiles("redis", "akka-test");
-            kafka.addEnv("KAFKA_AUTO_CREATE_TOPICS_ENABLE", "false");
-            kafka.addEnv("KAFKA_OFFSETS_TOPIC_REPLICATION_FACTOR", "1");
-            kafka.start();
-=======
             configurableApplicationContext.getEnvironment().setActiveProfiles("redis", "akkatest");
             KAFKA.addEnv("KAFKA_AUTO_CREATE_TOPICS_ENABLE", "false");
             KAFKA.addEnv("KAFKA_OFFSETS_TOPIC_REPLICATION_FACTOR", "1");
             KAFKA.start();
->>>>>>> 32161c1d
 
             // test kafka config
             String kafkaConfig = "akka.discovery.config.services.kafka.from-config=false";
