--- conflicted
+++ resolved
@@ -15,50 +15,33 @@
  */
 package uk.gov.gchq.palisade.component.resource.model;
 
-<<<<<<< HEAD
-import com.fasterxml.jackson.core.JsonProcessingException;
-=======
->>>>>>> 32161c1d
 import com.fasterxml.jackson.databind.ObjectMapper;
 import org.junit.jupiter.api.Test;
 
-import uk.gov.gchq.palisade.reader.common.Context;
-import uk.gov.gchq.palisade.reader.common.SimpleConnectionDetail;
-import uk.gov.gchq.palisade.reader.common.User;
-import uk.gov.gchq.palisade.reader.common.resource.impl.FileResource;
-import uk.gov.gchq.palisade.reader.common.resource.impl.SystemResource;
+import uk.gov.gchq.palisade.Context;
+import uk.gov.gchq.palisade.User;
+import uk.gov.gchq.palisade.resource.LeafResource;
+import uk.gov.gchq.palisade.resource.impl.FileResource;
+import uk.gov.gchq.palisade.resource.impl.SystemResource;
+import uk.gov.gchq.palisade.service.SimpleConnectionDetail;
 import uk.gov.gchq.palisade.service.resource.model.ResourceResponse;
-<<<<<<< HEAD
-=======
 
 import java.io.IOException;
->>>>>>> 32161c1d
 
 import static org.assertj.core.api.Assertions.assertThat;
 
 class ResourceResponseTest {
 
     @Test
-<<<<<<< HEAD
-    void testSerialiseResourceResponseToJson() throws JsonProcessingException {
-        var mapper = new ObjectMapper();
-
-        var resource = new FileResource().id("/test/file.format")
-=======
     void testSerialiseResourceResponseToJson() throws IOException {
         ObjectMapper mapper = new ObjectMapper();
         LeafResource resource = new FileResource().id("/test/file.format")
->>>>>>> 32161c1d
                 .type("java.lang.String")
                 .serialisedFormat("format")
                 .connectionDetail(new SimpleConnectionDetail().serviceName("test-service"))
                 .parent(new SystemResource().id("/test"));
 
-<<<<<<< HEAD
-        var resourceResponse = ResourceResponse.Builder.create()
-=======
         ResourceResponse resourceResponse = ResourceResponse.Builder.create()
->>>>>>> 32161c1d
                 .withUserId("originalUserID")
                 .withResourceId("originalResourceID")
                 .withContext(new Context().purpose("testContext"))
@@ -67,19 +50,9 @@
 
         var actualJson = mapper.writeValueAsString(resourceResponse);
         var actualInstance = mapper.readValue(actualJson, resourceResponse.getClass());
-<<<<<<< HEAD
-
-        assertThat(actualInstance)
-                .as("Check that whilst using the objects toString method, the objects are the same")
-                .isEqualTo(resourceResponse);
-
-        assertThat(actualInstance)
-                .as("Ignoring the error, check %s using recursion)", resourceResponse.getClass().getSimpleName())
-=======
 
         assertThat(actualInstance)
                 .as("Using recursion, check that the %s object has been deserialised successfully", resourceResponse.getClass().getSimpleName())
->>>>>>> 32161c1d
                 .usingRecursiveComparison()
                 .isEqualTo(resourceResponse);
     }
