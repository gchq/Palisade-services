/*
 * Copyright 2018-2021 Crown Copyright
 *
 * Licensed under the Apache License, Version 2.0 (the "License");
 * you may not use this file except in compliance with the License.
 * You may obtain a copy of the License at
 *
 *     http://www.apache.org/licenses/LICENSE-2.0
 *
 * Unless required by applicable law or agreed to in writing, software
 * distributed under the License is distributed on an "AS IS" BASIS,
 * WITHOUT WARRANTIES OR CONDITIONS OF ANY KIND, either express or implied.
 * See the License for the specific language governing permissions and
 * limitations under the License.
 */

package uk.gov.gchq.palisade.component.resource.service;

import akka.NotUsed;
import akka.stream.Materializer;
import akka.stream.javadsl.Sink;
import akka.stream.javadsl.Source;
import org.junit.jupiter.api.BeforeEach;
import org.junit.jupiter.api.Test;
import org.springframework.beans.factory.annotation.Autowired;
import org.springframework.boot.autoconfigure.domain.EntityScan;
import org.springframework.boot.test.autoconfigure.data.r2dbc.DataR2dbcTest;
import org.springframework.data.r2dbc.repository.config.EnableR2dbcRepositories;
import org.springframework.test.annotation.DirtiesContext;
import org.springframework.test.annotation.DirtiesContext.ClassMode;
import org.springframework.test.context.ActiveProfiles;
import org.springframework.test.context.ContextConfiguration;

import uk.gov.gchq.palisade.reader.common.Context;
import uk.gov.gchq.palisade.reader.common.SimpleConnectionDetail;
import uk.gov.gchq.palisade.reader.common.User;
import uk.gov.gchq.palisade.reader.common.resource.LeafResource;
import uk.gov.gchq.palisade.reader.common.util.ResourceBuilder;
import uk.gov.gchq.palisade.service.resource.config.ApplicationConfiguration;
import uk.gov.gchq.palisade.service.resource.config.R2dbcConfiguration;
import uk.gov.gchq.palisade.service.resource.exception.NoSuchResourceException;
import uk.gov.gchq.palisade.service.resource.model.AuditErrorMessage;
import uk.gov.gchq.palisade.service.resource.model.AuditableResourceResponse;
import uk.gov.gchq.palisade.service.resource.model.ResourceRequest;
import uk.gov.gchq.palisade.service.resource.model.ResourceResponse;
import uk.gov.gchq.palisade.service.resource.repository.ReactivePersistenceLayer;
import uk.gov.gchq.palisade.service.resource.service.ResourceServicePersistenceProxy;
import uk.gov.gchq.palisade.service.resource.stream.config.AkkaSystemConfig;

import java.io.File;
import java.util.List;
import java.util.concurrent.CompletionStage;
import java.util.concurrent.TimeUnit;
import java.util.function.Function;

import static org.assertj.core.api.Assertions.assertThat;

/**
 * Tests to verify the handling of exceptions,and the population of audit objects during stream processing
 */
@DataR2dbcTest
@ContextConfiguration(classes = {ApplicationConfiguration.class, R2dbcConfiguration.class, AkkaSystemConfig.class})
@EntityScan(basePackages = {"uk.gov.gchq.palisade.service.resource.domain"})
@EnableR2dbcRepositories(basePackages = {"uk.gov.gchq.palisade.service.resource.repository"})
@ActiveProfiles({"db-test"})
@DirtiesContext(classMode = ClassMode.BEFORE_CLASS)
class ResourceServicePersistenceProxyTest {

    private static final SimpleConnectionDetail DETAIL = new SimpleConnectionDetail().serviceName("data-service");
    private static final LeafResource FILE_1 = ((LeafResource) ResourceBuilder.create("file:/test/resourceId/data1.txt"))
            .type("data")
            .serialisedFormat("txt")
            .connectionDetail(DETAIL);

    @Autowired
    private ResourceServicePersistenceProxy resourceServiceAsyncProxy;
    @Autowired
    private ReactivePersistenceLayer persistenceLayer;
    @Autowired
    private Materializer materializer;

    private final Function<Integer, ResourceRequest> requestFactoryObj = i -> ResourceRequest.Builder.create()
            .withUserId("user-id")
            .withResourceId(String.format("file:/test/resourceId/data%d.txt", i))
            .withContext(new Context().purpose("test-purpose"))
            .withUser(new User().userId("test-user"));

    @BeforeEach
    void setup() throws InterruptedException {
        Source.single(FILE_1)
                .via(persistenceLayer.withPersistenceById(FILE_1.getId()))
                .via(persistenceLayer.withPersistenceByType(FILE_1.getType()))
                .via(persistenceLayer.withPersistenceBySerialisedFormat(FILE_1.getSerialisedFormat()))
                .runWith(Sink.seq(), materializer);

        TimeUnit.SECONDS.sleep(1);
    }

    @Test
    void testContextLoads() {
        assertThat(resourceServiceAsyncProxy)
<<<<<<< HEAD
                .as("Check that the resourceService proxy has been loaded successfully")
                .isNotNull();

        assertThat(persistenceLayer)
                .as("Check that the persistenceLayer has been autowired successfully")
=======
                .as("Check the resourceProxy has been autowired successfully")
                .isNotNull();

        assertThat(persistenceLayer)
                .as("Check the persistenceLayer has been autowired successfully")
>>>>>>> 32161c1d
                .isNotNull();
    }

    @Test
    void testGetResourcesByIdSuccess() {
        // Given a user request
        final ResourceRequest resourceRequest = requestFactoryObj.apply(1);

        // Then retrieving a resource from the cache
        final Source<AuditableResourceResponse, NotUsed> subject = this.resourceServiceAsyncProxy.getResourcesById(resourceRequest);
        final CompletionStage<List<AuditableResourceResponse>> future = subject.runWith(Sink.seq(), materializer);
        final List<AuditableResourceResponse> result = future.toCompletableFuture().join();

        // Then check there is no error and check the returned resource ID
<<<<<<< HEAD
        assertAll(
                () -> assertThat(result)
                        .as("Check that there is one resource returned")
                        .hasSize(1),
                () -> assertThat(result.get(0))
                        .as("Check that the audit error message is null")
                        .extracting(AuditableResourceResponse::getAuditErrorMessage)
                        .isNull(),
                () -> assertThat(result.get(0))
                        .as("Check that the resourceId contained in the response is the correct one")
                        .extracting(AuditableResourceResponse::getResourceResponse)
                        .extracting(ResourceResponse::getResourceId)
                        .isEqualTo(FILE_1.getId())
        );
=======
        assertThat(result.get(0))
                .as("Check that there is no AuditErrorMessage")
                .extracting(AuditableResourceResponse::getAuditErrorMessage)
                .isNull();

        assertThat(result.get(0))
                .as("Check the resourceResponse has the correct resource attached")
                .extracting(AuditableResourceResponse::getResourceResponse)
                .extracting(ResourceResponse::getResourceId)
                .isEqualTo(FILE_1.getId());
>>>>>>> 32161c1d
    }

    @Test
    void testGetResourceByIdFailure() {
        // Given a user request
        final ResourceRequest resourceRequest = requestFactoryObj.apply(2);

        // Then retrieving a different resource from the cache
        final List<AuditableResourceResponse> result = this.resourceServiceAsyncProxy.getResourcesById(resourceRequest)
                .runWith(Sink.seq(), materializer)
                .toCompletableFuture().join();

        // Then check there is an error
<<<<<<< HEAD
        assertAll(
                () -> assertThat(result)
                        .as("Check that there is one resource returned")
                        .hasSize(1),
                () -> assertThat(result.get(0))
                        .as("Check that the resource response is null")
                        .extracting(AuditableResourceResponse::getResourceResponse)
                        .isNull(),
                () -> assertThat(result.get(0))
                        .as("Check that after extracting the error from the Response, it contains the correct error message")
                        .extracting(AuditableResourceResponse::getAuditErrorMessage)
                        .extracting(AuditErrorMessage::getError)
                        .isExactlyInstanceOf(NoSuchResourceException.class)
                        .extracting(Throwable::getMessage)
                        .isEqualTo("Failed to walk path " + File.separator + "test" + File.separator + "resourceId" + File.separator + "data2.txt")
        );
=======
        assertThat(result.get(0))
                .as("Check that there is no ResourceResponse")
                .extracting(AuditableResourceResponse::getResourceResponse)
                .isNull();

        assertThat(result.get(0))
                .as("Check that the resourceServiceAsyncProxy throws the correct error when processing an invalid request")
                .extracting(AuditableResourceResponse::getAuditErrorMessage)
                .extracting(AuditErrorMessage::getError)
                .isExactlyInstanceOf(NoSuchResourceException.class)
                .extracting("Message")
                .isEqualTo("Failed to walk path " + File.separator + "test" + File.separator + "resourceId" + File.separator + "data2.txt");
>>>>>>> 32161c1d
    }
}<|MERGE_RESOLUTION|>--- conflicted
+++ resolved
@@ -31,11 +31,10 @@
 import org.springframework.test.context.ActiveProfiles;
 import org.springframework.test.context.ContextConfiguration;
 
-import uk.gov.gchq.palisade.reader.common.Context;
-import uk.gov.gchq.palisade.reader.common.SimpleConnectionDetail;
-import uk.gov.gchq.palisade.reader.common.User;
-import uk.gov.gchq.palisade.reader.common.resource.LeafResource;
-import uk.gov.gchq.palisade.reader.common.util.ResourceBuilder;
+import uk.gov.gchq.palisade.Context;
+import uk.gov.gchq.palisade.User;
+import uk.gov.gchq.palisade.resource.LeafResource;
+import uk.gov.gchq.palisade.service.SimpleConnectionDetail;
 import uk.gov.gchq.palisade.service.resource.config.ApplicationConfiguration;
 import uk.gov.gchq.palisade.service.resource.config.R2dbcConfiguration;
 import uk.gov.gchq.palisade.service.resource.exception.NoSuchResourceException;
@@ -46,6 +45,7 @@
 import uk.gov.gchq.palisade.service.resource.repository.ReactivePersistenceLayer;
 import uk.gov.gchq.palisade.service.resource.service.ResourceServicePersistenceProxy;
 import uk.gov.gchq.palisade.service.resource.stream.config.AkkaSystemConfig;
+import uk.gov.gchq.palisade.util.ResourceBuilder;
 
 import java.io.File;
 import java.util.List;
@@ -99,19 +99,11 @@
     @Test
     void testContextLoads() {
         assertThat(resourceServiceAsyncProxy)
-<<<<<<< HEAD
-                .as("Check that the resourceService proxy has been loaded successfully")
-                .isNotNull();
-
-        assertThat(persistenceLayer)
-                .as("Check that the persistenceLayer has been autowired successfully")
-=======
                 .as("Check the resourceProxy has been autowired successfully")
                 .isNotNull();
 
         assertThat(persistenceLayer)
                 .as("Check the persistenceLayer has been autowired successfully")
->>>>>>> 32161c1d
                 .isNotNull();
     }
 
@@ -126,22 +118,6 @@
         final List<AuditableResourceResponse> result = future.toCompletableFuture().join();
 
         // Then check there is no error and check the returned resource ID
-<<<<<<< HEAD
-        assertAll(
-                () -> assertThat(result)
-                        .as("Check that there is one resource returned")
-                        .hasSize(1),
-                () -> assertThat(result.get(0))
-                        .as("Check that the audit error message is null")
-                        .extracting(AuditableResourceResponse::getAuditErrorMessage)
-                        .isNull(),
-                () -> assertThat(result.get(0))
-                        .as("Check that the resourceId contained in the response is the correct one")
-                        .extracting(AuditableResourceResponse::getResourceResponse)
-                        .extracting(ResourceResponse::getResourceId)
-                        .isEqualTo(FILE_1.getId())
-        );
-=======
         assertThat(result.get(0))
                 .as("Check that there is no AuditErrorMessage")
                 .extracting(AuditableResourceResponse::getAuditErrorMessage)
@@ -152,7 +128,6 @@
                 .extracting(AuditableResourceResponse::getResourceResponse)
                 .extracting(ResourceResponse::getResourceId)
                 .isEqualTo(FILE_1.getId());
->>>>>>> 32161c1d
     }
 
     @Test
@@ -166,24 +141,6 @@
                 .toCompletableFuture().join();
 
         // Then check there is an error
-<<<<<<< HEAD
-        assertAll(
-                () -> assertThat(result)
-                        .as("Check that there is one resource returned")
-                        .hasSize(1),
-                () -> assertThat(result.get(0))
-                        .as("Check that the resource response is null")
-                        .extracting(AuditableResourceResponse::getResourceResponse)
-                        .isNull(),
-                () -> assertThat(result.get(0))
-                        .as("Check that after extracting the error from the Response, it contains the correct error message")
-                        .extracting(AuditableResourceResponse::getAuditErrorMessage)
-                        .extracting(AuditErrorMessage::getError)
-                        .isExactlyInstanceOf(NoSuchResourceException.class)
-                        .extracting(Throwable::getMessage)
-                        .isEqualTo("Failed to walk path " + File.separator + "test" + File.separator + "resourceId" + File.separator + "data2.txt")
-        );
-=======
         assertThat(result.get(0))
                 .as("Check that there is no ResourceResponse")
                 .extracting(AuditableResourceResponse::getResourceResponse)
@@ -196,6 +153,5 @@
                 .isExactlyInstanceOf(NoSuchResourceException.class)
                 .extracting("Message")
                 .isEqualTo("Failed to walk path " + File.separator + "test" + File.separator + "resourceId" + File.separator + "data2.txt");
->>>>>>> 32161c1d
     }
 }