<?xml version="1.0" encoding="UTF-8"?>
<!--
  ~ Copyright 2018-2021 Crown Copyright
  ~
  ~ Licensed under the Apache License, Version 2.0 (the "License");
  ~ you may not use this file except in compliance with the License.
  ~ You may obtain a copy of the License at
  ~
  ~     http://www.apache.org/licenses/LICENSE-2.0
  ~
  ~ Unless required by applicable law or agreed to in writing, software
  ~ distributed under the License is distributed on an "AS IS" BASIS,
  ~ WITHOUT WARRANTIES OR CONDITIONS OF ANY KIND, either express or implied.
  ~ See the License for the specific language governing permissions and
  ~ limitations under the License.
  -->
<project xmlns:xsi="http://www.w3.org/2001/XMLSchema-instance"
         xmlns="http://maven.apache.org/POM/4.0.0"
         xsi:schemaLocation="http://maven.apache.org/POM/4.0.0 http://maven.apache.org/xsd/maven-4.0.0.xsd">
    <modelVersion>4.0.0</modelVersion>

    <parent>
        <artifactId>service</artifactId>
        <groupId>uk.gov.gchq.palisade</groupId>
        <version>0.5.0-${revision}</version>
        <relativePath>../pom.xml</relativePath>
    </parent>

    <!--  *********** Artifact ID ***********    -->
    <artifactId>resource-service</artifactId>
    <url>https://github.com/gchq/Palisade-services/tree/develop/resource-service</url>
    <!--  *********** Artifact ID ***********    -->

    <properties>
        <!-- Dependency versions -->
        <scala.version>2.13</scala.version>
        <akka.version>2.6.10</akka.version>
        <alpakka.version>2.0.4</alpakka.version>
        <hadoop.version>3.2.1</hadoop.version>

        <!-- Test dependency versions -->
        <testcontainers.version>1.14.3</testcontainers.version>

        <!-- Dockerfile-maven-plugin configurable base image - openjdk:11.0-jre-slim -->
        <dockerfile.base.image>openjdk@sha256:d9a6b51ec836e6278521678640211544b93272a3df675c915ca01a78c8c18ecd</dockerfile.base.image>
        <!-- Prefix image tag with image type being used -->
        <dockerfile.base.tag>jre</dockerfile.base.tag>
    </properties>

    <dependencies>
        <!--
        ~ Palisade
        -->
        <dependency>
            <!-- Common types (User, Resource, Context) -->
            <groupId>uk.gov.gchq.palisade</groupId>
            <artifactId>common</artifactId>
            <version>0.5.0-${common.revision}</version>
        </dependency>
<<<<<<< HEAD
        <dependency>
            <!-- Hadoop config classes -->
            <groupId>org.apache.hadoop</groupId>
            <artifactId>hadoop-common</artifactId>
            <version>${hadoop.version}</version>
            <exclusions>
                <!-- Exclude incompatible Log4J -->
                <exclusion>
                    <groupId>org.slf4j</groupId>
                    <artifactId>slf4j-log4j12</artifactId>
                </exclusion>
            </exclusions>
        </dependency>
        <dependency>
            <!-- Specific resource-service for Hadoop -->
            <groupId>uk.gov.gchq.palisade</groupId>
            <artifactId>hadoop-resource</artifactId>
            <version>0.5.0-${readers.revision}</version>
        </dependency>
        <dependency>
            <!-- Readers Common to contain common resource service code -->
            <groupId>uk.gov.gchq.palisade</groupId>
            <artifactId>readers-common</artifactId>
            <version>0.5.0-${readers.revision}</version>
        </dependency>
=======

>>>>>>> f221fd69
        <!--
        ~ Akka and Alpakka (Kafka)
        -->
        <dependency>
            <!-- Core Akka streaming (more up-to-date than alpakka dependency) -->
            <groupId>com.typesafe.akka</groupId>
            <artifactId>akka-stream_${scala.version}</artifactId>
            <version>${akka.version}</version>
        </dependency>
        <dependency>
            <!-- Alpakka Kafka connectors -->
            <groupId>com.typesafe.akka</groupId>
            <artifactId>akka-stream-kafka_${scala.version}</artifactId>
            <version>${alpakka.version}</version>
        </dependency>
        <dependency>
            <!-- Akka/SLF4j logging connector -->
            <groupId>com.typesafe.akka</groupId>
            <artifactId>akka-slf4j_${scala.version}</artifactId>
            <version>${akka.version}</version>
        </dependency>
        <dependency>
            <!-- Smarter discovery of Kafka servers -->
            <groupId>com.typesafe.akka</groupId>
            <artifactId>akka-discovery_${scala.version}</artifactId>
            <version>${akka.version}</version>
        </dependency>
        <!--
        ~ Spring Boot
        -->
        <dependency>
            <!-- Health endpoint (and loggers, shutdown, metrics ...) -->
            <groupId>org.springframework.boot</groupId>
            <artifactId>spring-boot-starter-actuator</artifactId>
        </dependency>
        <dependency>
            <!-- Rest controller -->
            <groupId>org.springframework.boot</groupId>
            <artifactId>spring-boot-starter-web</artifactId>
        </dependency>
        <dependency>
            <!-- Caching/Persistence stores -->
            <groupId>org.springframework.boot</groupId>
            <artifactId>spring-boot-starter-data-r2dbc</artifactId>
        </dependency>
        <dependency>
            <!-- R2DBC implementation of ReactiveCrudRepositories -->
            <groupId>io.r2dbc</groupId>
            <artifactId>r2dbc-h2</artifactId>
        </dependency>
        <dependency>
            <!-- Reactive Redis (ReactiveCrudRepository impl done manually) -->
            <groupId>org.springframework.boot</groupId>
            <artifactId>spring-boot-starter-data-redis-reactive</artifactId>
        </dependency>

        <!--
        ~ Test dependencies
        -->
        <dependency>
            <!-- JUnit, Jupiter, SpringBootTest etc... -->
            <groupId>org.springframework.boot</groupId>
            <artifactId>spring-boot-starter-test</artifactId>
            <scope>test</scope>
        </dependency>
        <dependency>
            <!-- Kafka contract testing -->
            <groupId>org.testcontainers</groupId>
            <artifactId>kafka</artifactId>
            <version>${testcontainers.version}</version>
            <scope>test</scope>
        </dependency>
        <dependency>
            <!-- Akka testing -->
            <groupId>com.typesafe.akka</groupId>
            <artifactId>akka-stream-testkit_${scala.version}</artifactId>
            <version>${akka.version}</version>
            <scope>test</scope>
        </dependency>
        <dependency>
            <!-- Akka Kafka testing -->
            <groupId>com.typesafe.akka</groupId>
            <artifactId>akka-stream-kafka-testkit_${scala.version}</artifactId>
            <version>${alpakka.version}</version>
            <scope>test</scope>
        </dependency>
    </dependencies>

    <profiles>
        <profile>
            <id>pi</id>
            <build>
                <plugins>
                    <plugin>
                        <artifactId>maven-antrun-plugin</artifactId>
                        <version>1.8</version>
                        <executions>
                            <execution>
                                <phase>process-resources</phase>
                                <goals>
                                    <goal>run</goal>
                                </goals>
                                <configuration>
                                    <tasks>
                                        <copy file="${project.build.outputDirectory}/values.yaml"
                                              toFile="../charts/${project.artifactId}/values.yaml" overwrite="true"/>
                                    </tasks>
                                </configuration>
                            </execution>
                        </executions>
                    </plugin>
                </plugins>
            </build>
        </profile>
        <profile>
            <!-- Use a JRE image, mirrors base config -->
            <id>jrei</id>
            <properties>
                <dockerfile.base.image>openjdk@sha256:d9a6b51ec836e6278521678640211544b93272a3df675c915ca01a78c8c18ecd</dockerfile.base.image>
                <dockerfile.base.tag>jre</dockerfile.base.tag>
            </properties>
        </profile>
        <profile>
            <!-- Use a JDK image -->
            <id>jdki</id>
            <properties>
                <dockerfile.base.image>openjdk@sha256:c1c4bcec5505761f98034d17d0fbfd00b44b79cb472def03d9f1e231f150dc6d</dockerfile.base.image>
                <dockerfile.base.tag>jdk</dockerfile.base.tag>
            </properties>
        </profile>
    </profiles>

    <build>
        <resources>
            <resource>
                <filtering>true</filtering>
                <directory>src/main/resources</directory>
                <includes>
                    <include>**/values.yaml</include>
                </includes>
            </resource>
            <resource>
                <filtering>false</filtering>
                <directory>src/main/resources</directory>
                <excludes>
                    <exclude>**/values.yaml</exclude>
                </excludes>
            </resource>
        </resources>
        <plugins>
            <plugin>
                <groupId>pl.project13.maven</groupId>
                <artifactId>git-commit-id-plugin</artifactId>
                <version>3.0.0</version>
                <executions>
                    <execution>
                        <phase>validate</phase>
                        <goals>
                            <goal>revision</goal>
                        </goals>
                    </execution>
                </executions>
                <configuration>
                    <dateFormat>yyyyMMdd-HHmmss</dateFormat>
                    <dotGitDirectory>${project.basedir}/.git</dotGitDirectory>
                    <generateGitPropertiesFile>false
                    </generateGitPropertiesFile><!-- somehow necessary. otherwise the variables are not available in the pom -->
                    <useNativeGit>true</useNativeGit>
                </configuration>
            </plugin>
            <plugin>
                <groupId>it.ozimov</groupId>
                <artifactId>yaml-properties-maven-plugin</artifactId>
                <version>1.1.3</version>
                <executions>
                    <execution>
                        <phase>compile</phase>
                        <goals>
                            <goal>read-project-properties</goal>
                        </goals>
                        <configuration>
                            <files>
                                <file>${project.basedir}/../charts/${project.artifactId}/values.yaml</file>
                            </files>
                        </configuration>
                    </execution>
                </executions>
            </plugin>
            <plugin>
                <groupId>com.google.code.maven-replacer-plugin</groupId>
                <artifactId>replacer</artifactId>
                <version>1.5.3</version>
                <executions>
                    <execution>
                        <phase>prepare-package</phase>
                        <goals>
                            <goal>replace</goal>
                        </goals>
                    </execution>
                </executions>
                <configuration>
                    <file>${basedir}/target/classes/banner.txt</file>
                    <replacements>
                        <replacement>
                            <token>image.tag</token>
                            <!--suppress UnresolvedMavenProperty -->
                            <value>${image.tag}</value>
                        </replacement>
                    </replacements>
                </configuration>
            </plugin>
            <plugin>
                <groupId>org.apache.maven.plugins</groupId>
                <artifactId>maven-assembly-plugin</artifactId>
                <executions>
                    <execution>
                        <id>make-assembly</id>
                        <phase>package</phase>
                        <goals>
                            <goal>single</goal>
                        </goals>
                    </execution>
                </executions>
                <configuration>
                    <descriptorRefs>
                        <descriptorRef>jar-with-dependencies</descriptorRef>
                    </descriptorRefs>
                </configuration>
            </plugin>
            <plugin>
                <groupId>org.springframework.boot</groupId>
                <artifactId>spring-boot-maven-plugin</artifactId>
                <configuration>
                    <layout>ZIP</layout>
                </configuration>
                <executions>
                    <execution>
                        <id>repackage</id>
                        <configuration>
                            <classifier>exec</classifier>
                        </configuration>
                    </execution>
                </executions>
            </plugin>
            <plugin>
                <groupId>com.spotify</groupId>
                <artifactId>dockerfile-maven-plugin</artifactId>
                <version>1.4.10</version>
                <executions>
                    <execution>
                        <phase>install</phase>
                        <id>cache</id>
                        <goals>
                            <goal>build</goal>
                        </goals>
                    </execution>
                    <execution>
                        <phase>deploy</phase>
                        <id>ar</id>
                        <goals>
                            <goal>build</goal>
                            <goal>push</goal>
                        </goals>
                    </execution>
                </executions>
                <configuration>
                    <repository>${image.repository}${project.artifactId}</repository>
                    <dockerfile>Dockerfile</dockerfile>
                    <!--suppress UnresolvedMavenProperty -->
                    <tag>${dockerfile.base.tag}-${image.tag}</tag>
                    <finalName>${project.artifactId}</finalName>
                    <buildArgs>
                        <BASE_IMG>${dockerfile.base.image}</BASE_IMG>
                        <JAR_FILE>target/${project.build.finalName}-exec.jar</JAR_FILE>
                    </buildArgs>
                </configuration>
            </plugin>
            <plugin>
                <groupId>org.codehaus.mojo</groupId>
                <artifactId>flatten-maven-plugin</artifactId>
                <version>1.1.0</version>
                <configuration>
                    <updatePomFile>true</updatePomFile>
                    <flattenMode>ossrh</flattenMode>
                </configuration>
                <executions>
                    <execution>
                        <id>flatten</id>
                        <phase>process-resources</phase>
                        <goals>
                            <goal>flatten</goal>
                        </goals>
                    </execution>
                    <execution>
                        <id>flatten.clean</id>
                        <phase>clean</phase>
                        <goals>
                            <goal>clean</goal>
                        </goals>
                    </execution>
                </executions>
            </plugin>
            <plugin>
                <groupId>org.codehaus.mojo</groupId>
                <artifactId>build-helper-maven-plugin</artifactId>
                <version>3.0.0</version>
                <executions>
                    <execution>
                        <id>add-test-sources</id>
                        <phase>generate-test-sources</phase>
                        <goals>
                            <goal>add-test-source</goal>
                        </goals>
                        <configuration>
                            <sources>
                                <source>src/unit-tests/java</source>
                                <source>src/component-tests/java</source>
                                <source>src/contract-tests/java</source>
                            </sources>
                        </configuration>
                    </execution>
                    <execution>
                        <id>add-test-resources</id>
                        <phase>generate-test-resources</phase>
                        <goals>
                            <goal>add-test-resource</goal>
                        </goals>
                        <configuration>
                            <resources>
                                <resource>
                                    <filtering>true</filtering>
                                    <directory>src/unit-tests/resources</directory>
                                    <directory>src/component-tests/resources</directory>
                                    <directory>src/contract-tests/resources</directory>
                                </resource>
                            </resources>
                        </configuration>
                    </execution>
                </executions>
            </plugin>
        </plugins>
    </build>

</project><|MERGE_RESOLUTION|>--- conflicted
+++ resolved
@@ -57,35 +57,7 @@
             <artifactId>common</artifactId>
             <version>0.5.0-${common.revision}</version>
         </dependency>
-<<<<<<< HEAD
-        <dependency>
-            <!-- Hadoop config classes -->
-            <groupId>org.apache.hadoop</groupId>
-            <artifactId>hadoop-common</artifactId>
-            <version>${hadoop.version}</version>
-            <exclusions>
-                <!-- Exclude incompatible Log4J -->
-                <exclusion>
-                    <groupId>org.slf4j</groupId>
-                    <artifactId>slf4j-log4j12</artifactId>
-                </exclusion>
-            </exclusions>
-        </dependency>
-        <dependency>
-            <!-- Specific resource-service for Hadoop -->
-            <groupId>uk.gov.gchq.palisade</groupId>
-            <artifactId>hadoop-resource</artifactId>
-            <version>0.5.0-${readers.revision}</version>
-        </dependency>
-        <dependency>
-            <!-- Readers Common to contain common resource service code -->
-            <groupId>uk.gov.gchq.palisade</groupId>
-            <artifactId>readers-common</artifactId>
-            <version>0.5.0-${readers.revision}</version>
-        </dependency>
-=======
-
->>>>>>> f221fd69
+
         <!--
         ~ Akka and Alpakka (Kafka)
         -->
