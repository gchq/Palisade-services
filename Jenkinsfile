--- conflicted
+++ resolved
@@ -92,30 +92,6 @@
                 }
             }
         }
-<<<<<<< HEAD
-        //stage('SonarQube analysis') {
-        //    container('docker-cmds') {
-        //        withCredentials([string(credentialsId: '3dc8e0fb-23de-471d-8009-ed1d5890333a', variable: 'SONARQUBE_WEBHOOK'),
-        //                         string(credentialsId: 'b01b7c11-ccdf-4ac5-b022-28c9b861379a', variable: 'KEYSTORE_PASS'),
-        //                         file(credentialsId: '91d1a511-491e-4fac-9da5-a61b7933f4f6', variable: 'KEYSTORE')]) {
-        //            configFileProvider([configFile(fileId: "${env.CONFIG_FILE}", variable: 'MAVEN_SETTINGS')]) {
-        //                withSonarQubeEnv(installationName: 'sonar') {
-        //                    sh 'mvn -s $MAVEN_SETTINGS org.sonarsource.scanner.maven:sonar-maven-plugin:3.7.0.1746:sonar -Dsonar.projectKey="Palisade-Services/${BRANCH_NAME}" -Dsonar.projectName="Palisade-Services/${BRANCH_NAME}" -Dsonar.webhooks.project=$SONARQUBE_WEBHOOK -Djavax.net.ssl.trustStore=$KEYSTORE -Djavax.net.ssl.trustStorePassword=$KEYSTORE_PASS'
-        //                }
-        //            }
-        //        }
-        //    }
-        //}
-        //stage('Hadolinting') {
-        //    container('hadolint') {
-        //        sh 'hadolint */Dockerfile'
-        //    }
-        //}
-        //stage('Integration Tests') {
-        //    git branch: "develop", url: 'https://github.com/gchq/Palisade-integration-tests.git'
-        //    build job: "Palisade-integration-tests/develop"
-        //}
-=======
         stage('SonarQube analysis') {
             container('docker-cmds') {
                 withCredentials([string(credentialsId: '3dc8e0fb-23de-471d-8009-ed1d5890333a', variable: 'SONARQUBE_WEBHOOK'),
@@ -144,7 +120,6 @@
                 }
             }
         }
->>>>>>> 259e952b
         stage('Maven deploy') {
             x = env.BRANCH_NAME
 
@@ -159,13 +134,12 @@
             container('maven') {
                 configFileProvider([configFile(fileId: "${env.CONFIG_FILE}", variable: 'MAVEN_SETTINGS')]) {
                     if (("${env.BRANCH_NAME}" == "develop") ||
-                            ("${env.BRANCH_NAME}" == "master")||
-                            ("${env.BRANCH_NAME}" == "PAL-289-data-service-helm-charts")) {
+                            ("${env.BRANCH_NAME}" == "master")) {
                         sh 'palisade-login'
                         //now extract the public IP addresses that this will be open on
                         sh 'extract-addresses'
                         sh 'mvn -s $MAVEN_SETTINGS deploy -Dmaven.test.skip=true'
-                        sh 'helm upgrade --install palisade . --set traefik.install=true,dashboard.install=true,metrics.install=true --set global.repository=${ECR_REGISTRY},global.hostname=${EGRESS_ELB} --namespace dev'
+                        sh 'helm upgrade --install palisade . --set traefik.install=true,dashboard.install=true --set global.repository=${ECR_REGISTRY}  --set global.hostname=${EGRESS_ELB} --namespace dev'
                     } else {
                         sh "echo - no deploy"
                     }
