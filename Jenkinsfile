/*
 * Copyright 2020 Crown Copyright
 *
 * Licensed under the Apache License, Version 2.0 (the "License");
 * you may not use this file except in compliance with the License.
 * You may obtain a copy of the License at
 *
 *     http://www.apache.org/licenses/LICENSE-2.0
 *
 * Unless required by applicable law or agreed to in writing, software
 * distributed under the License is distributed on an "AS IS" BASIS,
 * WITHOUT WARRANTIES OR CONDITIONS OF ANY KIND, either express or implied.
 * See the License for the specific language governing permissions and
 * limitations under the License.
 */


//node-affinity
//nodes 1..3 are reserved for Jenkins slave pods.
//node 0 is used for the Jenkins master
//dind-daemon
//dind-daemon below is the sidecar creation pattern for the docker in docker entity
//it allows the creation and build of docker images
//but more importantly allows the use of testcontainers
//Be careful with upgrading the version number for the dind-daemon
//in experiments carried out, the security priviledges seemed to prevent
//connection to the docker sock for much later versions

timestamps {

    podTemplate(yaml: '''
    apiVersion: v1
    kind: Pod
    metadata:
        name: dind
    spec:
      affinity:
        nodeAffinity:
          preferredDuringSchedulingIgnoredDuringExecution:
          - weight: 1
            preference:
              matchExpressions:
              - key: palisade-node-name
                operator: In
                values:
                - node1
                - node2
                - node3
      containers:
      - name: jnlp
        image: jenkins/jnlp-slave
        imagePullPolicy: Always
        args:
        - $(JENKINS_SECRET)
        - $(JENKINS_NAME)
        resources:
          requests:
            ephemeral-storage: "4Gi"
          limits:
            ephemeral-storage: "8Gi"

      - name: docker-cmds
        image: 779921734503.dkr.ecr.eu-west-1.amazonaws.com/jnlp-did:200608
        imagePullPolicy: IfNotPresent
        command:
        - sleep
        args:
        - 99d
        env:
          - name: DOCKER_HOST
            value: tcp://localhost:2375
        resources:
          requests:
            ephemeral-storage: "4Gi"
          limits:
            ephemeral-storage: "8Gi"

      - name: hadolint
        image: hadolint/hadolint:v1.18.0-6-ga0d655d-alpine@sha256:e0f960b5acf09ccbf092ec1e8f250cd6b5c9a586a0e9783c53618d76590b6aec
        imagePullPolicy: IfNotPresent
        command:
            - cat
        tty: true
        resources:
          requests:
            ephemeral-storage: "1Gi"
          limits:
            ephemeral-storage: "2Gi"

      - name: dind-daemon
        image: docker:1.12.6-dind
        imagePullPolicy: IfNotPresent
        resources:
          requests:
            cpu: 20m
            memory: 512Mi
        securityContext:
          privileged: true
        volumeMounts:
          - name: docker-graph-storage
            mountPath: /var/lib/docker
        resources:
          requests:
            ephemeral-storage: "1Gi"
          limits:
            ephemeral-storage: "2Gi"

      - name: maven
        image: 779921734503.dkr.ecr.eu-west-1.amazonaws.com/jnlp-dood-new-infra:200710
        imagePullPolicy: IfNotPresent
        command: ['docker', 'run', '-p', '80:80', 'httpd:latest']
        tty: true
        volumeMounts:
          - mountPath: /var/run
            name: docker-sock
        resources:
          requests:
            ephemeral-storage: "4Gi"
          limits:
            ephemeral-storage: "8Gi"

      volumes:
        - name: docker-graph-storage
          emptyDir: {}
        - name: docker-sock
          hostPath:
             path: /var/run

    ''') {
        node(POD_LABEL) {
            def GIT_BRANCH_NAME
            def GIT_BRANCH_NAME_LOWER
            def SERVICES_REVISION
            def COMMON_REVISION
            def READERS_REVISION
            def CLIENTS_REVISION
            def EXAMPLES_REVISION
            def INTEGRATION_REVISION
            def HELM_DEPLOY_NAMESPACE
            def IS_PR
<<<<<<< HEAD
=======
            def FEATURE_BRANCH
>>>>>>> a22fcd55

            stage('Bootstrap') {
                if (env.CHANGE_BRANCH) {
                    GIT_BRANCH_NAME = env.CHANGE_BRANCH
                    IS_PR = "true"
                } else {
                    GIT_BRANCH_NAME = env.BRANCH_NAME
                    IS_PR = "false"
                }
                // set default values for the variables
<<<<<<< HEAD
                COMMON_REVISION = "SNAPSHOT"
                READERS_REVISION = "SNAPSHOT"
=======
                FEATURE_BRANCH = "true"
                COMMON_REVISION = "SNAPSHOT"
                READERS_REVISION = "SNAPSHOT"
                CLIENTS_REVISION = "SNAPSHOT"
>>>>>>> a22fcd55
                EXAMPLES_REVISION = "SNAPSHOT"
                INTEGRATION_REVISION = "SNAPSHOT"
                GIT_BRANCH_NAME_LOWER = GIT_BRANCH_NAME.toLowerCase().take(7)
                SERVICES_REVISION = "BRANCH-${GIT_BRANCH_NAME_LOWER}-SNAPSHOT"
                HELM_DEPLOY_NAMESPACE = GIT_BRANCH_NAME_LOWER
                // update values for the variables if this is the develop branch build
                if ("${env.BRANCH_NAME}" == "develop") {
                    SERVICES_REVISION = "SNAPSHOT"
                    HELM_DEPLOY_NAMESPACE = "dev"
<<<<<<< HEAD
=======
                    FEATURE_BRANCH = "false"
>>>>>>> a22fcd55
                }
                // update values for the variables if this is the main branch build
                if ("${env.BRANCH_NAME}" == "main") {
                    SERVICES_REVISION = "RELEASE"
                    COMMON_REVISION = "RELEASE"
                    READERS_REVISION = "RELEASE"
<<<<<<< HEAD
                    EXAMPLES_REVISION = "RELEASE"
                    INTEGRATION_REVISION = "RELEASE"
                    HELM_DEPLOY_NAMESPACE = "release"
=======
                    CLIENTS_REVISION = "RELEASE"
                    EXAMPLES_REVISION = "RELEASE"
                    INTEGRATION_REVISION = "RELEASE"
                    HELM_DEPLOY_NAMESPACE = "release"
                    FEATURE_BRANCH = "false"
>>>>>>> a22fcd55
                }
                echo sh(script: 'env | sort', returnStdout: true)
            }

            stage('Prerequisites') {
<<<<<<< HEAD
                if (("${GIT_BRANCH_NAME}" != "develop") && ("${GIT_BRANCH_NAME}" != "main")) {
                    dir('Palisade-common') {
                        git branch: 'develop', url: 'https://github.com/gchq/Palisade-common.git'
                        if (sh(script: "git checkout ${GIT_BRANCH_NAME}", returnStatus: true) == 0) {
                            COMMON_REVISION = "BRANCH-${GIT_BRANCH_NAME_LOWER}-SNAPSHOT"
                        }
                    }

                    dir('Palisade-readers') {
                        git branch: 'develop', url: 'https://github.com/gchq/Palisade-readers.git'
                        container('docker-cmds') {
                            if (sh(script: "git checkout ${GIT_BRANCH_NAME}", returnStatus: true) == 0) {
                                READERS_REVISION = "BRANCH-${GIT_BRANCH_NAME_LOWER}-SNAPSHOT"
                            } else {
                                 if (COMMON_REVISION == "BRANCH-${GIT_BRANCH_NAME_LOWER}-SNAPSHOT") {
                                    sh "mvn -s ${MAVEN_SETTINGS} -D revision=${READERS_REVISION} -D common.revision=${COMMON_REVISION} -P quick deploy"
                                    READERS_REVISION = "BRANCH-${GIT_BRANCH_NAME_LOWER}-SNAPSHOT"
                                 }
                            }
                        }
                    }

                    dir('Palisade-examples') {
                        git branch: 'develop', url: 'https://github.com/gchq/Palisade-examples.git'
                        container('docker-cmds') {
                            if (sh(script: "git checkout ${GIT_BRANCH_NAME}", returnStatus: true) == 0) {
                                EXAMPLES_REVISION = "BRANCH-${GIT_BRANCH_NAME_LOWER}-SNAPSHOT"
                            } else {
                                 git branch: 'develop', url: 'https://github.com/gchq/Palisade-clients.git'
                                 if (sh(script: "git checkout ${GIT_BRANCH_NAME}", returnStatus: true) == 0) {
                                    CLIENTS_REVISION = "BRANCH-${GIT_BRANCH_NAME_LOWER}-SNAPSHOT"
                                 } else {
                                     if (READERS_REVISION == "BRANCH-${GIT_BRANCH_NAME_LOWER}-SNAPSHOT") {
                                         sh "mvn -s ${MAVEN_SETTINGS} -D revision=${CLIENTS_REVISION} -D common.revision=${COMMON_REVISION} -D readers.revision=${READERS_REVISION} -P quick deploy"
                                         CLIENTS_REVISION = "BRANCH-${GIT_BRANCH_NAME_LOWER}-SNAPSHOT"
                                         sh "mvn -s ${MAVEN_SETTINGS} -D revision=${EXAMPLES_REVISION} -D clients.revision=${CLIENTS_REVISION} -D common.revision=${COMMON_REVISION} -D readers.revision=${READERS_REVISION} -P quick deploy"
                                         EXAMPLES_REVISION = "BRANCH-${GIT_BRANCH_NAME_LOWER}-SNAPSHOT"
                                     }
                                 }

                            }
                        }
                    }
                }
            }

            parallel Test: {
                stage('Install, Unit Tests, Checkstyle') {
                    dir('Palisade-services') {
                        git branch: GIT_BRANCH_NAME, url: 'https://github.com/gchq/Palisade-services.git'
                        container('docker-cmds') {
                            configFileProvider([configFile(fileId: "${env.CONFIG_FILE}", variable: 'MAVEN_SETTINGS')]) {
                                if (IS_PR == "true") {
                                    sh "mvn -s ${MAVEN_SETTINGS} -D dockerfile.skip=true -D revision=${SERVICES_REVISION} -D common.revision=${COMMON_REVISION} -D readers.revision=${READERS_REVISION} -P quick deploy"
                                } else {
                                    sh "mvn -s ${MAVEN_SETTINGS} -D dockerfile.skip=true -D revision=${SERVICES_REVISION} -D common.revision=${COMMON_REVISION} -D readers.revision=${READERS_REVISION}  install"
                                }
                            }
                        }
                    }
                }

                stage('Integration Tests') {
                    // Always run some sort of integration test
                    // If this branch name exists in integration-tests, use that
                    // Otherwise, default to integration-tests/develop
                    dir('Palisade-integration-tests') {
                        git branch: 'develop', url: 'https://github.com/gchq/Palisade-integration-tests.git'
                        if (sh(script: "git checkout ${GIT_BRANCH_NAME}", returnStatus: true) == 0) {
                            INTEGRATION_REVISION = "BRANCH-${GIT_BRANCH_NAME_LOWER}-SNAPSHOT"
                        }
                        container('docker-cmds') {
                            configFileProvider([configFile(fileId: "${env.CONFIG_FILE}", variable: 'MAVEN_SETTINGS')]) {
                                sh "mvn -s ${MAVEN_SETTINGS} -D revision=${INTEGRATION_REVISION} -D common.revision=${COMMON_REVISION} -D services.revision=${SERVICES_REVISION} -D examples.revision=${EXAMPLES_REVISION} install"
                            }
                        }
                    }
                }

                stage('SonarQube Analysis') {
                    dir('Palisade-services') {
                        container('docker-cmds') {
                            withCredentials([string(credentialsId: "${env.SQ_WEB_HOOK}", variable: 'SONARQUBE_WEBHOOK'),
                                             string(credentialsId: "${env.SQ_KEY_STORE_PASS}", variable: 'KEYSTORE_PASS'),
                                             file(credentialsId: "${env.SQ_KEY_STORE}", variable: 'KEYSTORE')]) {
                                configFileProvider([configFile(fileId: "${env.CONFIG_FILE}", variable: 'MAVEN_SETTINGS')]) {
                                    withSonarQubeEnv(installationName: 'sonar') {
                                            sh "mvn -s ${MAVEN_SETTINGS} org.sonarsource.scanner.maven:sonar-maven-plugin:3.7.0.1746:sonar -Dsonar.projectKey=Palisade-Services-${GIT_BRANCH_NAME} -Dsonar.projectName=Palisade-Services-${GIT_BRANCH_NAME} -Dsonar.webhooks.project=$SONARQUBE_WEBHOOK -Djavax.net.ssl.trustStore=$KEYSTORE -Djavax.net.ssl.trustStorePassword=$KEYSTORE_PASS"
                                    }
                                }
                            }
                        }
                    }
                }

                stage("SonarQube Quality Gate") {
                    // Wait for SonarQube to prepare the report
                    sleep(time: 10, unit: 'SECONDS')
                    // Just in case something goes wrong, pipeline will be killed after a timeout
                    timeout(time: 5, unit: 'MINUTES') {
                        // Reuse taskId previously collected by withSonarQubeEnv
                        def qg = waitForQualityGate()
                        if (qg.status != 'OK') {
                            error "Pipeline aborted due to SonarQube quality gate failure: ${qg.status}"
                        }
                    }
                }
            },

            Hadolint: {
                stage('Hadolinting') {
                    dir('Palisade-services') {
                        container('hadolint') {
                            sh 'hadolint */Dockerfile'
                        }
                    }
                }
            },

            Deploy: {
                 stage('Helm deploy') {
                     dir('Palisade-services-deploy') {
                         container('maven') {
                             configFileProvider([configFile(fileId: "${env.CONFIG_FILE}", variable: 'MAVEN_SETTINGS')]) {
                                 if (IS_PR == "true") {
                                     git branch: GIT_BRANCH_NAME, url: 'https://github.com/gchq/Palisade-services.git'
                                     sh 'palisade-login'
                                     //now extract the public IP addresses that this will be open on
                                     sh 'extract-addresses'
                                     // Push containers to the registry so they are available to helm
                                     if (("${GIT_BRANCH_NAME}" != "develop") && ("${GIT_BRANCH_NAME}" != "main")) {
                                         if (sh(script: "namespace-create ${GIT_BRANCH_NAME_LOWER}", returnStatus: true) == 0) {
                                             sh 'echo namespace create succeeded'
                                         } else {
                                             error("Could not create namespace")
                                         }
                                     }
                                     sh "mvn -s ${MAVEN_SETTINGS} -Dmaven.test.skip=true -P pi -D revision=${SERVICES_REVISION} -D common.revision=${COMMON_REVISION} -D readers.revision=${READERS_REVISION} deploy"
                                     //deploy application to the cluster
                                     if (sh(script: "helm upgrade --install palisade . " +
                                             "--set global.hosting=aws  " +
                                             "--set traefik.install=false,dashboard.install=false " +
                                             "--set global.repository=${ECR_REGISTRY} " +
                                             "--set global.hostname=${EGRESS_ELB} " +
                                             "--set global.deployment=example " +
                                             "--set global.persistence.dataStores.palisade-data-store.aws.volumeHandle=${VOLUME_HANDLE_DATA_STORE} " +
                                             "--set global.persistence.classpathJars.aws.volumeHandle=${VOLUME_HANDLE_CLASSPATH_JARS} " +
                                             "--set global.redisClusterEnabled=true " +
                                             "--set global.redis.install=false " +
                                             "--set global.redis-cluster.install=true " +
                                             "--namespace ${HELM_DEPLOY_NAMESPACE}", returnStatus: true) == 0) {
                                         echo("successfully deployed")
                                     } else {
                                         error("Build failed because of failed maven deploy")
                                     }
                                     if (("${GIT_BRANCH_NAME}" != "develop") && ("${GIT_BRANCH_NAME}" != "main")) {
                                         sh "helm delete palisade --namespace ${HELM_DEPLOY_NAMESPACE}"
                                         sh "kubectl delete pvc --all --namespace ${HELM_DEPLOY_NAMESPACE}"
                                     }
                                 } else if (("${env.BRANCH_NAME}" == "develop") || ("${env.BRANCH_NAME}" == "main")) {
                                     sh 'palisade-login'
                                     //now extract the public IP addresses that this will be open on
                                     sh 'extract-addresses'
                                     sh "mvn -s ${MAVEN_SETTINGS} -Dmaven.test.skip=true -P pi -D revision=${SERVICES_REVISION} -D common.revision=${COMMON_REVISION} -D readers.revision=${READERS_REVISION} deploy"

                                     //deploy application to the cluster
                                     sh 'mvn -s $MAVEN_SETTINGS deploy -Dmaven.test.skip=true'
                                     //create the branch namespace
                                     if (sh(script: "helm upgrade --install palisade . " +
                                             "--set global.hosting=aws  " +
                                             "--set traefik.install=true,dashboard.install=true " +
                                             "--set global.repository=${ECR_REGISTRY} " +
                                             "--set global.hostname=${EGRESS_ELB} " +
                                             "--set global.deployment=example " +
                                             "--set global.persistence.dataStores.palisade-data-store.aws.volumeHandle=${VOLUME_HANDLE_DATA_STORE} " +
                                             "--set global.redisClusterEnabled=true " +
                                             "--set global.redis.install=false " +
                                             "--set global.redis-cluster.install=true " +
                                             "--namespace dev", returnStatus: true) == 0) {
                                         echo("successfully deployed")
                                     } else {
                                         error("Build failed because of failed maven deploy")
                                     }
                                 }
                             }
                         }
                     }
                 }
=======
                container('docker-cmds') {
                    configFileProvider([configFile(fileId: "${env.CONFIG_FILE}", variable: 'MAVEN_SETTINGS')]) {
                        if (FEATURE_BRANCH == "true") {
                            dir('Palisade-common') {
                                git branch: 'develop', url: 'https://github.com/gchq/Palisade-common.git'
                                if (sh(script: "git checkout ${GIT_BRANCH_NAME}", returnStatus: true) == 0) {
                                    COMMON_REVISION = "BRANCH-${GIT_BRANCH_NAME_LOWER}-SNAPSHOT"
                                }
                            }

                            dir('Palisade-readers') {
                                git branch: 'develop', url: 'https://github.com/gchq/Palisade-readers.git'
                                if (sh(script: "git checkout ${GIT_BRANCH_NAME}", returnStatus: true) == 0) {
                                    READERS_REVISION = "BRANCH-${GIT_BRANCH_NAME_LOWER}-SNAPSHOT"
                                } else {
                                     if (COMMON_REVISION == "BRANCH-${GIT_BRANCH_NAME_LOWER}-SNAPSHOT") {
                                         READERS_REVISION = "BRANCH-${GIT_BRANCH_NAME_LOWER}-SNAPSHOT"
                                         sh "mvn -s ${MAVEN_SETTINGS} -P quick -D revision=${READERS_REVISION} -D common.revision=${COMMON_REVISION} deploy"
                                     }
                                }
                            }

                            dir('Palisade-clients') {
                                git branch: 'develop', url: 'https://github.com/gchq/Palisade-clients.git'
                                if (sh(script: "git checkout ${GIT_BRANCH_NAME}", returnStatus: true) == 0) {
                                    CLIENTS_REVISION = "BRANCH-${GIT_BRANCH_NAME_LOWER}-SNAPSHOT"
                                } else {
                                     if (READERS_REVISION == "BRANCH-${GIT_BRANCH_NAME_LOWER}-SNAPSHOT") {
                                         CLIENTS_REVISION = "BRANCH-${GIT_BRANCH_NAME_LOWER}-SNAPSHOT"
                                         sh "mvn -s ${MAVEN_SETTINGS} -P quick -D revision=${CLIENTS_REVISION} -D common.revision=${COMMON_REVISION} -D readers.revision=${READERS_REVISION} deploy"
                                     }
                                }
                            }

                            dir('Palisade-examples') {
                                git branch: 'develop', url: 'https://github.com/gchq/Palisade-examples.git'
                                if (sh(script: "git checkout ${GIT_BRANCH_NAME}", returnStatus: true) == 0) {
                                    EXAMPLES_REVISION = "BRANCH-${GIT_BRANCH_NAME_LOWER}-SNAPSHOT"
                                } else {
                                    if (CLIENTS_REVISION == "BRANCH-${GIT_BRANCH_NAME_LOWER}-SNAPSHOT") {
                                        EXAMPLES_REVISION = "BRANCH-${GIT_BRANCH_NAME_LOWER}-SNAPSHOT"
                                        sh "mvn -s ${MAVEN_SETTINGS} -P quick -D revision=${EXAMPLES_REVISION} -D common.revision=${COMMON_REVISION} -D readers.revision=${READERS_REVISION} -D clients.revision=${CLIENTS_REVISION} deploy"
                                    }
                                }
                            }
                        }
                    }
                }
            }

            parallel Test: {
                stage('Install, Unit Tests, Checkstyle') {
                    container('docker-cmds') {
                        configFileProvider([configFile(fileId: "${env.CONFIG_FILE}", variable: 'MAVEN_SETTINGS')]) {
                            dir('Palisade-services') {
                                git branch: GIT_BRANCH_NAME, url: 'https://github.com/gchq/Palisade-services.git'
                                // only going to install here as the deploy will happen in the deploy parallel build if it is not a feature branch or if it is a PR build
                                sh "mvn -s ${MAVEN_SETTINGS} -D dockerfile.skip=true -D revision=${SERVICES_REVISION} -D common.revision=${COMMON_REVISION} -D readers.revision=${READERS_REVISION} -D examples.revision=${EXAMPLES_REVISION} install"
                            }
                        }
                    }
                }

                stage('Integration Tests') {
                    // Always run some sort of integration test
                    // If this branch name exists in integration-tests, use that
                    // Otherwise, default to integration-tests/develop
                    container('docker-cmds') {
                        configFileProvider([configFile(fileId: "${env.CONFIG_FILE}", variable: 'MAVEN_SETTINGS')]) {
                            dir('Palisade-integration-tests') {
                                git branch: 'develop', url: 'https://github.com/gchq/Palisade-integration-tests.git'
                                if (sh(script: "git checkout ${GIT_BRANCH_NAME}", returnStatus: true) == 0) {
                                    INTEGRATION_REVISION = "BRANCH-${GIT_BRANCH_NAME_LOWER}-SNAPSHOT"
                                }
                                sh "mvn -s ${MAVEN_SETTINGS} -D revision=${INTEGRATION_REVISION} -D common.revision=${COMMON_REVISION} -D services.revision=${SERVICES_REVISION} -D examples.revision=${EXAMPLES_REVISION} install"
                            }
                        }
                    }
                }

                stage('SonarQube Analysis') {
                    container('docker-cmds') {
                        withCredentials([string(credentialsId: "${env.SQ_WEB_HOOK}", variable: 'SONARQUBE_WEBHOOK'),
                                         string(credentialsId: "${env.SQ_KEY_STORE_PASS}", variable: 'KEYSTORE_PASS'),
                                         file(credentialsId: "${env.SQ_KEY_STORE}", variable: 'KEYSTORE')]) {
                            configFileProvider([configFile(fileId: "${env.CONFIG_FILE}", variable: 'MAVEN_SETTINGS')]) {
                                withSonarQubeEnv(installationName: 'sonar') {
                                    dir('Palisade-services') {
                                        sh "mvn -s ${MAVEN_SETTINGS} org.sonarsource.scanner.maven:sonar-maven-plugin:3.7.0.1746:sonar -Dsonar.projectKey=Palisade-Services-${GIT_BRANCH_NAME} -Dsonar.projectName=Palisade-Services-${GIT_BRANCH_NAME} -Dsonar.webhooks.project=$SONARQUBE_WEBHOOK -Djavax.net.ssl.trustStore=$KEYSTORE -Djavax.net.ssl.trustStorePassword=$KEYSTORE_PASS"
                                    }
                                }
                            }
                        }
                    }
                }

                stage("SonarQube Quality Gate") {
                    // Wait for SonarQube to prepare the report
                    sleep(time: 10, unit: 'SECONDS')
                    // Just in case something goes wrong, pipeline will be killed after a timeout
                    timeout(time: 5, unit: 'MINUTES') {
                        // Reuse taskId previously collected by withSonarQubeEnv
                        def qg = waitForQualityGate()
                        if (qg.status != 'OK') {
                            error "Pipeline aborted due to SonarQube quality gate failure: ${qg.status}"
                        }
                    }
                }

                stage('Hadolinting') {
                    container('hadolint') {
                        dir('Palisade-services') {
                            sh 'hadolint */Dockerfile'
                        }
                    }
                }
            },

            Deploy: {
                stage('Helm deploy') {
                    container('maven') {
                        configFileProvider([configFile(fileId: "${env.CONFIG_FILE}", variable: 'MAVEN_SETTINGS')]) {
                            dir('Palisade-services-deploy') {
                                if (IS_PR == "true" || FEATURE_BRANCH == "false") {
                                    git branch: GIT_BRANCH_NAME, url: 'https://github.com/gchq/Palisade-services.git'
                                    sh 'palisade-login'
                                    //now extract the public IP addresses that this will be open on
                                    sh 'extract-addresses'
                                    // Push containers to the registry so they are available to helm
                                    if (FEATURE_BRANCH == "true") {
                                        if (sh(script: "namespace-create ${GIT_BRANCH_NAME_LOWER}", returnStatus: true) == 0) {
                                            sh 'echo namespace create succeeded'
                                        } else {
                                            error("Could not create namespace")
                                        }
                                    }
                                    sh "mvn -s ${MAVEN_SETTINGS} -Dmaven.test.skip=true -P pi -D revision=${SERVICES_REVISION} -D common.revision=${COMMON_REVISION} -D readers.revision=${READERS_REVISION} -D examples.revision=${EXAMPLES_REVISION} deploy"
                                    //deploy application to the cluster
                                    if (sh(script: "helm upgrade --install palisade . " +
                                            "--set global.hosting=aws  " +
                                            "--set traefik.install=false,dashboard.install=false " +
                                            "--set global.repository=${ECR_REGISTRY} " +
                                            "--set global.hostname=${EGRESS_ELB} " +
                                            "--set global.deployment=example " +
                                            "--set global.persistence.dataStores.palisade-data-store.aws.volumeHandle=${VOLUME_HANDLE_DATA_STORE} " +
                                            "--set global.persistence.classpathJars.aws.volumeHandle=${VOLUME_HANDLE_CLASSPATH_JARS} " +
                                            "--set global.redisClusterEnabled=true " +
                                            "--set global.redis.install=false " +
                                            "--set global.redis-cluster.install=true " +
                                            "--namespace ${HELM_DEPLOY_NAMESPACE}", returnStatus: true) == 0) {
                                        echo("successfully deployed")
                                    } else {
                                        error("Build failed because of failed maven deploy")
                                    }
                                    if (FEATURE_BRANCH == "true") {
                                        sh "helm delete palisade --namespace ${HELM_DEPLOY_NAMESPACE}"
                                        sh "kubectl delete pvc --all --namespace ${HELM_DEPLOY_NAMESPACE}"
                                    }
                                }
                            }
                        }
                    }
                }
>>>>>>> a22fcd55
            }
        }
    }
}<|MERGE_RESOLUTION|>--- conflicted
+++ resolved
@@ -138,10 +138,7 @@
             def INTEGRATION_REVISION
             def HELM_DEPLOY_NAMESPACE
             def IS_PR
-<<<<<<< HEAD
-=======
             def FEATURE_BRANCH
->>>>>>> a22fcd55
 
             stage('Bootstrap') {
                 if (env.CHANGE_BRANCH) {
@@ -152,15 +149,10 @@
                     IS_PR = "false"
                 }
                 // set default values for the variables
-<<<<<<< HEAD
-                COMMON_REVISION = "SNAPSHOT"
-                READERS_REVISION = "SNAPSHOT"
-=======
                 FEATURE_BRANCH = "true"
                 COMMON_REVISION = "SNAPSHOT"
                 READERS_REVISION = "SNAPSHOT"
                 CLIENTS_REVISION = "SNAPSHOT"
->>>>>>> a22fcd55
                 EXAMPLES_REVISION = "SNAPSHOT"
                 INTEGRATION_REVISION = "SNAPSHOT"
                 GIT_BRANCH_NAME_LOWER = GIT_BRANCH_NAME.toLowerCase().take(7)
@@ -170,222 +162,23 @@
                 if ("${env.BRANCH_NAME}" == "develop") {
                     SERVICES_REVISION = "SNAPSHOT"
                     HELM_DEPLOY_NAMESPACE = "dev"
-<<<<<<< HEAD
-=======
                     FEATURE_BRANCH = "false"
->>>>>>> a22fcd55
                 }
                 // update values for the variables if this is the main branch build
                 if ("${env.BRANCH_NAME}" == "main") {
                     SERVICES_REVISION = "RELEASE"
                     COMMON_REVISION = "RELEASE"
                     READERS_REVISION = "RELEASE"
-<<<<<<< HEAD
-                    EXAMPLES_REVISION = "RELEASE"
-                    INTEGRATION_REVISION = "RELEASE"
-                    HELM_DEPLOY_NAMESPACE = "release"
-=======
                     CLIENTS_REVISION = "RELEASE"
                     EXAMPLES_REVISION = "RELEASE"
                     INTEGRATION_REVISION = "RELEASE"
                     HELM_DEPLOY_NAMESPACE = "release"
                     FEATURE_BRANCH = "false"
->>>>>>> a22fcd55
                 }
                 echo sh(script: 'env | sort', returnStdout: true)
             }
 
             stage('Prerequisites') {
-<<<<<<< HEAD
-                if (("${GIT_BRANCH_NAME}" != "develop") && ("${GIT_BRANCH_NAME}" != "main")) {
-                    dir('Palisade-common') {
-                        git branch: 'develop', url: 'https://github.com/gchq/Palisade-common.git'
-                        if (sh(script: "git checkout ${GIT_BRANCH_NAME}", returnStatus: true) == 0) {
-                            COMMON_REVISION = "BRANCH-${GIT_BRANCH_NAME_LOWER}-SNAPSHOT"
-                        }
-                    }
-
-                    dir('Palisade-readers') {
-                        git branch: 'develop', url: 'https://github.com/gchq/Palisade-readers.git'
-                        container('docker-cmds') {
-                            if (sh(script: "git checkout ${GIT_BRANCH_NAME}", returnStatus: true) == 0) {
-                                READERS_REVISION = "BRANCH-${GIT_BRANCH_NAME_LOWER}-SNAPSHOT"
-                            } else {
-                                 if (COMMON_REVISION == "BRANCH-${GIT_BRANCH_NAME_LOWER}-SNAPSHOT") {
-                                    sh "mvn -s ${MAVEN_SETTINGS} -D revision=${READERS_REVISION} -D common.revision=${COMMON_REVISION} -P quick deploy"
-                                    READERS_REVISION = "BRANCH-${GIT_BRANCH_NAME_LOWER}-SNAPSHOT"
-                                 }
-                            }
-                        }
-                    }
-
-                    dir('Palisade-examples') {
-                        git branch: 'develop', url: 'https://github.com/gchq/Palisade-examples.git'
-                        container('docker-cmds') {
-                            if (sh(script: "git checkout ${GIT_BRANCH_NAME}", returnStatus: true) == 0) {
-                                EXAMPLES_REVISION = "BRANCH-${GIT_BRANCH_NAME_LOWER}-SNAPSHOT"
-                            } else {
-                                 git branch: 'develop', url: 'https://github.com/gchq/Palisade-clients.git'
-                                 if (sh(script: "git checkout ${GIT_BRANCH_NAME}", returnStatus: true) == 0) {
-                                    CLIENTS_REVISION = "BRANCH-${GIT_BRANCH_NAME_LOWER}-SNAPSHOT"
-                                 } else {
-                                     if (READERS_REVISION == "BRANCH-${GIT_BRANCH_NAME_LOWER}-SNAPSHOT") {
-                                         sh "mvn -s ${MAVEN_SETTINGS} -D revision=${CLIENTS_REVISION} -D common.revision=${COMMON_REVISION} -D readers.revision=${READERS_REVISION} -P quick deploy"
-                                         CLIENTS_REVISION = "BRANCH-${GIT_BRANCH_NAME_LOWER}-SNAPSHOT"
-                                         sh "mvn -s ${MAVEN_SETTINGS} -D revision=${EXAMPLES_REVISION} -D clients.revision=${CLIENTS_REVISION} -D common.revision=${COMMON_REVISION} -D readers.revision=${READERS_REVISION} -P quick deploy"
-                                         EXAMPLES_REVISION = "BRANCH-${GIT_BRANCH_NAME_LOWER}-SNAPSHOT"
-                                     }
-                                 }
-
-                            }
-                        }
-                    }
-                }
-            }
-
-            parallel Test: {
-                stage('Install, Unit Tests, Checkstyle') {
-                    dir('Palisade-services') {
-                        git branch: GIT_BRANCH_NAME, url: 'https://github.com/gchq/Palisade-services.git'
-                        container('docker-cmds') {
-                            configFileProvider([configFile(fileId: "${env.CONFIG_FILE}", variable: 'MAVEN_SETTINGS')]) {
-                                if (IS_PR == "true") {
-                                    sh "mvn -s ${MAVEN_SETTINGS} -D dockerfile.skip=true -D revision=${SERVICES_REVISION} -D common.revision=${COMMON_REVISION} -D readers.revision=${READERS_REVISION} -P quick deploy"
-                                } else {
-                                    sh "mvn -s ${MAVEN_SETTINGS} -D dockerfile.skip=true -D revision=${SERVICES_REVISION} -D common.revision=${COMMON_REVISION} -D readers.revision=${READERS_REVISION}  install"
-                                }
-                            }
-                        }
-                    }
-                }
-
-                stage('Integration Tests') {
-                    // Always run some sort of integration test
-                    // If this branch name exists in integration-tests, use that
-                    // Otherwise, default to integration-tests/develop
-                    dir('Palisade-integration-tests') {
-                        git branch: 'develop', url: 'https://github.com/gchq/Palisade-integration-tests.git'
-                        if (sh(script: "git checkout ${GIT_BRANCH_NAME}", returnStatus: true) == 0) {
-                            INTEGRATION_REVISION = "BRANCH-${GIT_BRANCH_NAME_LOWER}-SNAPSHOT"
-                        }
-                        container('docker-cmds') {
-                            configFileProvider([configFile(fileId: "${env.CONFIG_FILE}", variable: 'MAVEN_SETTINGS')]) {
-                                sh "mvn -s ${MAVEN_SETTINGS} -D revision=${INTEGRATION_REVISION} -D common.revision=${COMMON_REVISION} -D services.revision=${SERVICES_REVISION} -D examples.revision=${EXAMPLES_REVISION} install"
-                            }
-                        }
-                    }
-                }
-
-                stage('SonarQube Analysis') {
-                    dir('Palisade-services') {
-                        container('docker-cmds') {
-                            withCredentials([string(credentialsId: "${env.SQ_WEB_HOOK}", variable: 'SONARQUBE_WEBHOOK'),
-                                             string(credentialsId: "${env.SQ_KEY_STORE_PASS}", variable: 'KEYSTORE_PASS'),
-                                             file(credentialsId: "${env.SQ_KEY_STORE}", variable: 'KEYSTORE')]) {
-                                configFileProvider([configFile(fileId: "${env.CONFIG_FILE}", variable: 'MAVEN_SETTINGS')]) {
-                                    withSonarQubeEnv(installationName: 'sonar') {
-                                            sh "mvn -s ${MAVEN_SETTINGS} org.sonarsource.scanner.maven:sonar-maven-plugin:3.7.0.1746:sonar -Dsonar.projectKey=Palisade-Services-${GIT_BRANCH_NAME} -Dsonar.projectName=Palisade-Services-${GIT_BRANCH_NAME} -Dsonar.webhooks.project=$SONARQUBE_WEBHOOK -Djavax.net.ssl.trustStore=$KEYSTORE -Djavax.net.ssl.trustStorePassword=$KEYSTORE_PASS"
-                                    }
-                                }
-                            }
-                        }
-                    }
-                }
-
-                stage("SonarQube Quality Gate") {
-                    // Wait for SonarQube to prepare the report
-                    sleep(time: 10, unit: 'SECONDS')
-                    // Just in case something goes wrong, pipeline will be killed after a timeout
-                    timeout(time: 5, unit: 'MINUTES') {
-                        // Reuse taskId previously collected by withSonarQubeEnv
-                        def qg = waitForQualityGate()
-                        if (qg.status != 'OK') {
-                            error "Pipeline aborted due to SonarQube quality gate failure: ${qg.status}"
-                        }
-                    }
-                }
-            },
-
-            Hadolint: {
-                stage('Hadolinting') {
-                    dir('Palisade-services') {
-                        container('hadolint') {
-                            sh 'hadolint */Dockerfile'
-                        }
-                    }
-                }
-            },
-
-            Deploy: {
-                 stage('Helm deploy') {
-                     dir('Palisade-services-deploy') {
-                         container('maven') {
-                             configFileProvider([configFile(fileId: "${env.CONFIG_FILE}", variable: 'MAVEN_SETTINGS')]) {
-                                 if (IS_PR == "true") {
-                                     git branch: GIT_BRANCH_NAME, url: 'https://github.com/gchq/Palisade-services.git'
-                                     sh 'palisade-login'
-                                     //now extract the public IP addresses that this will be open on
-                                     sh 'extract-addresses'
-                                     // Push containers to the registry so they are available to helm
-                                     if (("${GIT_BRANCH_NAME}" != "develop") && ("${GIT_BRANCH_NAME}" != "main")) {
-                                         if (sh(script: "namespace-create ${GIT_BRANCH_NAME_LOWER}", returnStatus: true) == 0) {
-                                             sh 'echo namespace create succeeded'
-                                         } else {
-                                             error("Could not create namespace")
-                                         }
-                                     }
-                                     sh "mvn -s ${MAVEN_SETTINGS} -Dmaven.test.skip=true -P pi -D revision=${SERVICES_REVISION} -D common.revision=${COMMON_REVISION} -D readers.revision=${READERS_REVISION} deploy"
-                                     //deploy application to the cluster
-                                     if (sh(script: "helm upgrade --install palisade . " +
-                                             "--set global.hosting=aws  " +
-                                             "--set traefik.install=false,dashboard.install=false " +
-                                             "--set global.repository=${ECR_REGISTRY} " +
-                                             "--set global.hostname=${EGRESS_ELB} " +
-                                             "--set global.deployment=example " +
-                                             "--set global.persistence.dataStores.palisade-data-store.aws.volumeHandle=${VOLUME_HANDLE_DATA_STORE} " +
-                                             "--set global.persistence.classpathJars.aws.volumeHandle=${VOLUME_HANDLE_CLASSPATH_JARS} " +
-                                             "--set global.redisClusterEnabled=true " +
-                                             "--set global.redis.install=false " +
-                                             "--set global.redis-cluster.install=true " +
-                                             "--namespace ${HELM_DEPLOY_NAMESPACE}", returnStatus: true) == 0) {
-                                         echo("successfully deployed")
-                                     } else {
-                                         error("Build failed because of failed maven deploy")
-                                     }
-                                     if (("${GIT_BRANCH_NAME}" != "develop") && ("${GIT_BRANCH_NAME}" != "main")) {
-                                         sh "helm delete palisade --namespace ${HELM_DEPLOY_NAMESPACE}"
-                                         sh "kubectl delete pvc --all --namespace ${HELM_DEPLOY_NAMESPACE}"
-                                     }
-                                 } else if (("${env.BRANCH_NAME}" == "develop") || ("${env.BRANCH_NAME}" == "main")) {
-                                     sh 'palisade-login'
-                                     //now extract the public IP addresses that this will be open on
-                                     sh 'extract-addresses'
-                                     sh "mvn -s ${MAVEN_SETTINGS} -Dmaven.test.skip=true -P pi -D revision=${SERVICES_REVISION} -D common.revision=${COMMON_REVISION} -D readers.revision=${READERS_REVISION} deploy"
-
-                                     //deploy application to the cluster
-                                     sh 'mvn -s $MAVEN_SETTINGS deploy -Dmaven.test.skip=true'
-                                     //create the branch namespace
-                                     if (sh(script: "helm upgrade --install palisade . " +
-                                             "--set global.hosting=aws  " +
-                                             "--set traefik.install=true,dashboard.install=true " +
-                                             "--set global.repository=${ECR_REGISTRY} " +
-                                             "--set global.hostname=${EGRESS_ELB} " +
-                                             "--set global.deployment=example " +
-                                             "--set global.persistence.dataStores.palisade-data-store.aws.volumeHandle=${VOLUME_HANDLE_DATA_STORE} " +
-                                             "--set global.redisClusterEnabled=true " +
-                                             "--set global.redis.install=false " +
-                                             "--set global.redis-cluster.install=true " +
-                                             "--namespace dev", returnStatus: true) == 0) {
-                                         echo("successfully deployed")
-                                     } else {
-                                         error("Build failed because of failed maven deploy")
-                                     }
-                                 }
-                             }
-                         }
-                     }
-                 }
-=======
                 container('docker-cmds') {
                     configFileProvider([configFile(fileId: "${env.CONFIG_FILE}", variable: 'MAVEN_SETTINGS')]) {
                         if (FEATURE_BRANCH == "true") {
@@ -549,7 +342,6 @@
                         }
                     }
                 }
->>>>>>> a22fcd55
             }
         }
     }
