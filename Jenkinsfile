--- conflicted
+++ resolved
@@ -327,16 +327,8 @@
                                             "--set global.deployment=example " +
                                             "--set global.persistence.dataStores.palisade-data-store.aws.volumeHandle=${VOLUME_HANDLE_DATA_STORE} " +
                                             "--set global.persistence.classpathJars.aws.volumeHandle=${VOLUME_HANDLE_CLASSPATH_JARS} " +
-<<<<<<< HEAD
-                                            "--timeout 300s " +
+                                            "--timeout 200s " +
                                             "--namespace ${HELM_DEPLOY_NAMESPACE}", returnStatus: true) == 0) {
-=======
-                                            "--set global.redisClusterEnabled=true " +
-                                            "--set global.redis.install=false " +
-                                            "--set global.redis-cluster.install=true " +
-                                            "--namespace ${HELM_DEPLOY_NAMESPACE} " +
-                                            "--timeout 200s", returnStatus: true) == 0) {
->>>>>>> c12bd039
                                         echo("successfully deployed")
                                     } else {
                                         error("Build failed because of failed maven deploy")
