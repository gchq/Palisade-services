--- conflicted
+++ resolved
@@ -26,58 +26,38 @@
 //in experiments carried out, the security priviledges seemed to prevent
 //connection to the docker sock for much later versions
 
-timestamps {
-
-    podTemplate(yaml: '''
-    apiVersion: v1
-    kind: Pod
-    metadata:
-        name: dind
-    spec:
-      affinity:
-        nodeAffinity:
-          preferredDuringSchedulingIgnoredDuringExecution:
-          - weight: 1
-            preference:
-              matchExpressions:
-              - key: palisade-node-name
-                operator: In
-                values:
-                - node1
-                - node2
-                - node3
-      containers:
-      - name: jnlp
-        image: jenkins/jnlp-slave
-        imagePullPolicy: Always
-        args:
-        - $(JENKINS_SECRET)
-        - $(JENKINS_NAME)
-        resources:
-          requests:
-            ephemeral-storage: "4Gi"
-          limits:
-            ephemeral-storage: "8Gi"
-
-<<<<<<< HEAD
-      - name: docker-cmds
-        image: 779921734503.dkr.ecr.eu-west-1.amazonaws.com/jnlp-did:200608
-        imagePullPolicy: IfNotPresent
-        command:
-        - sleep
-        args:
-        - 99d
-        env:
-          - name: DOCKER_HOST
-            value: tcp://localhost:2375
-        resources:
-          requests:
-            cpu: "2"
-            ephemeral-storage: "4Gi"
-          limits:
-            cpu: "4"
-            ephemeral-storage: "8Gi"
-=======
+
+podTemplate(yaml: '''
+apiVersion: v1
+kind: Pod
+metadata: 
+    name: dind 
+spec:
+  affinity:
+    nodeAffinity:
+      preferredDuringSchedulingIgnoredDuringExecution:
+      - weight: 1
+        preference:
+          matchExpressions:
+          - key: palisade-node-name
+            operator: In
+            values: 
+            - node1
+            - node2
+            - node3
+  containers:
+  - name: jnlp
+    image: jenkins/jnlp-slave
+    imagePullPolicy: Always
+    args: 
+    - $(JENKINS_SECRET)
+    - $(JENKINS_NAME)
+    resources:
+      requests:
+        ephemeral-storage: "4Gi"
+      limits:
+        ephemeral-storage: "8Gi"
+
   - name: docker-cmds
     image: 779921734503.dkr.ecr.eu-west-1.amazonaws.com/jnlp-did:200608
     imagePullPolicy: IfNotPresent
@@ -105,233 +85,215 @@
         ephemeral-storage: "1Gi"
       limits:
         ephemeral-storage: "2Gi"
->>>>>>> 30285f5c
-
-      - name: hadolint
-        image: hadolint/hadolint:latest-debian@sha256:15016b18964c5e623bd2677661a0be3c00ffa85ef3129b11acf814000872861e
-        imagePullPolicy: IfNotPresent
-        command:
-            - cat
-        tty: true
-        resources:
-          requests:
-            ephemeral-storage: "1Gi"
-          limits:
-            ephemeral-storage: "2Gi"
-
-      - name: dind-daemon
-        image: docker:1.12.6-dind
-        imagePullPolicy: IfNotPresent
-        resources:
-          requests:
-            cpu: 20m
-            memory: 512Mi
-        securityContext:
-          privileged: true
-        volumeMounts:
-          - name: docker-graph-storage
-            mountPath: /var/lib/docker
-        resources:
-          requests:
-            ephemeral-storage: "1Gi"
-          limits:
-            ephemeral-storage: "2Gi"
-
-      - name: maven
-        image: 779921734503.dkr.ecr.eu-west-1.amazonaws.com/jnlp-dood-new-infra:200710
-        imagePullPolicy: IfNotPresent
-        command: ['docker', 'run', '-p', '80:80', 'httpd:latest']
-        tty: true
-        volumeMounts:
-          - mountPath: /var/run
-            name: docker-sock
-        resources:
-          requests:
-            ephemeral-storage: "4Gi"
-          limits:
-            ephemeral-storage: "8Gi"
-
-      volumes:
-        - name: docker-graph-storage
-          emptyDir: {}
-        - name: docker-sock
-          hostPath:
-             path: /var/run
-
-    ''') {
-        node(POD_LABEL) {
-            def GIT_BRANCH_NAME
-
-            stage('Bootstrap') {
-                if (env.CHANGE_BRANCH) {
-                    GIT_BRANCH_NAME = env.CHANGE_BRANCH
-                } else {
-                    GIT_BRANCH_NAME = env.BRANCH_NAME
-                }
-                echo sh(script: 'env | sort', returnStdout: true)
-            }
-
-            stage('Prerequisites') {
-                // If this branch name exists in the repo for a mvn dependency
-                // Install that version, rather than pulling from nexus
-                dir('Palisade-common') {
-                    git url: 'https://github.com/gchq/Palisade-common.git'
-                    if (sh(script: "git checkout ${GIT_BRANCH_NAME}", returnStatus: true) == 0) {
-                        container('docker-cmds') {
-                            configFileProvider([configFile(fileId: "${env.CONFIG_FILE}", variable: 'MAVEN_SETTINGS')]) {
-                                sh 'mvn -s $MAVEN_SETTINGS install -P quick'
+
+  - name: dind-daemon
+    image: docker:1.12.6-dind
+    imagePullPolicy: IfNotPresent
+    resources:
+      requests:
+        cpu: 20m
+        memory: 512Mi
+    securityContext:
+      privileged: true
+    volumeMounts:
+      - name: docker-graph-storage
+        mountPath: /var/lib/docker
+    resources:
+      requests:
+        ephemeral-storage: "1Gi"
+      limits:
+        ephemeral-storage: "2Gi"
+
+  - name: maven
+    image: 779921734503.dkr.ecr.eu-west-1.amazonaws.com/jnlp-dood-new-infra:200710
+    imagePullPolicy: IfNotPresent
+    command: ['docker', 'run', '-p', '80:80', 'httpd:latest']
+    tty: true
+    volumeMounts:
+      - mountPath: /var/run
+        name: docker-sock
+    resources:
+      requests:
+        ephemeral-storage: "4Gi"
+      limits:
+        ephemeral-storage: "8Gi"
+
+  volumes:
+    - name: docker-graph-storage
+      emptyDir: {}
+    - name: docker-sock
+      hostPath:
+         path: /var/run
+            
+''') {
+    node(POD_LABEL) {
+        def GIT_BRANCH_NAME
+
+        stage('Bootstrap') {
+            if (env.CHANGE_BRANCH) {
+                GIT_BRANCH_NAME = env.CHANGE_BRANCH
+            } else {
+                GIT_BRANCH_NAME = env.BRANCH_NAME
+            }
+            echo sh(script: 'env | sort', returnStdout: true)
+        }
+
+        stage('Prerequisites') {
+            // If this branch name exists in the repo for a mvn dependency
+            // Install that version, rather than pulling from nexus
+            dir('Palisade-common') {
+                git url: 'https://github.com/gchq/Palisade-common.git'
+                if (sh(script: "git checkout ${GIT_BRANCH_NAME}", returnStatus: true) == 0) {
+                    container('docker-cmds') {
+                        configFileProvider([configFile(fileId: "${env.CONFIG_FILE}", variable: 'MAVEN_SETTINGS')]) {
+                            sh 'mvn -s $MAVEN_SETTINGS install -P quick'
+                        }
+                    }
+                }
+            }
+            dir('Palisade-readers') {
+                git url: 'https://github.com/gchq/Palisade-readers.git'
+                if (sh(script: "git checkout ${GIT_BRANCH_NAME}", returnStatus: true) == 0) {
+                    container('docker-cmds') {
+                        configFileProvider([configFile(fileId: "${env.CONFIG_FILE}", variable: 'MAVEN_SETTINGS')]) {
+                            sh 'mvn -s $MAVEN_SETTINGS install -P quick'
+                        }
+                    }
+                }
+            }
+        }
+
+        stage('Install, Unit Tests, Checkstyle') {
+            dir('Palisade-services') {
+                git url: 'https://github.com/gchq/Palisade-services.git'
+                sh "git checkout ${GIT_BRANCH_NAME}"
+                container('docker-cmds') {
+                    configFileProvider([configFile(fileId: "${env.CONFIG_FILE}", variable: 'MAVEN_SETTINGS')]) {
+                        sh 'mvn -s $MAVEN_SETTINGS install'
+                    }
+                }
+            }
+            echo sh(script: 'env | sort', returnStdout: true)
+        }
+
+        stage('Integration Tests') {
+            // Always run some sort of integration test
+            // If this branch name exists in integration-tests, use that
+            // Otherwise, default to integration-tests/develop
+            dir('Palisade-integration-tests') {
+                git url: 'https://github.com/gchq/Palisade-integration-tests.git'
+                sh "git checkout ${GIT_BRANCH_NAME} || git checkout develop"
+                container('docker-cmds') {
+                    configFileProvider([configFile(fileId: "${env.CONFIG_FILE}", variable: 'MAVEN_SETTINGS')]) {
+                        sh 'mvn -s $MAVEN_SETTINGS install'
+                    }
+                }
+            }
+        }
+
+        stage('SonarQube Analysis') {
+            dir('Palisade-services') {
+                container('docker-cmds') {
+                    withCredentials([string(credentialsId: "${env.SQ_WEB_HOOK}", variable: 'SONARQUBE_WEBHOOK'),
+                                     string(credentialsId: "${env.SQ_KEY_STORE_PASS}", variable: 'KEYSTORE_PASS'),
+                                     file(credentialsId: "${env.SQ_KEY_STORE}", variable: 'KEYSTORE')]) {
+                        configFileProvider([configFile(fileId: "${env.CONFIG_FILE}", variable: 'MAVEN_SETTINGS')]) {
+                            withSonarQubeEnv(installationName: 'sonar') {
+                                sh 'mvn -s $MAVEN_SETTINGS org.sonarsource.scanner.maven:sonar-maven-plugin:3.7.0.1746:sonar -Dsonar.projectKey="Palisade-Services-${BRANCH_NAME}" -Dsonar.projectName="Palisade-Services-${BRANCH_NAME}" -Dsonar.webhooks.project=$SONARQUBE_WEBHOOK -Djavax.net.ssl.trustStore=$KEYSTORE -Djavax.net.ssl.trustStorePassword=$KEYSTORE_PASS'
                             }
                         }
                     }
                 }
-                dir('Palisade-readers') {
-                    git url: 'https://github.com/gchq/Palisade-readers.git'
-                    if (sh(script: "git checkout ${GIT_BRANCH_NAME}", returnStatus: true) == 0) {
-                        container('docker-cmds') {
-                            configFileProvider([configFile(fileId: "${env.CONFIG_FILE}", variable: 'MAVEN_SETTINGS')]) {
-                                sh 'mvn -s $MAVEN_SETTINGS install -P quick'
-                            }
-                        }
-                    }
-                }
-            }
-
-            stage('Install, Unit Tests, Checkstyle') {
-                dir('Palisade-services') {
-                    git url: 'https://github.com/gchq/Palisade-services.git'
-                    sh "git checkout ${GIT_BRANCH_NAME}"
-                    container('docker-cmds') {
-                        configFileProvider([configFile(fileId: "${env.CONFIG_FILE}", variable: 'MAVEN_SETTINGS')]) {
-                            sh 'mvn -s $MAVEN_SETTINGS install'
-                        }
-                    }
-                }
-                echo sh(script: 'env | sort', returnStdout: true)
-            }
-
-            stage('Integration Tests') {
-                // Always run some sort of integration test
-                // If this branch name exists in integration-tests, use that
-                // Otherwise, default to integration-tests/develop
-                dir('Palisade-integration-tests') {
-                    git url: 'https://github.com/gchq/Palisade-integration-tests.git'
-                    sh "git checkout ${GIT_BRANCH_NAME} || git checkout develop"
-                    container('docker-cmds') {
-                        configFileProvider([configFile(fileId: "${env.CONFIG_FILE}", variable: 'MAVEN_SETTINGS')]) {
-                            sh 'mvn -s $MAVEN_SETTINGS install'
-                        }
-                    }
-                }
-            }
-
-            stage('SonarQube Analysis') {
-                dir('Palisade-services') {
-                    container('docker-cmds') {
-                        withCredentials([string(credentialsId: "${env.SQ_WEB_HOOK}", variable: 'SONARQUBE_WEBHOOK'),
-                                         string(credentialsId: "${env.SQ_KEY_STORE_PASS}", variable: 'KEYSTORE_PASS'),
-                                         file(credentialsId: "${env.SQ_KEY_STORE}", variable: 'KEYSTORE')]) {
-                            configFileProvider([configFile(fileId: "${env.CONFIG_FILE}", variable: 'MAVEN_SETTINGS')]) {
-                                withSonarQubeEnv(installationName: 'sonar') {
-                                    if (env.CHANGE_BRANCH) {
-                                        sh 'mvn -s $MAVEN_SETTINGS org.sonarsource.scanner.maven:sonar-maven-plugin:3.7.0.1746:sonar -Dsonar.projectKey="Palisade-Services-${CHANGE_BRANCH}" -Dsonar.projectName="Palisade-Services-${CHANGE_BRANCH}" -Dsonar.webhooks.project=$SONARQUBE_WEBHOOK -Djavax.net.ssl.trustStore=$KEYSTORE -Djavax.net.ssl.trustStorePassword=$KEYSTORE_PASS'
-                                    } else {
-                                        sh 'mvn -s $MAVEN_SETTINGS org.sonarsource.scanner.maven:sonar-maven-plugin:3.7.0.1746:sonar -Dsonar.projectKey="Palisade-Services-${BRANCH_NAME}" -Dsonar.projectName="Palisade-Services-${BRANCH_NAME}" -Dsonar.webhooks.project=$SONARQUBE_WEBHOOK -Djavax.net.ssl.trustStore=$KEYSTORE -Djavax.net.ssl.trustStorePassword=$KEYSTORE_PASS'
-                                    }
-                                }
-                            }
-                        }
-                    }
-                }
-            }
-
-            stage("SonarQube Quality Gate") {
-                // Wait for SonarQube to prepare the report
-                sleep(time: 10, unit: 'SECONDS')
-                // Just in case something goes wrong, pipeline will be killed after a timeout
-                timeout(time: 5, unit: 'MINUTES') {
-                    // Reuse taskId previously collected by withSonarQubeEnv
-                    def qg = waitForQualityGate()
-                    if (qg.status != 'OK') {
-                        error "Pipeline aborted due to SonarQube quality gate failure: ${qg.status}"
-                    }
-                }
-            }
-
-            stage('Hadolinting') {
-                dir('Palisade-services') {
-                    container('hadolint') {
-                        sh 'hadolint */Dockerfile'
-                    }
-                }
-            }
-
-
-    //         stage('Helm deploy') {
-    //             dir('Palisade-services') {
-    //                 container('maven') {
-    //                     configFileProvider([configFile(fileId: "${env.CONFIG_FILE}", variable: 'MAVEN_SETTINGS')]) {
-    //                         if (("${env.BRANCH_NAME}" == "develop") ||
-    //                                 ("${env.BRANCH_NAME}" == "master")) {
-    //                             sh 'palisade-login'
-    //                             //now extract the public IP addresses that this will be open on
-    //                             sh 'extract-addresses'
-    //                             if (sh(script: "namespace-create dev", returnStatus: true) == 0) {
-    //                                 sh 'echo namespace create succeeded'
-    //                                 sh 'mvn -s $MAVEN_SETTINGS deploy -Dmaven.test.skip=true'
-    //                                 //create the branch namespace
-    //                                 if (sh(script: "helm upgrade --install palisade . " +
-    //                                         "--set global.hosting=aws  " +
-    //                                         "--set traefik.install=true,dashboard.install=true " +
-    //                                         "--set global.repository=${ECR_REGISTRY} " +
-    //                                         "--set global.hostname=${EGRESS_ELB} " +
-    //                                         "--set global.persistence.classpathJars.aws.volumeHandle=${VOLUME_HANDLE_CLASSPATH_JARS} " +
-    //                                         "--set global.persistence.dataStores.palisade-data-store.aws.volumeHandle=${VOLUME_HANDLE_DATA_STORE} " +
-    //                                         "--set global.persistence.kafka.aws.volumeHandle=${VOLUME_HANDLE_KAFKA} " +
-    //                                         "--set global.persistence.redisCluster.aws.volumeHandle=${VOLUME_HANDLE_REDIS_MASTER} " +
-    //                                         "--set global.persistence.zookeeper.aws.volumeHandle=${VOLUME_HANDLE_ZOOKEEPER} " +
-    //                                         "--set global.redis.install=false " +
-    //                                         "--set global.redis-cluster.install=true " +
-    //                                         "--namespace dev", returnStatus: true) == 0) {
-    //                                     echo("successfully deployed")
-    //                                 } else {
-    //                                     error("Build failed because of failed maven deploy")
-    //                                 }
-    //                             }
-    //                         } else {
-    //                             //only get the first 10 characters of the namespace
-    //                             def GIT_BRANCH_NAME_LOWER = GIT_BRANCH_NAME.toLowerCase().take(10)
-    //                             sh 'palisade-login'
-    //                             //now extract the public IP addresses that this will be open on
-    //                             sh 'extract-addresses'
-    //                             if (sh(script: "namespace-create ${GIT_BRANCH_NAME_LOWER}", returnStatus: true) == 0) {
-    //                                 sh 'echo namespace create succeeded'
-    //                                 sh 'mvn -s $MAVEN_SETTINGS install -Dmaven.test.skip=true'
-    //                                 //create the branch namespace
-    //                                 if (sh(script: "helm upgrade --install palisade . " +
-    //                                         "--set global.hosting=aws  " +
-    //                                         "--set traefik.install=false,dashboard.install=false " +
-    //                                         "--set global.repository=${ECR_REGISTRY} " +
-    //                                         "--set global.hostname=${EGRESS_ELB} " +
-    //                                         "--set global.persistence.classpathJars.aws.volumeHandle=${VOLUME_HANDLE_CLASSPATH_JARS} " +
-    //                                         "--set global.persistence.dataStores.palisade-data-store.aws.volumeHandle=${VOLUME_HANDLE_DATA_STORE} " +
-    //                                         "--set global.persistence.kafka.aws.volumeHandle=${VOLUME_HANDLE_KAFKA} " +
-    //                                         "--set global.persistence.redisCluster.aws.volumeHandle=${VOLUME_HANDLE_REDIS_MASTER} " +
-    //                                         "--set global.persistence.zookeeper.aws.volumeHandle=${VOLUME_HANDLE_ZOOKEEPER} " +
-    //                                         "--set global.redis.install=false " +
-    //                                         "--set global.redis-cluster.install=true " +
-    //                                         "--namespace ${GIT_BRANCH_NAME_LOWER}", returnStatus: true) == 0) {
-    //                                     echo("successfully deployed")
-    //                                 } else {
-    //                                     error("Build failed because of failed maven deploy")
-    //                                 }
-    //                             } else {
-    //                                 error("Could not create namespace")
-    //                             }
-    //                         }
-    //                     }
-    //                 }
-    //             }
-    //         }
-        }
+            }
+        }
+
+        stage("SonarQube Quality Gate") {
+            // Wait for SonarQube to prepare the report
+            sleep(time: 10, unit: 'SECONDS')
+            // Just in case something goes wrong, pipeline will be killed after a timeout
+            timeout(time: 5, unit: 'MINUTES') {
+                // Reuse taskId previously collected by withSonarQubeEnv
+                def qg = waitForQualityGate()
+                if (qg.status != 'OK') {
+                    error "Pipeline aborted due to SonarQube quality gate failure: ${qg.status}"
+                }
+            }
+        }
+
+        stage('Hadolinting') {
+            dir('Palisade-services') {
+                container('hadolint') {
+                    sh 'hadolint */Dockerfile'
+                }
+            }
+        }
+
+
+//         stage('Helm deploy') {
+//             dir('Palisade-services') {
+//                 container('maven') {
+//                     configFileProvider([configFile(fileId: "${env.CONFIG_FILE}", variable: 'MAVEN_SETTINGS')]) {
+//                         if (("${env.BRANCH_NAME}" == "develop") ||
+//                                 ("${env.BRANCH_NAME}" == "master")) {
+//                             sh 'palisade-login'
+//                             //now extract the public IP addresses that this will be open on
+//                             sh 'extract-addresses'
+//                             if (sh(script: "namespace-create dev", returnStatus: true) == 0) {
+//                                 sh 'echo namespace create succeeded'
+//                                 sh 'mvn -s $MAVEN_SETTINGS deploy -Dmaven.test.skip=true'
+//                                 //create the branch namespace
+//                                 if (sh(script: "helm upgrade --install palisade . " +
+//                                         "--set global.hosting=aws  " +
+//                                         "--set traefik.install=true,dashboard.install=true " +
+//                                         "--set global.repository=${ECR_REGISTRY} " +
+//                                         "--set global.hostname=${EGRESS_ELB} " +
+//                                         "--set global.persistence.classpathJars.aws.volumeHandle=${VOLUME_HANDLE_CLASSPATH_JARS} " +
+//                                         "--set global.persistence.dataStores.palisade-data-store.aws.volumeHandle=${VOLUME_HANDLE_DATA_STORE} " +
+//                                         "--set global.persistence.kafka.aws.volumeHandle=${VOLUME_HANDLE_KAFKA} " +
+//                                         "--set global.persistence.redisCluster.aws.volumeHandle=${VOLUME_HANDLE_REDIS_MASTER} " +
+//                                         "--set global.persistence.zookeeper.aws.volumeHandle=${VOLUME_HANDLE_ZOOKEEPER} " +
+//                                         "--set global.redis.install=false " +
+//                                         "--set global.redis-cluster.install=true " +
+//                                         "--namespace dev", returnStatus: true) == 0) {
+//                                     echo("successfully deployed")
+//                                 } else {
+//                                     error("Build failed because of failed maven deploy")
+//                                 }
+//                             }
+//                         } else {
+//                             //only get the first 10 characters of the namespace
+//                             def GIT_BRANCH_NAME_LOWER = GIT_BRANCH_NAME.toLowerCase().take(10)
+//                             sh 'palisade-login'
+//                             //now extract the public IP addresses that this will be open on
+//                             sh 'extract-addresses'
+//                             if (sh(script: "namespace-create ${GIT_BRANCH_NAME_LOWER}", returnStatus: true) == 0) {
+//                                 sh 'echo namespace create succeeded'
+//                                 sh 'mvn -s $MAVEN_SETTINGS install -Dmaven.test.skip=true'
+//                                 //create the branch namespace
+//                                 if (sh(script: "helm upgrade --install palisade . " +
+//                                         "--set global.hosting=aws  " +
+//                                         "--set traefik.install=false,dashboard.install=false " +
+//                                         "--set global.repository=${ECR_REGISTRY} " +
+//                                         "--set global.hostname=${EGRESS_ELB} " +
+//                                         "--set global.persistence.classpathJars.aws.volumeHandle=${VOLUME_HANDLE_CLASSPATH_JARS} " +
+//                                         "--set global.persistence.dataStores.palisade-data-store.aws.volumeHandle=${VOLUME_HANDLE_DATA_STORE} " +
+//                                         "--set global.persistence.kafka.aws.volumeHandle=${VOLUME_HANDLE_KAFKA} " +
+//                                         "--set global.persistence.redisCluster.aws.volumeHandle=${VOLUME_HANDLE_REDIS_MASTER} " +
+//                                         "--set global.persistence.zookeeper.aws.volumeHandle=${VOLUME_HANDLE_ZOOKEEPER} " +
+//                                         "--set global.redis.install=false " +
+//                                         "--set global.redis-cluster.install=true " +
+//                                         "--namespace ${GIT_BRANCH_NAME_LOWER}", returnStatus: true) == 0) {
+//                                     echo("successfully deployed")
+//                                 } else {
+//                                     error("Build failed because of failed maven deploy")
+//                                 }
+//                             } else {
+//                                 error("Could not create namespace")
+//                             }
+//                         }
+//                     }
+//                 }
+//             }
+//         }
     }
 }