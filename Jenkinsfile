--- conflicted
+++ resolved
@@ -109,14 +109,7 @@
         stage('Install, Unit Tests, Checkstyle') {
             dir ('Palisade-services') {
                 git url: 'https://github.com/gchq/Palisade-services.git'
-<<<<<<< HEAD
-                sh "git fetch origin develop"
-                // CHANGE_BRANCH will be null unless you are building a PR, in which case it'll become your original branch name, i.e pal-xxx
-                // If CHANGE_BRANCH is null, git will then try to build BRANCH_NAME which is pal-xxx, and if the branch doesnt exist it will default back to develop
-                sh "git checkout ${env.CHANGE_BRANCH} || git checkout ${env.BRANCH_NAME} || git checkout develop"
-=======
                 sh "git checkout ${GIT_BRANCH_NAME}"
->>>>>>> 72cf5abe
                 container('docker-cmds') {
                     configFileProvider([configFile(fileId: "${env.CONFIG_FILE}", variable: 'MAVEN_SETTINGS')]) {
                         sh 'mvn -s $MAVEN_SETTINGS install'
@@ -131,14 +124,7 @@
             // Otherwise, default to integration-tests/develop
             dir ('Palisade-integration-tests') {
                 git url: 'https://github.com/gchq/Palisade-integration-tests.git'
-<<<<<<< HEAD
-                sh "git fetch origin develop"
-                // CHANGE_BRANCH will be null unless you are building a PR, in which case it'll become your original branch name, i.e pal-xxx
-                // If CHANGE_BRANCH is null, git will then try to build BRANCH_NAME which is pal-xxx, and if the branch doesnt exist it will default back to develop
-                sh "git checkout ${env.CHANGE_BRANCH} || git checkout ${env.BRANCH_NAME} || git checkout develop"
-=======
                 sh "git checkout ${GIT_BRANCH_NAME} || git checkout develop"
->>>>>>> 72cf5abe
                 container('docker-cmds') {
                     configFileProvider([configFile(fileId: "${env.CONFIG_FILE}", variable: 'MAVEN_SETTINGS')]) {
                         sh 'mvn -s $MAVEN_SETTINGS install'
