--- conflicted
+++ resolved
@@ -75,9 +75,25 @@
         stage('Bootstrap') {
             echo sh(script: 'env|sort', returnStdout: true)
         }
+      
         stage('Unit Tests, Checkstyle and Install') {
             //Repositories must get built in their own directory, they can be 'cd' back into later on
             dir ('Palisade-services') {
+                git url: 'https://github.com/gchq/Palisade-services.git'
+                sh "git fetch origin develop"
+                // CHANGE_BRANCH will be null unless you are building a PR, in which case it'll become your original branch name, i.e pal-xxx
+                // If CHANGE_BRANCH is null, git will then try to build BRANCH_NAME which is pal-xxx, and if the branch doesnt exist it will default back to develop
+                sh "git checkout ${env.CHANGE_BRANCH} || git checkout ${env.BRANCH_NAME} || git checkout develop"
+                container('docker-cmds') {
+                    configFileProvider([configFile(fileId: "${env.CONFIG_FILE}", variable: 'MAVEN_SETTINGS')]) {
+                        sh 'mvn -s $MAVEN_SETTINGS install'
+                    }
+                }
+            }
+        }
+      
+        stage('Integration Tests') {
+            dir ('Palisade-integration-tests') {
                 git url: 'https://github.com/gchq/Palisade-integration-tests.git'
                 sh "git fetch origin develop"
                 // CHANGE_BRANCH will be null unless you are building a PR, in which case it'll become your original branch name, i.e pal-xxx
@@ -85,31 +101,12 @@
                 sh "git checkout ${env.CHANGE_BRANCH} || git checkout ${env.BRANCH_NAME} || git checkout develop"
                 container('docker-cmds') {
                     configFileProvider([configFile(fileId: "${env.CONFIG_FILE}", variable: 'MAVEN_SETTINGS')]) {
-<<<<<<< HEAD
-                        withSonarQubeEnv(installationName: 'sonar') {
-                            sh 'mvn -s $MAVEN_SETTINGS org.sonarsource.scanner.maven:sonar-maven-plugin:3.7.0.1746:sonar -Dsonar.projectKey="Palisade-Services-${BRANCH_NAME}" -Dsonar.projectName="Palisade-Services-${BRANCH_NAME}" -Dsonar.webhooks.project=$SONARQUBE_WEBHOOK -Djavax.net.ssl.trustStore=$KEYSTORE -Djavax.net.ssl.trustStorePassword=$KEYSTORE_PASS'
-                        }
-=======
-                        sh 'mvn -s $MAVEN_SETTINGS install'
->>>>>>> cf486b98
-                    }
-                }
-            }
-        }
-        stage('Integration Tests') {
-            dir ('Palisade-integration-tests') {
-            git url: 'https://github.com/gchq/Palisade-integration-tests.git'
-            sh "git fetch origin develop"
-            // CHANGE_BRANCH will be null unless you are building a PR, in which case it'll become your original branch name, i.e pal-xxx
-            // If CHANGE_BRANCH is null, git will then try to build BRANCH_NAME which is pal-xxx, and if the branch doesnt exist it will default back to develop
-            sh "git checkout ${env.CHANGE_BRANCH} || git checkout ${env.BRANCH_NAME} || git checkout develop"
-                container('docker-cmds') {
-                    configFileProvider([configFile(fileId: "${env.CONFIG_FILE}", variable: 'MAVEN_SETTINGS')]) {
                         sh 'mvn -s $MAVEN_SETTINGS install'
                     }
                 }
             }
         }
+      
         stage('SonarQube analysis') {
             dir ('Palisade-services') {
                 container('docker-cmds') {
@@ -125,6 +122,7 @@
                 }
             }
         }
+      
         stage('Hadolinting') {
             dir ('Palisade-services') {
                 container('hadolint') {
