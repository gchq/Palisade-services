--- conflicted
+++ resolved
@@ -229,74 +229,6 @@
         }
 
 
-<<<<<<< HEAD
-        stage('Maven deploy') {
-            dir('Palisade-services') {
-                container('maven') {
-                    configFileProvider([configFile(fileId: "${env.CONFIG_FILE}", variable: 'MAVEN_SETTINGS')]) {
-                        if (("${env.BRANCH_NAME}" == "develop") ||
-                                ("${env.BRANCH_NAME}" == "master")) {
-                            sh 'palisade-login'
-                            //now extract the public IP addresses that this will be open on
-                            sh 'extract-addresses'
-                            if (sh(script: "namespace-create dev", returnStatus: true) == 0) {
-                                sh 'echo namespace create succeeded'
-                                sh 'mvn -s $MAVEN_SETTINGS deploy -Dmaven.test.skip=true'
-                                //create the branch namespace
-                                if (sh(script: "helm upgrade --install palisade . " +
-                                        "--set global.hosting=aws  " +
-                                        "--set traefik.install=true,dashboard.install=true " +
-                                        "--set global.repository=${ECR_REGISTRY} " +
-                                        "--set global.hostname=${EGRESS_ELB} " +
-                                        "--set global.persistence.classpathJars.aws.volumeHandle=${VOLUME_HANDLE_CLASSPATH_JARS} " +
-                                        "--set global.persistence.dataStores.palisade-data-store.aws.volumeHandle=${VOLUME_HANDLE_DATA_STORE} " +
-                                        "--set global.persistence.kafka.aws.volumeHandle=${VOLUME_HANDLE_KAFKA} " +
-                                        "--set global.persistence.redisCluster.aws.volumeHandle=${VOLUME_HANDLE_REDIS_MASTER} " +
-                                        "--set global.persistence.zookeeper.aws.volumeHandle=${VOLUME_HANDLE_ZOOKEEPER} " +
-                                        "--set global.redis.install=false " +
-                                        "--set global.redis-cluster.install=true " +
-                                        "--namespace dev", returnStatus: true) == 0) {
-                                    echo("successfully deployed")
-                                } else {
-                                    error("Build failed because of failed maven deploy")
-                                }
-                            }
-                        } else {
-                            //only get the first 10 characters of the namespace
-                            def GIT_BRANCH_NAME_LOWER = GIT_BRANCH_NAME.toLowerCase().take(10)
-                            sh 'palisade-login'
-                            //now extract the public IP addresses that this will be open on
-                            sh 'extract-addresses'
-                            if (sh(script: "namespace-create ${GIT_BRANCH_NAME_LOWER}", returnStatus: true) == 0) {
-                                sh 'echo namespace create succeeded'
-                                sh 'mvn -s $MAVEN_SETTINGS install -Dmaven.test.skip=true'
-                                //create the branch namespace
-                                if (sh(script: "helm upgrade --install palisade . " +
-                                        "--set global.hosting=aws  " +
-                                        "--set traefik.install=false,dashboard.install=false " +
-                                        "--set global.repository=${ECR_REGISTRY} " +
-                                        "--set global.hostname=${EGRESS_ELB} " +
-                                        "--set global.persistence.classpathJars.aws.volumeHandle=${VOLUME_HANDLE_CLASSPATH_JARS} " +
-                                        "--set global.persistence.dataStores.palisade-data-store.aws.volumeHandle=${VOLUME_HANDLE_DATA_STORE} " +
-                                        "--set global.persistence.kafka.aws.volumeHandle=${VOLUME_HANDLE_KAFKA} " +
-                                        "--set global.persistence.redisCluster.aws.volumeHandle=${VOLUME_HANDLE_REDIS_MASTER} " +
-                                        "--set global.persistence.zookeeper.aws.volumeHandle=${VOLUME_HANDLE_ZOOKEEPER} " +
-                                        "--set global.redis.install=false " +
-                                        "--set global.redis-cluster.install=true " +
-                                        "--namespace ${GIT_BRANCH_NAME_LOWER}", returnStatus: true) == 0) {
-                                    echo("successfully deployed")
-                                } else {
-                                    error("Build failed because of failed maven deploy")
-                                }
-                            } else {
-                                error("Could not create namespace")
-                            }
-                        }
-                    }
-                }
-            }
-        }
-=======
 //         stage('Helm deploy') {
 //             dir('Palisade-services') {
 //                 container('maven') {
@@ -363,6 +295,5 @@
 //                 }
 //             }
 //         }
->>>>>>> 32ad2c77
     }
 }