--- conflicted
+++ resolved
@@ -75,40 +75,6 @@
 
         stage('Bootstrap') {
             if (env.CHANGE_BRANCH) {
-<<<<<<< HEAD
-                GIT_BRANCH_NAME=CHANGE_BRANCH
-            } else {
-                GIT_BRANCH_NAME=BRANCH_NAME
-            }
-            echo sh(script: 'env | sort', returnStdout: true)
-        }
-
-        stage('Prerequisites') {
-            dir ('Palisade-common') {
-                git url: 'https://github.com/gchq/Palisade-common.git'
-                sh "git fetch origin develop"
-                if (sh(script: "git checkout ${GIT_BRANCH_NAME}", returnStatus: true) == 0) {
-                    container('docker-cmds') {
-                        configFileProvider([configFile(fileId: "${env.CONFIG_FILE}", variable: 'MAVEN_SETTINGS')]) {
-                            sh 'mvn -s $MAVEN_SETTINGS install'
-                        }
-                    }
-                }
-            }
-            dir ('Palisade-readers') {
-                git url: 'https://github.com/gchq/Palisade-readers.git'
-                sh "git fetch origin develop"
-                if (sh(script: "git checkout ${GIT_BRANCH_NAME}", returnStatus: true) == 0) {
-                    container('docker-cmds') {
-                        configFileProvider([configFile(fileId: "${env.CONFIG_FILE}", variable: 'MAVEN_SETTINGS')]) {
-                            sh 'mvn -s $MAVEN_SETTINGS install'
-                        }
-                    }
-                }
-            }
-        }
-
-=======
                 GIT_BRANCH_NAME=env.CHANGE_BRANCH
             } else {
                 GIT_BRANCH_NAME=env.BRANCH_NAME
@@ -141,7 +107,6 @@
             }
         }
 
->>>>>>> 432f0ae1
         stage('Install, Unit Tests, Checkstyle') {
             dir ('Palisade-services') {
                 git url: 'https://github.com/gchq/Palisade-services.git'
@@ -154,11 +119,7 @@
                 }
             }
         }
-<<<<<<< HEAD
-      
-=======
 
->>>>>>> 432f0ae1
         stage('Integration Tests') {
             dir ('Palisade-integration-tests') {
                 git url: 'https://github.com/gchq/Palisade-integration-tests.git'
@@ -171,11 +132,7 @@
                 }
             }
         }
-<<<<<<< HEAD
-      
-=======
 
->>>>>>> 432f0ae1
         stage('SonarQube Analysis') {
             dir ('Palisade-services') {
                 container('docker-cmds') {
@@ -191,11 +148,7 @@
                 }
             }
         }
-<<<<<<< HEAD
-      
-=======
 
->>>>>>> 432f0ae1
         stage('Hadolinting') {
             dir ('Palisade-services') {
                 container('hadolint') {
