/*
 * Copyright 2018-2021 Crown Copyright
 *
 * Licensed under the Apache License, Version 2.0 (the "License");
 * you may not use this file except in compliance with the License.
 * You may obtain a copy of the License at
 *
 *     http://www.apache.org/licenses/LICENSE-2.0
 *
 * Unless required by applicable law or agreed to in writing, software
 * distributed under the License is distributed on an "AS IS" BASIS,
 * WITHOUT WARRANTIES OR CONDITIONS OF ANY KIND, either express or implied.
 * See the License for the specific language governing permissions and
 * limitations under the License.
 */
<<<<<<< HEAD

@Library('jenkinsfile-lib@feature/PAL-1012-ExamplesLoggingDependency')_
=======
@Library('jenkinsfile-lib')_
>>>>>>> 18c6b161

timestamps {
    services()
}<|MERGE_RESOLUTION|>--- conflicted
+++ resolved
@@ -13,12 +13,7 @@
  * See the License for the specific language governing permissions and
  * limitations under the License.
  */
-<<<<<<< HEAD
-
 @Library('jenkinsfile-lib@feature/PAL-1012-ExamplesLoggingDependency')_
-=======
-@Library('jenkinsfile-lib')_
->>>>>>> 18c6b161
 
 timestamps {
     services()
