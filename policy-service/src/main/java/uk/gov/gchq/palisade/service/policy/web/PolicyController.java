/*
 * Copyright 2019 Crown Copyright
 *
 * Licensed under the Apache License, Version 2.0 (the "License");
 * you may not use this file except in compliance with the License.
 * You may obtain a copy of the License at
 *
 *     http://www.apache.org/licenses/LICENSE-2.0
 *
 * Unless required by applicable law or agreed to in writing, software
 * distributed under the License is distributed on an "AS IS" BASIS,
 * WITHOUT WARRANTIES OR CONDITIONS OF ANY KIND, either express or implied.
 * See the License for the specific language governing permissions and
 * limitations under the License.
 */
package uk.gov.gchq.palisade.service.policy.web;

import org.slf4j.Logger;
import org.slf4j.LoggerFactory;
import org.springframework.beans.factory.annotation.Qualifier;
import org.springframework.web.bind.annotation.PostMapping;
import org.springframework.web.bind.annotation.PutMapping;
import org.springframework.web.bind.annotation.RequestBody;
import org.springframework.web.bind.annotation.RequestMapping;
import org.springframework.web.bind.annotation.RestController;

import uk.gov.gchq.palisade.Context;
import uk.gov.gchq.palisade.User;
import uk.gov.gchq.palisade.resource.LeafResource;
import uk.gov.gchq.palisade.rule.Rules;
import uk.gov.gchq.palisade.service.policy.request.CanAccessRequest;
import uk.gov.gchq.palisade.service.policy.request.CanAccessResponse;
import uk.gov.gchq.palisade.service.policy.request.GetPolicyRequest;
import uk.gov.gchq.palisade.service.policy.request.SetResourcePolicyRequest;
import uk.gov.gchq.palisade.service.policy.request.SetTypePolicyRequest;
import uk.gov.gchq.palisade.service.policy.service.PolicyService;

import java.util.AbstractMap.SimpleEntry;
import java.util.Collection;
import java.util.Map;
import java.util.Optional;
import java.util.stream.Collectors;

@RestController
@RequestMapping(path = "/")
public class PolicyController {

    private static final Logger LOGGER = LoggerFactory.getLogger(PolicyController.class);

    private final PolicyService service;

<<<<<<< HEAD
    public PolicyController(final PolicyService service) {
=======
    public PolicyController(final @Qualifier("controller") PolicyService service) {
>>>>>>> 454ab591
        this.service = service;
    }

    @PostMapping(value = "/canAccess", consumes = "application/json", produces = "application/json")
    public CanAccessResponse canAccess(@RequestBody final CanAccessRequest request) {
        LOGGER.info("Invoking canAccess: {}", request);
        Collection<LeafResource> resources = canAccess(request.getUser(), request.getContext(), request.getResources());
        return new CanAccessResponse().canAccessResources(resources);
    }

    public Collection<LeafResource> canAccess(final User user, final Context context, final Collection<LeafResource> resources) {
        LOGGER.info("Filtering out resources for user {} with context {}", user, context);
         return resources.stream()
                 .map(resource -> service.canAccess(user, context, resource))
                 .flatMap(Optional::stream)
                 .collect(Collectors.toList());
    }

    @PostMapping(value = "/getPolicySync", consumes = "application/json", produces = "application/json")
    public Map<LeafResource, Rules> getPolicySync(@RequestBody final GetPolicyRequest request) {
        LOGGER.info("Invoking getPolicySync: {}", request);
        Collection<LeafResource> resources = canAccess(request.getUser(), request.getContext(), request.getResources());
        /* Having filtered out any resources the user doesn't have access to in the line above, we now build the map
         * of resource to record level rule policies. If there are resource level rules for a record then there SHOULD
         * be record level rules. Either list may be empty, but they should at least be present
         */
        return resources.stream()
                .map(resource -> service.getPolicy(resource).map(policy -> new SimpleEntry<>(resource, policy.getRecordRules())))
                .flatMap(Optional::stream)
                .collect(Collectors.toMap(SimpleEntry::getKey, SimpleEntry::getValue));
    }

    @PutMapping(value = "/setResourcePolicyAsync", consumes = "application/json", produces = "application/json")
    public void setResourcePolicyAsync(@RequestBody final SetResourcePolicyRequest request) {
        LOGGER.info("Invoking setResourcePolicyAsync: {}", request);
        service.setResourcePolicy(request.getResource(), request.getPolicy());
    }

    @PutMapping(value = "/setTypePolicyAsync", consumes = "application/json", produces = "application/json")
    public void setTypePolicyAsync(@RequestBody final SetTypePolicyRequest request) {
        LOGGER.info("Invoking setTypePolicyAsync: {}", request);
        service.setTypePolicy(request.getType(), request.getPolicy());
    }
}<|MERGE_RESOLUTION|>--- conflicted
+++ resolved
@@ -49,11 +49,7 @@
 
     private final PolicyService service;
 
-<<<<<<< HEAD
-    public PolicyController(final PolicyService service) {
-=======
     public PolicyController(final @Qualifier("controller") PolicyService service) {
->>>>>>> 454ab591
         this.service = service;
     }
 
