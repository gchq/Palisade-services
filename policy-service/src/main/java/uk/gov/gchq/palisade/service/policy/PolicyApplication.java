/*
 * Copyright 2018-2021 Crown Copyright
 *
 * Licensed under the Apache License, Version 2.0 (the "License");
 * you may not use this file except in compliance with the License.
 * You may obtain a copy of the License at
 *
 *     http://www.apache.org/licenses/LICENSE-2.0
 *
 * Unless required by applicable law or agreed to in writing, software
 * distributed under the License is distributed on an "AS IS" BASIS,
 * WITHOUT WARRANTIES OR CONDITIONS OF ANY KIND, either express or implied.
 * See the License for the specific language governing permissions and
 * limitations under the License.
 */

package uk.gov.gchq.palisade.service.policy;

import akka.stream.Materializer;
import akka.stream.javadsl.RunnableGraph;
import org.slf4j.Logger;
import org.slf4j.LoggerFactory;
import org.springframework.beans.factory.annotation.Qualifier;
import org.springframework.boot.WebApplicationType;
import org.springframework.boot.autoconfigure.SpringBootApplication;
import org.springframework.boot.builder.SpringApplicationBuilder;
import org.springframework.boot.context.event.ApplicationReadyEvent;
import org.springframework.boot.context.properties.EnableConfigurationProperties;
import org.springframework.cache.annotation.EnableCaching;
import org.springframework.context.event.EventListener;

import uk.gov.gchq.palisade.resource.LeafResource;
import uk.gov.gchq.palisade.rule.Rules;
import uk.gov.gchq.palisade.service.policy.config.PolicyConfiguration;
import uk.gov.gchq.palisade.service.policy.config.PolicyPrepopulationFactory;
import uk.gov.gchq.palisade.service.policy.service.PolicyServiceCachingProxy;
import uk.gov.gchq.palisade.service.policy.stream.ConsumerTopicConfiguration;
import uk.gov.gchq.palisade.service.policy.stream.ProducerTopicConfiguration;

import javax.annotation.PreDestroy;

import java.io.Serializable;
import java.util.Collection;
import java.util.HashSet;
import java.util.Map.Entry;
import java.util.Set;
import java.util.concurrent.CompletableFuture;
import java.util.concurrent.Executor;
import java.util.stream.Collectors;

/**
 * Application entrypoint and main process runner
 */
@SpringBootApplication
@EnableCaching
@EnableConfigurationProperties({ProducerTopicConfiguration.class, ConsumerTopicConfiguration.class})
public class PolicyApplication {
    private static final Logger LOGGER = LoggerFactory.getLogger(PolicyApplication.class);

    private final Set<RunnableGraph<?>> runners;
    private final Materializer materialiser;
    private final Executor executor;
    private final PolicyServiceCachingProxy service;
    private final PolicyConfiguration policyConfig;
    private final Set<CompletableFuture<?>> runnerThreads = new HashSet<>();

    /**
     * Autowire Akka objects in constructor for application ready event
     *
     * @param runners      collection of all Akka {@link RunnableGraph}s discovered for the application
     * @param materialiser the Akka {@link Materializer} configured to be used
     * @param service      specifically policyServiceCachingProxy used for pre-population
     * @param policyConfig resourceConfig used to create the policy object used in pre-population
     * @param executor     an executor for any {@link CompletableFuture}s (preferably the application task executor)
     */
    public PolicyApplication(
            final Collection<RunnableGraph<?>> runners,
            final Materializer materialiser,
            final PolicyServiceCachingProxy service,
            final PolicyConfiguration policyConfig,
            @Qualifier("threadPoolTaskExecutor") final Executor executor) {
        this.runners = new HashSet<>(runners);
        this.materialiser = materialiser;
        this.service = service;
        this.policyConfig = policyConfig;
        this.executor = executor;
    }

    /**
     * Application entrypoint, creates and runs a spring application, passing in the given command-line args
     *
     * @param args command-line arguments passed to the application
     */
    public static void main(final String[] args) {
        LOGGER.debug("PolicyApplication started with: {}", (Object) args);
        new SpringApplicationBuilder(PolicyApplication.class).web(WebApplicationType.SERVLET)
                .run(args);
    }

    /**
     * Runs all available Akka {@link RunnableGraph}s until completion.
     * The 'main' threads of the application during runtime are the completable futures spawned here.
     */
    @EventListener(ApplicationReadyEvent.class)
    public void serveForever() {
        //Pre-populate the cache
        LOGGER.info("Pre-populating using policy config: {}", policyConfig.getClass());
        policyConfig.getPolicies()
                .forEach((PolicyPrepopulationFactory factory) -> {
                    //Build Resource Rules
                    Entry<String, Rules<LeafResource>> resourceMap = factory.buildResourceRules();
                    service.setResourceRules(resourceMap.getKey(), resourceMap.getValue());
<<<<<<< HEAD
                    LOGGER.info("(Resource) cache add for {} -> {}", resourceMap.getKey(), resourceMap.getValue());
=======
                    LOGGER.debug("(Resource) cache add for {} -> {}", resourceMap.getKey(), resourceMap.getValue());
>>>>>>> 306ff3ce

                    //Build Record Rules
                    Entry<String, Rules<Serializable>> recordMap = factory.buildRecordRules();
                    service.setRecordRules(recordMap.getKey(), recordMap.getValue());
<<<<<<< HEAD
                    LOGGER.info("(Record) cache add for {} -> {}", recordMap.getKey(), recordMap.getValue());
=======
                    LOGGER.debug("(Record) cache add for {} -> {}", recordMap.getKey(), recordMap.getValue());
>>>>>>> 306ff3ce
                });

        //Then start up all runners
        runnerThreads.addAll(runners.stream()
                .map(runner -> CompletableFuture.supplyAsync(() -> runner.run(materialiser), executor))
                .collect(Collectors.toSet()));
        LOGGER.info("Started {} runner threads", runnerThreads.size());
        runnerThreads.forEach(CompletableFuture::join);
    }

    /**
     * Cancels any futures that are running and then terminates the Akka Actor so the service can be terminated safely
     */
    @PreDestroy
    public void onExit() {
        LOGGER.info("Cancelling running futures");
        runnerThreads.forEach(thread -> thread.cancel(true));
        LOGGER.info("Terminating actor system");
        materialiser.system().terminate();
    }
}<|MERGE_RESOLUTION|>--- conflicted
+++ resolved
@@ -110,20 +110,12 @@
                     //Build Resource Rules
                     Entry<String, Rules<LeafResource>> resourceMap = factory.buildResourceRules();
                     service.setResourceRules(resourceMap.getKey(), resourceMap.getValue());
-<<<<<<< HEAD
-                    LOGGER.info("(Resource) cache add for {} -> {}", resourceMap.getKey(), resourceMap.getValue());
-=======
                     LOGGER.debug("(Resource) cache add for {} -> {}", resourceMap.getKey(), resourceMap.getValue());
->>>>>>> 306ff3ce
 
                     //Build Record Rules
                     Entry<String, Rules<Serializable>> recordMap = factory.buildRecordRules();
                     service.setRecordRules(recordMap.getKey(), recordMap.getValue());
-<<<<<<< HEAD
-                    LOGGER.info("(Record) cache add for {} -> {}", recordMap.getKey(), recordMap.getValue());
-=======
                     LOGGER.debug("(Record) cache add for {} -> {}", recordMap.getKey(), recordMap.getValue());
->>>>>>> 306ff3ce
                 });
 
         //Then start up all runners
