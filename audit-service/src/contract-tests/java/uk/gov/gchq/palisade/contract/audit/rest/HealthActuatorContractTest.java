/*
 * Copyright 2018-2021 Crown Copyright
 *
 * Licensed under the Apache License, Version 2.0 (the "License");
 * you may not use this file except in compliance with the License.
 * You may obtain a copy of the License at
 *
 *     http://www.apache.org/licenses/LICENSE-2.0
 *
 * Unless required by applicable law or agreed to in writing, software
 * distributed under the License is distributed on an "AS IS" BASIS,
 * WITHOUT WARRANTIES OR CONDITIONS OF ANY KIND, either express or implied.
 * See the License for the specific language governing permissions and
 * limitations under the License.
 */

package uk.gov.gchq.palisade.contract.audit.rest;

import org.junit.jupiter.api.Test;
import org.springframework.beans.factory.annotation.Autowired;
import org.springframework.boot.test.context.SpringBootTest;
import org.springframework.boot.test.context.SpringBootTest.WebEnvironment;
import org.springframework.boot.test.web.client.TestRestTemplate;
import org.springframework.http.HttpStatus;
import org.springframework.test.context.ActiveProfiles;

import uk.gov.gchq.palisade.service.audit.AuditApplication;
import uk.gov.gchq.palisade.service.audit.service.AuditService;

import java.util.Map;

import static org.assertj.core.api.Assertions.assertThat;

/**
 * An external requirement of the service is to keep-alive in k8s.
 * This is done by checking the service is still alive and healthy by REST GET /actuator/health.
 * This should return 200 OK if the service is healthy.
 */
@SpringBootTest(
        classes = AuditApplication.class,
        webEnvironment = WebEnvironment.RANDOM_PORT,
        properties = {"management.health.kafka.enabled=false"}
)
@ActiveProfiles({"akka-test"})
class HealthActuatorContractTest {

    @Test
<<<<<<< HEAD
    void testContextLoads() {
        assertThat(serviceMap)
                .hasSize(3)
                .containsKeys("simple", "stroom", "logger");
        assertThat(restTemplate).isNotNull();
    }

    @Test
    void testIsUp() {
        // Given that the service is running (and presumably healthy)
=======
    void testContextLoads(@Autowired final Map<String, AuditService> serviceMap) {
        assertThat(serviceMap)
                .as("Check the Audit Service loads three different implementations of the Audit Service")
                .containsOnlyKeys("simple", "stroom", "logger");
    }

    @Test
    void testIsUp(@Autowired final TestRestTemplate restTemplate) {
>>>>>>> a082f5b8

        // When we GET the /actuator/health REST endpoint (used by k8s)
        var responseEntity = restTemplate.getForEntity("/actuator/health", String.class);

        // Then check the response
        assertThat(responseEntity.getStatusCode())
            .as("check status")
            .isEqualTo(HttpStatus.OK);
        assertThat(responseEntity.getBody())
            .as("check body")
            .contains("\"status\":\"UP\"");

    }
}<|MERGE_RESOLUTION|>--- conflicted
+++ resolved
@@ -45,18 +45,6 @@
 class HealthActuatorContractTest {
 
     @Test
-<<<<<<< HEAD
-    void testContextLoads() {
-        assertThat(serviceMap)
-                .hasSize(3)
-                .containsKeys("simple", "stroom", "logger");
-        assertThat(restTemplate).isNotNull();
-    }
-
-    @Test
-    void testIsUp() {
-        // Given that the service is running (and presumably healthy)
-=======
     void testContextLoads(@Autowired final Map<String, AuditService> serviceMap) {
         assertThat(serviceMap)
                 .as("Check the Audit Service loads three different implementations of the Audit Service")
@@ -65,7 +53,6 @@
 
     @Test
     void testIsUp(@Autowired final TestRestTemplate restTemplate) {
->>>>>>> a082f5b8
 
         // When we GET the /actuator/health REST endpoint (used by k8s)
         var responseEntity = restTemplate.getForEntity("/actuator/health", String.class);
