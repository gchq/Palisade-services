# Copyright 2019 Crown Copyright
#
# Licensed under the Apache License, Version 2.0 (the "License");
# you may not use this file except in compliance with the License.
# You may obtain a copy of the License at
#
#     http://www.apache.org/licenses/LICENSE-2.0
#
# Unless required by applicable law or agreed to in writing, software
# distributed under the License is distributed on an "AS IS" BASIS,
# WITHOUT WARRANTIES OR CONDITIONS OF ANY KIND, either express or implied.
# See the License for the specific language governing permissions and
# limitations under the License.
#
spring:
  application:
    name: audit-service
  output:
    ansi:
      enabled: always
  main:
    allow-bean-definition-overriding: true

server:
  port: 8081

eureka:
  instance:
    hostname: localhost
    port: 8083
  client:
    serviceUrl:
      defaultZone: http://${eureka.instance.hostname}:${eureka.instance.port}/eureka/
<<<<<<< HEAD
    registerWithEureka: true
    fetchRegistry: true
=======
    enabled: false
>>>>>>> 5c12d0e5

management:
  endpoints:
    web:
      exposure:
        include:
        - health
        - info
        - metrics

audit:
  implementations:
    stroom:
    logger:
    simple:<|MERGE_RESOLUTION|>--- conflicted
+++ resolved
@@ -31,12 +31,7 @@
   client:
     serviceUrl:
       defaultZone: http://${eureka.instance.hostname}:${eureka.instance.port}/eureka/
-<<<<<<< HEAD
-    registerWithEureka: true
-    fetchRegistry: true
-=======
     enabled: false
->>>>>>> 5c12d0e5
 
 management:
   endpoints:
