--- conflicted
+++ resolved
@@ -33,12 +33,7 @@
 
     @Override
     public CompletableFuture<Boolean> audit(final AuditRequest request) {
-<<<<<<< HEAD
-        LOGGER.debug("SimpleAuditService.audit called with {}", request);
-        return CompletableFuture.completedFuture(true);
-=======
         LOGGER.info("SimpleAuditService.audit called with {}", request);
         return CompletableFuture.completedFuture(Boolean.TRUE);
->>>>>>> 1b33fb7d
     }
 }
