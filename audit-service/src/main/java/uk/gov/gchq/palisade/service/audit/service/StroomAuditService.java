/*
 * Copyright 2019 Crown Copyright
 *
 * Licensed under the Apache License, Version 2.0 (the "License");
 * you may not use this file except in compliance with the License.
 * You may obtain a copy of the License at
 *
 *     http://www.apache.org/licenses/LICENSE-2.0
 *
 * Unless required by applicable law or agreed to in writing, software
 * distributed under the License is distributed on an "AS IS" BASIS,
 * WITHOUT WARRANTIES OR CONDITIONS OF ANY KIND, either express or implied.
 * See the License for the specific language governing permissions and
 * limitations under the License.
 */

package uk.gov.gchq.palisade.service.audit.service;

import event.logging.Activity;
import event.logging.Authorisation;
import event.logging.Classification;
import event.logging.Data;
import event.logging.Event;
import event.logging.ObjectOutcome;
import event.logging.Outcome;
import event.logging.Purpose;
import event.logging.System;
import event.logging.User;
import event.logging.impl.DefaultEventLoggingService;
import event.logging.util.DeviceUtil;
import event.logging.util.EventLoggingUtil;
import org.apache.log4j.LogManager;
import org.apache.log4j.Logger;
<<<<<<< HEAD

=======
>>>>>>> 5b7dffec
import uk.gov.gchq.palisade.exception.NoConfigException;
import uk.gov.gchq.palisade.resource.LeafResource;
import uk.gov.gchq.palisade.service.ServiceState;
import uk.gov.gchq.palisade.service.audit.request.AuditRequest;
import uk.gov.gchq.palisade.service.audit.request.ReadRequestCompleteAuditRequest;
import uk.gov.gchq.palisade.service.audit.request.ReadRequestExceptionAuditRequest;
import uk.gov.gchq.palisade.service.audit.request.RegisterRequestCompleteAuditRequest;
import uk.gov.gchq.palisade.service.audit.request.RegisterRequestExceptionAuditRequest;

import java.sql.Date;
import java.util.HashMap;
import java.util.Map;
import java.util.Set;
import java.util.concurrent.CompletableFuture;
import java.util.function.BiConsumer;

import static java.util.Objects.requireNonNull;

/**
 * A StroomAuditService is a simple implementation of an {@link AuditService} that simply constructs a message and logs
 * it using the Stroom EventLoggingService.
 */
public class StroomAuditService implements AuditService {
    public static final String CONFIG_KEY = "stroom";
<<<<<<< HEAD

    private final DefaultEventLoggingService eventLogger;
    private final Logger errorLogger;

    private static final Map<Class, BiConsumer<DefaultEventLoggingService, AuditRequest>> DISPATCHER = new HashMap<>();
=======
    static final String REGISTER_REQUEST_NO_RESOURCES_TYPE_ID = "REGISTER_REQUEST_NO_RESOURCES";
    static final String REGISTER_REQUEST_NO_RESOURCES_DESCRIPTION = "Audits the fact that the user requested access to some resources however they do not have permission to access any of those resources.";
    static final String REGISTER_REQUEST_NO_RESOURCES_OUTCOME_DESCRIPTION = "The user does not have permission to access any of those resources.";
>>>>>>> 5b7dffec
    private static final System SYSTEM = new System();
    private static final String EVENT_GENERATOR = "Palisade";
    static final String REGISTER_REQUEST_COMPLETED_TYPE_ID = "REGISTER_REQUEST_COMPLETED";
    static final String REGISTER_REQUEST_COMPLETED_DESCRIPTION = "Audits the fact that this request for data has been approved and these are the resources they have been given course grain approval to query.";
    static final String REGISTER_REQUEST_EXCEPTION_USER_TYPE_ID = "REGISTER_REQUEST_EXCEPTION_USER";
    static final String REGISTER_REQUEST_EXCEPTION_USER_DESCRIPTION = "Audits the fact that the user could not be authenticated by the system and therefore the request has been denied.";
    static final String REGISTER_REQUEST_EXCEPTION_USER_OUTCOME_DESCRIPTION = "The user could not be authenticated by the system.";
    static final String REGISTER_REQUEST_EXCEPTION_RESOURCE_TYPE_ID = "REGISTER_REQUEST_EXCEPTION_RESOURCE";
    static final String REGISTER_REQUEST_EXCEPTION_RESOURCE_DESCRIPTION = "Audits the fact that the supplied resource id could not be resolved and therefore the request has been denied.";
    static final String REGISTER_REQUEST_EXCEPTION_RESOURCE_OUTCOME_DESCRIPTION = "The supplied resource id could not be resolved.";
    static final String REGISTER_REQUEST_EXCEPTION_OTHER_TYPE_ID = "REGISTER_REQUEST_EXCEPTION_OTHER";
    static final String REGISTER_REQUEST_EXCEPTION_OTHER_DESCRIPTION = "Audits the fact that for some reason the request has thrown an exception and therefore the request has been denied";
    static final String READ_REQUEST_COMPLETED_TYPE_ID = "READ_REQUEST_COMPLETED";
    static final String READ_REQUEST_COMPLETED_DESCRIPTION = "Audits the fact that a user has finished reading a specific data resource.";
    static final String READ_REQUEST_EXCEPTION_TOKEN_TYPE_ID = "READ_REQUEST_EXCEPTION_TOKEN";
    static final String READ_REQUEST_EXCEPTION_TOKEN_DESCRIPTION = "Audits the fact that the provided token is invalid, probably because it the request wasn't registered first and therefore the request has been denied.";
    static final String READ_REQUEST_EXCEPTION_TOKEN_OUTCOME_DESCRIPTION = "The provided token is invalid.";
    static final String READ_REQUEST_EXCEPTION_OTHER_TYPE_ID = "READ_REQUEST_EXCEPTION_OTHER";
    static final String READ_REQUEST_EXCEPTION_OTHER_DESCRIPTION = "Audits the fact that an exception was thrown when trying to provide the data to the user.";
    static final String TOKEN_NOT_FOUND_MESSAGE = "User's request was not in the cache: ";
    private static final Map<Class, BiConsumer<DefaultEventLoggingService, AuditRequest>> DISPATCHER = new HashMap<>();

<<<<<<< HEAD
    static final String REGISTER_REQUEST_NO_RESOURCES_TYPE_ID = "REGISTER_REQUEST_NO_RESOURCES";
    static final String REGISTER_REQUEST_NO_RESOURCES_DESCRIPTION = "Audits the fact that the user requested access to some resources however they do not have permission to access any of those resources.";
    static final String REGISTER_REQUEST_NO_RESOURCES_OUTCOME_DESCRIPTION = "The user does not have permission to access any of those resources.";
    static final String REGISTER_REQUEST_COMPLETED_TYPE_ID = "REGISTER_REQUEST_COMPLETED";
    static final String REGISTER_REQUEST_COMPLETED_DESCRIPTION = "Audits the fact that this request for data has been approved and these are the resources they have been given course grain approval to query.";
    static final String REGISTER_REQUEST_EXCEPTION_USER_TYPE_ID = "REGISTER_REQUEST_EXCEPTION_USER";
    static final String REGISTER_REQUEST_EXCEPTION_USER_DESCRIPTION = "Audits the fact that the user could not be authenticated by the system and therefore the request has been denied.";
    static final String REGISTER_REQUEST_EXCEPTION_USER_OUTCOME_DESCRIPTION = "The user could not be authenticated by the system.";
    static final String REGISTER_REQUEST_EXCEPTION_RESOURCE_TYPE_ID = "REGISTER_REQUEST_EXCEPTION_RESOURCE";
    static final String REGISTER_REQUEST_EXCEPTION_RESOURCE_DESCRIPTION = "Audits the fact that the supplied resource id could not be resolved and therefore the request has been denied.";
    static final String REGISTER_REQUEST_EXCEPTION_RESOURCE_OUTCOME_DESCRIPTION = "The supplied resource id could not be resolved.";
    static final String REGISTER_REQUEST_EXCEPTION_OTHER_TYPE_ID = "REGISTER_REQUEST_EXCEPTION_OTHER";
    static final String REGISTER_REQUEST_EXCEPTION_OTHER_DESCRIPTION = "Audits the fact that for some reason the request has thrown an exception and therefore the request has been denied";
    static final String READ_REQUEST_COMPLETED_TYPE_ID = "READ_REQUEST_COMPLETED";
    static final String READ_REQUEST_COMPLETED_DESCRIPTION = "Audits the fact that a user has finished reading a specific data resource.";
    static final String READ_REQUEST_EXCEPTION_TOKEN_TYPE_ID = "READ_REQUEST_EXCEPTION_TOKEN";
    static final String READ_REQUEST_EXCEPTION_TOKEN_DESCRIPTION = "Audits the fact that the provided token is invalid, probably because it the request wasn't registered first and therefore the request has been denied.";
    static final String READ_REQUEST_EXCEPTION_TOKEN_OUTCOME_DESCRIPTION = "The provided token is invalid.";
    static final String READ_REQUEST_EXCEPTION_OTHER_TYPE_ID = "READ_REQUEST_EXCEPTION_OTHER";
    static final String READ_REQUEST_EXCEPTION_OTHER_DESCRIPTION = "Audits the fact that an exception was thrown when trying to provide the data to the user.";

    public StroomAuditService(final DefaultEventLoggingService eventLoggingService) {
        errorLogger = LogManager.getLogger(StroomAuditService.class);
        eventLogger = eventLoggingService;
=======
    static {
        DISPATCHER.put(RegisterRequestCompleteAuditRequest.class, StroomAuditService::onRegisterRequestComplete);
        DISPATCHER.put(RegisterRequestExceptionAuditRequest.class, StroomAuditService::onRegisterRequestException);
        DISPATCHER.put(ReadRequestCompleteAuditRequest.class, StroomAuditService::onReadRequestComplete);
        DISPATCHER.put(ReadRequestExceptionAuditRequest.class, StroomAuditService::onReadRequestException);
>>>>>>> 5b7dffec
    }

    private final DefaultEventLoggingService eventLogger;
    private final Logger errorLogger;

    /**
     * @param systemName the name of the system from which the audit service is receiving audit logs from
     * @return {@link StroomAuditService}
     */
    public StroomAuditService systemName(final String systemName) {
        requireNonNull(systemName, "The system name cannot be null.");
        SYSTEM.setName(systemName);
        return this;
    }

    public void setSystemName(final String systemName) {
        systemName(systemName);
    }

    public String getSystemName() {
        return SYSTEM.getName();
    }

    /**
     * @param organisation the organisation that the system belongs too
     * @return {@link StroomAuditService}
     */
    public StroomAuditService organisation(final String organisation) {
        requireNonNull(organisation, "The organisation cannot be null.");
        SYSTEM.setOrganisation(organisation);
        return this;
    }

    public void setOrganisation(final String organisation) {
        organisation(organisation);
    }

    public String getOrganisation() {
        return SYSTEM.getOrganisation();
    }

    /**
     * @param env the system environment of this deployment, e.g prod, ref, test
     * @return {@link StroomAuditService}
     */
    public StroomAuditService systemEnv(final String env) {
        requireNonNull(env, "The env cannot be null.");
        SYSTEM.setEnvironment(env);
        return this;
    }

    public void setSystemEnv(final String systemEnv) {
        systemEnv(systemEnv);
    }

    public String getSystemEnv() {
        return SYSTEM.getEnvironment();
    }

    /**
     * @param description the description of the system from which the audit service is receiving audit logs from
     * @return {@link StroomAuditService}
     */
    public StroomAuditService systemDescription(final String description) {
        requireNonNull(description, "The description cannot be null.");
        SYSTEM.setDescription(description);
        return this;
    }

    public void setSystemDescription(final String description) {
        systemDescription(description);
    }

    public String getSystemDescription() {
        return SYSTEM.getDescription();
    }

    /**
     * @param systemVersion the system version of this deployment, v1, v1.0.2, v2, etc
     * @return {@link StroomAuditService}
     */
    public StroomAuditService systemVersion(final String systemVersion) {
        requireNonNull(systemVersion, "The systemVersion cannot be null.");
        SYSTEM.setVersion(systemVersion);
        return this;
    }

    public void setSystemVersion(final String systemVersion) {
        systemVersion(systemVersion);
    }

    public String getSystemVersion() {
        return SYSTEM.getVersion();
    }

    /**
     * @param systemClassification the classification of the system from which the audit service is receiving audit logs from
     * @return {@link StroomAuditService}
     */
    public StroomAuditService systemClassification(final String systemClassification) {
        requireNonNull(systemClassification, "The systemClassification cannot be null.");
        Classification classification = new Classification();
        classification.setText(systemClassification);
        SYSTEM.setClassification(classification);
        return this;
    }

    public void setSystemClassification(final String systemClassification) {
        systemClassification(systemClassification);
    }

    public String getSystemClassification() {
        return SYSTEM.getClassification().getText();
    }

<<<<<<< HEAD
=======
    public StroomAuditService(final DefaultEventLoggingService eventLoggingService) {
        errorLogger = LogManager.getLogger(StroomAuditService.class);
        eventLogger = eventLoggingService;
    }

    private static void addUserToEvent(final Event event, final uk.gov.gchq.palisade.UserId user) {
        Event.EventSource eventSource = event.getEventSource();
        User stroomUser = EventLoggingUtil.createUser(user.getId());
        eventSource.setUser(stroomUser);
    }

    private static void addPurposeToEvent(final Event event, final uk.gov.gchq.palisade.Context context) {
        Event.EventDetail eventDetail = event.getEventDetail();
        Purpose purpose = new Purpose();
        purpose.setJustification(context.getPurpose());
        eventDetail.setPurpose(purpose);
    }

    private static Outcome createOutcome(final boolean success) {
        Outcome outcome = new Outcome();
        outcome.setSuccess(success);
        return outcome;
    }

>>>>>>> 5b7dffec
    private static Event generateNewGenericEvent(DefaultEventLoggingService loggingService, final AuditRequest request) {
        Event event = loggingService.createEvent();
        // set the event time
        Event.EventTime eventTime = EventLoggingUtil.createEventTime(Date.from(request.timestamp.toInstant()));
        event.setEventTime(eventTime);
        // set the event chain
        Event.EventChain eventChain = new Event.EventChain();
        Activity parent = new Activity();
        parent.setId(request.getOriginalRequestId().getId());
        Activity activity = new Activity();
        activity.setParent(parent);
        activity.setId(request.getId().getId());
        eventChain.setActivity(activity);
        event.setEventChain(eventChain);
        // set the event source
        Event.EventSource eventSource = new Event.EventSource();
        eventSource.setSystem(SYSTEM);
        eventSource.setGenerator(EVENT_GENERATOR);
        eventSource.setDevice(DeviceUtil.createDevice(request.serverHostname, request.serverIp));
        event.setEventSource(eventSource);
        return event;
    }

    private static void onRegisterRequestComplete(final DefaultEventLoggingService loggingService, AuditRequest request) {
        requireNonNull(request, "RegisterRequestCompleteAuditRequest cannot be null");
        RegisterRequestCompleteAuditRequest registerRequestCompleteAuditRequest = (RegisterRequestCompleteAuditRequest) request;
        Event authorisationEvent = generateNewGenericEvent(loggingService, registerRequestCompleteAuditRequest);
        Event.EventDetail authorisationEventDetail = new Event.EventDetail();
        authorisationEvent.setEventDetail(authorisationEventDetail);
        // log the user
        addUserToEvent(authorisationEvent, registerRequestCompleteAuditRequest.user.getUserId());
        // log the purpose that was supplied with the request
        addPurposeToEvent(authorisationEvent, registerRequestCompleteAuditRequest.context);
        // log the list of resources
        Event.EventDetail.Authorise authorise = new Event.EventDetail.Authorise();
        Outcome outcome;
        // if no files then authorisation request failure
        Set<LeafResource> resources = registerRequestCompleteAuditRequest.leafResources;
        if (resources.isEmpty()) {
            authorisationEventDetail.setTypeId(REGISTER_REQUEST_NO_RESOURCES_TYPE_ID);
            authorisationEventDetail.setDescription(REGISTER_REQUEST_NO_RESOURCES_DESCRIPTION);
            outcome = createOutcome(false);
            outcome.setDescription(REGISTER_REQUEST_NO_RESOURCES_OUTCOME_DESCRIPTION);
        } else {
            authorisationEventDetail.setTypeId(REGISTER_REQUEST_COMPLETED_TYPE_ID);
            authorisationEventDetail.setDescription(REGISTER_REQUEST_COMPLETED_DESCRIPTION);
            for (LeafResource resource : resources) {
                event.logging.Object stroomResource = new event.logging.Object();
                stroomResource.setId(resource.getId());
                stroomResource.setType(resource.getType());
                authorise.getObjects().add(stroomResource);
            }
            outcome = createOutcome(true);
        }
        authorise.setOutcome(outcome);
        authorise.setAction(Authorisation.REQUEST);
        authorisationEventDetail.setAuthorise(authorise);
        loggingService.log(authorisationEvent);
    }

    private static void onRegisterRequestException(final DefaultEventLoggingService loggingService, final AuditRequest request) {
        requireNonNull(request, "RegisterRequestExceptionAuditRequest cannot be null");
        RegisterRequestExceptionAuditRequest registerRequestExceptionAuditRequest = (RegisterRequestExceptionAuditRequest) request;
        // authorisation exception
        Event exceptionEvent = generateNewGenericEvent(loggingService, registerRequestExceptionAuditRequest);
        Event.EventDetail exceptionEventDetail = new Event.EventDetail();
        exceptionEvent.setEventDetail(exceptionEventDetail);
        // log the user
        addUserToEvent(exceptionEvent, registerRequestExceptionAuditRequest.userId);
        // log the purpose that was supplied with the request
        addPurposeToEvent(exceptionEvent, registerRequestExceptionAuditRequest.context);
        Event.EventDetail.Authorise authorise = new Event.EventDetail.Authorise();
        // log the resource
        event.logging.Object stroomResource = new event.logging.Object();
        stroomResource.setId(registerRequestExceptionAuditRequest.resourceId);
        authorise.getObjects().add(stroomResource);
        Outcome outcome = createOutcome(false);
        if (registerRequestExceptionAuditRequest.serviceClass.getSimpleName().equals("UserService")) {
            exceptionEventDetail.setTypeId(REGISTER_REQUEST_EXCEPTION_USER_TYPE_ID);
            exceptionEventDetail.setDescription(REGISTER_REQUEST_EXCEPTION_USER_DESCRIPTION);
            outcome.setDescription(REGISTER_REQUEST_EXCEPTION_USER_OUTCOME_DESCRIPTION);
        } else if (registerRequestExceptionAuditRequest.serviceClass.getSimpleName().equals("ResourceService")) {
            exceptionEventDetail.setTypeId(REGISTER_REQUEST_EXCEPTION_RESOURCE_TYPE_ID);
            exceptionEventDetail.setDescription(REGISTER_REQUEST_EXCEPTION_RESOURCE_DESCRIPTION);
            outcome.setDescription(REGISTER_REQUEST_EXCEPTION_RESOURCE_OUTCOME_DESCRIPTION);
        } else {
            exceptionEventDetail.setTypeId(REGISTER_REQUEST_EXCEPTION_OTHER_TYPE_ID);
            exceptionEventDetail.setDescription(REGISTER_REQUEST_EXCEPTION_OTHER_DESCRIPTION);
            outcome.setDescription(registerRequestExceptionAuditRequest.exception.getMessage());
        }
        authorise.setOutcome(outcome);
        authorise.setAction(Authorisation.REQUEST);
        exceptionEventDetail.setAuthorise(authorise);
        loggingService.log(exceptionEvent);
    }

    private static void onReadRequestComplete(final DefaultEventLoggingService loggingService, final AuditRequest request) {
        requireNonNull(request, "ReadRequestCompleteAuditRequest cannot be null");
        ReadRequestCompleteAuditRequest readRequestCompleteAuditRequest = (ReadRequestCompleteAuditRequest) request;
        // view request
        Event viewEvent = generateNewGenericEvent(loggingService, readRequestCompleteAuditRequest);
        Event.EventDetail viewEventDetail = new Event.EventDetail();
        viewEvent.setEventDetail(viewEventDetail);
        viewEventDetail.setTypeId(READ_REQUEST_COMPLETED_TYPE_ID);
        viewEventDetail.setDescription(READ_REQUEST_COMPLETED_DESCRIPTION);
        // log the user
        addUserToEvent(viewEvent, readRequestCompleteAuditRequest.user.getUserId());
        // log the purpose that was supplied with the request
        addPurposeToEvent(viewEvent, readRequestCompleteAuditRequest.context);
        // log event outcome
        ObjectOutcome view = new ObjectOutcome();
        viewEventDetail.setView(view);
        view.setOutcome(createOutcome(true));
        // set the number of records returned
        Data resultsReturned = new Data();
        resultsReturned.setName("Number of records returned");
        resultsReturned.setValue(String.valueOf(readRequestCompleteAuditRequest.numberOfRecordsReturned));
        view.getData().add(resultsReturned);
        Data resultsProcessed = new Data();
        resultsProcessed.setName("Number of records processed");
        resultsProcessed.setValue(String.valueOf(readRequestCompleteAuditRequest.numberOfRecordsProcessed));
        view.getData().add(resultsProcessed);
        Data rulesApplied = new Data();
        rulesApplied.setName("Rules applied");
        rulesApplied.setValue(String.valueOf(readRequestCompleteAuditRequest.rulesApplied.getMessage()));
        view.getData().add(rulesApplied);
        // set the resource that those records were read from
        event.logging.Object resource = new event.logging.Object();
        resource.setId(readRequestCompleteAuditRequest.leafResource.getId());
        resource.setType(readRequestCompleteAuditRequest.leafResource.getType());
        view.getObjects().add(resource);
        loggingService.log(viewEvent);
    }

<<<<<<< HEAD
    static {
        DISPATCHER.put(RegisterRequestCompleteAuditRequest.class, StroomAuditService::onRegisterRequestComplete);
        DISPATCHER.put(RegisterRequestExceptionAuditRequest.class, StroomAuditService::onRegisterRequestException);
        DISPATCHER.put(ReadRequestCompleteAuditRequest.class, StroomAuditService::onReadRequestComplete);
        DISPATCHER.put(ReadRequestExceptionAuditRequest.class, StroomAuditService::onReadRequestException);
    }

    private static void onRegisterRequestComplete(final DefaultEventLoggingService loggingService, AuditRequest request) {
        requireNonNull(request, "RegisterRequestCompleteAuditRequest cannot be null");
        RegisterRequestCompleteAuditRequest registerRequestCompleteAuditRequest = (RegisterRequestCompleteAuditRequest) request;
        Event authorisationEvent = generateNewGenericEvent(loggingService, registerRequestCompleteAuditRequest);
        Event.EventDetail authorisationEventDetail = new Event.EventDetail();
        authorisationEvent.setEventDetail(authorisationEventDetail);
        // log the user
        addUserToEvent(authorisationEvent, registerRequestCompleteAuditRequest.user.getUserId());
        // log the purpose that was supplied with the request
        addPurposeToEvent(authorisationEvent, registerRequestCompleteAuditRequest.context);
        // log the list of resources
        Event.EventDetail.Authorise authorise = new Event.EventDetail.Authorise();
        Outcome outcome;
        // if no files then authorisation request failure
        Set<LeafResource> resources = registerRequestCompleteAuditRequest.leafResources;
        if (resources.isEmpty()) {
            authorisationEventDetail.setTypeId(REGISTER_REQUEST_NO_RESOURCES_TYPE_ID);
            authorisationEventDetail.setDescription(REGISTER_REQUEST_NO_RESOURCES_DESCRIPTION);
            outcome = createOutcome(false);
            outcome.setDescription(REGISTER_REQUEST_NO_RESOURCES_OUTCOME_DESCRIPTION);
        } else {
            authorisationEventDetail.setTypeId(REGISTER_REQUEST_COMPLETED_TYPE_ID);
            authorisationEventDetail.setDescription(REGISTER_REQUEST_COMPLETED_DESCRIPTION);
            for (LeafResource resource : resources) {
                event.logging.Object stroomResource = new event.logging.Object();
                stroomResource.setId(resource.getId());
                stroomResource.setType(resource.getType());
                authorise.getObjects().add(stroomResource);
            }
            outcome = createOutcome(true);
        }
        authorise.setOutcome(outcome);
        authorise.setAction(Authorisation.REQUEST);
        authorisationEventDetail.setAuthorise(authorise);
        loggingService.log(authorisationEvent);
    }

    private static void onRegisterRequestException(final DefaultEventLoggingService loggingService, final AuditRequest request) {
        requireNonNull(request, "RegisterRequestExceptionAuditRequest cannot be null");
        RegisterRequestExceptionAuditRequest registerRequestExceptionAuditRequest = (RegisterRequestExceptionAuditRequest) request;
        // authorisation exception
        Event exceptionEvent = generateNewGenericEvent(loggingService, registerRequestExceptionAuditRequest);
        Event.EventDetail exceptionEventDetail = new Event.EventDetail();
        exceptionEvent.setEventDetail(exceptionEventDetail);
        // log the user
        addUserToEvent(exceptionEvent, registerRequestExceptionAuditRequest.userId);
        // log the purpose that was supplied with the request
        addPurposeToEvent(exceptionEvent, registerRequestExceptionAuditRequest.context);
        Event.EventDetail.Authorise authorise = new Event.EventDetail.Authorise();
        // log the resource
        event.logging.Object stroomResource = new event.logging.Object();
        stroomResource.setId(registerRequestExceptionAuditRequest.resourceId);
        authorise.getObjects().add(stroomResource);
        Outcome outcome = createOutcome(false);
        if (registerRequestExceptionAuditRequest.serviceClass.getSimpleName().equals("UserService")) {
            exceptionEventDetail.setTypeId(REGISTER_REQUEST_EXCEPTION_USER_TYPE_ID);
            exceptionEventDetail.setDescription(REGISTER_REQUEST_EXCEPTION_USER_DESCRIPTION);
            outcome.setDescription(REGISTER_REQUEST_EXCEPTION_USER_OUTCOME_DESCRIPTION);
        } else if (registerRequestExceptionAuditRequest.serviceClass.getSimpleName().equals("ResourceService")) {
            exceptionEventDetail.setTypeId(REGISTER_REQUEST_EXCEPTION_RESOURCE_TYPE_ID);
            exceptionEventDetail.setDescription(REGISTER_REQUEST_EXCEPTION_RESOURCE_DESCRIPTION);
            outcome.setDescription(REGISTER_REQUEST_EXCEPTION_RESOURCE_OUTCOME_DESCRIPTION);
        } else {
            exceptionEventDetail.setTypeId(REGISTER_REQUEST_EXCEPTION_OTHER_TYPE_ID);
            exceptionEventDetail.setDescription(REGISTER_REQUEST_EXCEPTION_OTHER_DESCRIPTION);
            outcome.setDescription(registerRequestExceptionAuditRequest.exception.getMessage());
        }
        authorise.setOutcome(outcome);
        authorise.setAction(Authorisation.REQUEST);
        exceptionEventDetail.setAuthorise(authorise);
        loggingService.log(exceptionEvent);
    }

    private static void onReadRequestComplete(final DefaultEventLoggingService loggingService, final AuditRequest request) {
        requireNonNull(request, "ReadRequestCompleteAuditRequest cannot be null");
        ReadRequestCompleteAuditRequest readRequestCompleteAuditRequest = (ReadRequestCompleteAuditRequest) request;
        // view request
        Event viewEvent = generateNewGenericEvent(loggingService, readRequestCompleteAuditRequest);
        Event.EventDetail viewEventDetail = new Event.EventDetail();
        viewEvent.setEventDetail(viewEventDetail);
        viewEventDetail.setTypeId(READ_REQUEST_COMPLETED_TYPE_ID);
        viewEventDetail.setDescription(READ_REQUEST_COMPLETED_DESCRIPTION);
        // log the user
        addUserToEvent(viewEvent, readRequestCompleteAuditRequest.user.getUserId());
        // log the purpose that was supplied with the request
        addPurposeToEvent(viewEvent, readRequestCompleteAuditRequest.context);
        // log event outcome
        ObjectOutcome view = new ObjectOutcome();
        viewEventDetail.setView(view);
        view.setOutcome(createOutcome(true));
        // set the number of records returned
        Data resultsReturned = new Data();
        resultsReturned.setName("Number of records returned");
        resultsReturned.setValue(String.valueOf(readRequestCompleteAuditRequest.numberOfRecordsReturned));
        view.getData().add(resultsReturned);
        Data resultsProcessed = new Data();
        resultsProcessed.setName("Number of records processed");
        resultsProcessed.setValue(String.valueOf(readRequestCompleteAuditRequest.numberOfRecordsProcessed));
        view.getData().add(resultsProcessed);
        Data rulesApplied = new Data();
        rulesApplied.setName("Rules applied");
        rulesApplied.setValue(String.valueOf(readRequestCompleteAuditRequest.rulesApplied.getMessage()));
        view.getData().add(rulesApplied);
        // set the resource that those records were read from
        event.logging.Object resource = new event.logging.Object();
        resource.setId(readRequestCompleteAuditRequest.leafResource.getId());
        resource.setType(readRequestCompleteAuditRequest.leafResource.getType());
        view.getObjects().add(resource);
        loggingService.log(viewEvent);
    }

=======
>>>>>>> 5b7dffec
    private static void onReadRequestException(final DefaultEventLoggingService loggingService, final AuditRequest request) {
        requireNonNull(request, "ReadRequestExceptionAuditRequest cannot be null");
        ReadRequestExceptionAuditRequest readRequestExceptionAuditRequest = (ReadRequestExceptionAuditRequest) request;
        // view request
        Event viewEvent = generateNewGenericEvent(loggingService, readRequestExceptionAuditRequest);
        Event.EventDetail viewEventDetail = new Event.EventDetail();
        viewEvent.setEventDetail(viewEventDetail);
        ObjectOutcome view = new ObjectOutcome();
        viewEventDetail.setView(view);
        Outcome outcome = createOutcome(false);
        view.setOutcome(outcome);
<<<<<<< HEAD
        if (readRequestExceptionAuditRequest.exception.getMessage().startsWith(PalisadeService.TOKEN_NOT_FOUND_MESSAGE)) {
=======
        if (readRequestExceptionAuditRequest.exception.getMessage().startsWith(TOKEN_NOT_FOUND_MESSAGE)) {
>>>>>>> 5b7dffec
            viewEventDetail.setTypeId(READ_REQUEST_EXCEPTION_TOKEN_TYPE_ID);
            viewEventDetail.setDescription(READ_REQUEST_EXCEPTION_TOKEN_DESCRIPTION);
            outcome.setDescription(READ_REQUEST_EXCEPTION_TOKEN_OUTCOME_DESCRIPTION);
        } else {
            viewEventDetail.setTypeId(READ_REQUEST_EXCEPTION_OTHER_TYPE_ID);
            viewEventDetail.setDescription(READ_REQUEST_EXCEPTION_OTHER_DESCRIPTION);
            outcome.setDescription(readRequestExceptionAuditRequest.exception.getMessage());
        }
        // set the resource that those records were read from
        event.logging.Object resource = new event.logging.Object();
        resource.setId(readRequestExceptionAuditRequest.leafResource.getId());
        resource.setType(readRequestExceptionAuditRequest.leafResource.getType());
        view.getObjects().add(resource);
        // set the token used for this read request
        Data token = new Data();
        token.setName("token");
        token.setValue(readRequestExceptionAuditRequest.token);
        view.getData().add(token);
        loggingService.log(viewEvent);
    }

    @Override
    public CompletableFuture<Boolean> audit(final AuditRequest request) {
        requireNonNull(request, "The audit request can not be null.");
        BiConsumer<DefaultEventLoggingService, AuditRequest> handler = DISPATCHER.get(request.getClass());
        if (handler != null) {
            handler.accept(eventLogger, request);
        } else {
            // received an AuditRequest derived class that is not defined as a Handler above.
            // need to add handler for this class.
            errorLogger.error("handler == null for " + request.getClass().getName());

        }
        return CompletableFuture.completedFuture(Boolean.TRUE);
    }

    @Override
    public void recordCurrentConfigTo(final ServiceState config) {
        requireNonNull(config, "config");
        config.put(AuditService.class.getTypeName(), getClass().getTypeName());
        errorLogger.debug("Wrote configuration data: no-op");
    }

    @Override
    public void applyConfigFrom(final ServiceState config) throws NoConfigException {
        requireNonNull(config, "config");
        errorLogger.debug("Read configuration data: no-op");
    }
}<|MERGE_RESOLUTION|>--- conflicted
+++ resolved
@@ -31,10 +31,6 @@
 import event.logging.util.EventLoggingUtil;
 import org.apache.log4j.LogManager;
 import org.apache.log4j.Logger;
-<<<<<<< HEAD
-
-=======
->>>>>>> 5b7dffec
 import uk.gov.gchq.palisade.exception.NoConfigException;
 import uk.gov.gchq.palisade.resource.LeafResource;
 import uk.gov.gchq.palisade.service.ServiceState;
@@ -59,40 +55,14 @@
  */
 public class StroomAuditService implements AuditService {
     public static final String CONFIG_KEY = "stroom";
-<<<<<<< HEAD
 
     private final DefaultEventLoggingService eventLogger;
     private final Logger errorLogger;
 
     private static final Map<Class, BiConsumer<DefaultEventLoggingService, AuditRequest>> DISPATCHER = new HashMap<>();
-=======
-    static final String REGISTER_REQUEST_NO_RESOURCES_TYPE_ID = "REGISTER_REQUEST_NO_RESOURCES";
-    static final String REGISTER_REQUEST_NO_RESOURCES_DESCRIPTION = "Audits the fact that the user requested access to some resources however they do not have permission to access any of those resources.";
-    static final String REGISTER_REQUEST_NO_RESOURCES_OUTCOME_DESCRIPTION = "The user does not have permission to access any of those resources.";
->>>>>>> 5b7dffec
     private static final System SYSTEM = new System();
     private static final String EVENT_GENERATOR = "Palisade";
-    static final String REGISTER_REQUEST_COMPLETED_TYPE_ID = "REGISTER_REQUEST_COMPLETED";
-    static final String REGISTER_REQUEST_COMPLETED_DESCRIPTION = "Audits the fact that this request for data has been approved and these are the resources they have been given course grain approval to query.";
-    static final String REGISTER_REQUEST_EXCEPTION_USER_TYPE_ID = "REGISTER_REQUEST_EXCEPTION_USER";
-    static final String REGISTER_REQUEST_EXCEPTION_USER_DESCRIPTION = "Audits the fact that the user could not be authenticated by the system and therefore the request has been denied.";
-    static final String REGISTER_REQUEST_EXCEPTION_USER_OUTCOME_DESCRIPTION = "The user could not be authenticated by the system.";
-    static final String REGISTER_REQUEST_EXCEPTION_RESOURCE_TYPE_ID = "REGISTER_REQUEST_EXCEPTION_RESOURCE";
-    static final String REGISTER_REQUEST_EXCEPTION_RESOURCE_DESCRIPTION = "Audits the fact that the supplied resource id could not be resolved and therefore the request has been denied.";
-    static final String REGISTER_REQUEST_EXCEPTION_RESOURCE_OUTCOME_DESCRIPTION = "The supplied resource id could not be resolved.";
-    static final String REGISTER_REQUEST_EXCEPTION_OTHER_TYPE_ID = "REGISTER_REQUEST_EXCEPTION_OTHER";
-    static final String REGISTER_REQUEST_EXCEPTION_OTHER_DESCRIPTION = "Audits the fact that for some reason the request has thrown an exception and therefore the request has been denied";
-    static final String READ_REQUEST_COMPLETED_TYPE_ID = "READ_REQUEST_COMPLETED";
-    static final String READ_REQUEST_COMPLETED_DESCRIPTION = "Audits the fact that a user has finished reading a specific data resource.";
-    static final String READ_REQUEST_EXCEPTION_TOKEN_TYPE_ID = "READ_REQUEST_EXCEPTION_TOKEN";
-    static final String READ_REQUEST_EXCEPTION_TOKEN_DESCRIPTION = "Audits the fact that the provided token is invalid, probably because it the request wasn't registered first and therefore the request has been denied.";
-    static final String READ_REQUEST_EXCEPTION_TOKEN_OUTCOME_DESCRIPTION = "The provided token is invalid.";
-    static final String READ_REQUEST_EXCEPTION_OTHER_TYPE_ID = "READ_REQUEST_EXCEPTION_OTHER";
-    static final String READ_REQUEST_EXCEPTION_OTHER_DESCRIPTION = "Audits the fact that an exception was thrown when trying to provide the data to the user.";
-    static final String TOKEN_NOT_FOUND_MESSAGE = "User's request was not in the cache: ";
-    private static final Map<Class, BiConsumer<DefaultEventLoggingService, AuditRequest>> DISPATCHER = new HashMap<>();
-
-<<<<<<< HEAD
+
     static final String REGISTER_REQUEST_NO_RESOURCES_TYPE_ID = "REGISTER_REQUEST_NO_RESOURCES";
     static final String REGISTER_REQUEST_NO_RESOURCES_DESCRIPTION = "Audits the fact that the user requested access to some resources however they do not have permission to access any of those resources.";
     static final String REGISTER_REQUEST_NO_RESOURCES_OUTCOME_DESCRIPTION = "The user does not have permission to access any of those resources.";
@@ -113,21 +83,12 @@
     static final String READ_REQUEST_EXCEPTION_TOKEN_OUTCOME_DESCRIPTION = "The provided token is invalid.";
     static final String READ_REQUEST_EXCEPTION_OTHER_TYPE_ID = "READ_REQUEST_EXCEPTION_OTHER";
     static final String READ_REQUEST_EXCEPTION_OTHER_DESCRIPTION = "Audits the fact that an exception was thrown when trying to provide the data to the user.";
+    static final String TOKEN_NOT_FOUND_MESSAGE = "User's request was not in the cache: ";
 
     public StroomAuditService(final DefaultEventLoggingService eventLoggingService) {
         errorLogger = LogManager.getLogger(StroomAuditService.class);
         eventLogger = eventLoggingService;
-=======
-    static {
-        DISPATCHER.put(RegisterRequestCompleteAuditRequest.class, StroomAuditService::onRegisterRequestComplete);
-        DISPATCHER.put(RegisterRequestExceptionAuditRequest.class, StroomAuditService::onRegisterRequestException);
-        DISPATCHER.put(ReadRequestCompleteAuditRequest.class, StroomAuditService::onReadRequestComplete);
-        DISPATCHER.put(ReadRequestExceptionAuditRequest.class, StroomAuditService::onReadRequestException);
->>>>>>> 5b7dffec
-    }
-
-    private final DefaultEventLoggingService eventLogger;
-    private final Logger errorLogger;
+    }
 
     /**
      * @param systemName the name of the system from which the audit service is receiving audit logs from
@@ -239,33 +200,6 @@
         return SYSTEM.getClassification().getText();
     }
 
-<<<<<<< HEAD
-=======
-    public StroomAuditService(final DefaultEventLoggingService eventLoggingService) {
-        errorLogger = LogManager.getLogger(StroomAuditService.class);
-        eventLogger = eventLoggingService;
-    }
-
-    private static void addUserToEvent(final Event event, final uk.gov.gchq.palisade.UserId user) {
-        Event.EventSource eventSource = event.getEventSource();
-        User stroomUser = EventLoggingUtil.createUser(user.getId());
-        eventSource.setUser(stroomUser);
-    }
-
-    private static void addPurposeToEvent(final Event event, final uk.gov.gchq.palisade.Context context) {
-        Event.EventDetail eventDetail = event.getEventDetail();
-        Purpose purpose = new Purpose();
-        purpose.setJustification(context.getPurpose());
-        eventDetail.setPurpose(purpose);
-    }
-
-    private static Outcome createOutcome(final boolean success) {
-        Outcome outcome = new Outcome();
-        outcome.setSuccess(success);
-        return outcome;
-    }
-
->>>>>>> 5b7dffec
     private static Event generateNewGenericEvent(DefaultEventLoggingService loggingService, final AuditRequest request) {
         Event event = loggingService.createEvent();
         // set the event time
@@ -287,6 +221,32 @@
         eventSource.setDevice(DeviceUtil.createDevice(request.serverHostname, request.serverIp));
         event.setEventSource(eventSource);
         return event;
+    }
+
+    private static void addUserToEvent(final Event event, final uk.gov.gchq.palisade.UserId user) {
+        Event.EventSource eventSource = event.getEventSource();
+        User stroomUser = EventLoggingUtil.createUser(user.getId());
+        eventSource.setUser(stroomUser);
+    }
+
+    private static void addPurposeToEvent(final Event event, final uk.gov.gchq.palisade.Context context) {
+        Event.EventDetail eventDetail = event.getEventDetail();
+        Purpose purpose = new Purpose();
+        purpose.setJustification(context.getPurpose());
+        eventDetail.setPurpose(purpose);
+    }
+
+    private static Outcome createOutcome(final boolean success) {
+        Outcome outcome = new Outcome();
+        outcome.setSuccess(success);
+        return outcome;
+    }
+
+    static {
+        DISPATCHER.put(RegisterRequestCompleteAuditRequest.class, StroomAuditService::onRegisterRequestComplete);
+        DISPATCHER.put(RegisterRequestExceptionAuditRequest.class, StroomAuditService::onRegisterRequestException);
+        DISPATCHER.put(ReadRequestCompleteAuditRequest.class, StroomAuditService::onReadRequestComplete);
+        DISPATCHER.put(ReadRequestExceptionAuditRequest.class, StroomAuditService::onReadRequestException);
     }
 
     private static void onRegisterRequestComplete(final DefaultEventLoggingService loggingService, AuditRequest request) {
@@ -400,127 +360,6 @@
         loggingService.log(viewEvent);
     }
 
-<<<<<<< HEAD
-    static {
-        DISPATCHER.put(RegisterRequestCompleteAuditRequest.class, StroomAuditService::onRegisterRequestComplete);
-        DISPATCHER.put(RegisterRequestExceptionAuditRequest.class, StroomAuditService::onRegisterRequestException);
-        DISPATCHER.put(ReadRequestCompleteAuditRequest.class, StroomAuditService::onReadRequestComplete);
-        DISPATCHER.put(ReadRequestExceptionAuditRequest.class, StroomAuditService::onReadRequestException);
-    }
-
-    private static void onRegisterRequestComplete(final DefaultEventLoggingService loggingService, AuditRequest request) {
-        requireNonNull(request, "RegisterRequestCompleteAuditRequest cannot be null");
-        RegisterRequestCompleteAuditRequest registerRequestCompleteAuditRequest = (RegisterRequestCompleteAuditRequest) request;
-        Event authorisationEvent = generateNewGenericEvent(loggingService, registerRequestCompleteAuditRequest);
-        Event.EventDetail authorisationEventDetail = new Event.EventDetail();
-        authorisationEvent.setEventDetail(authorisationEventDetail);
-        // log the user
-        addUserToEvent(authorisationEvent, registerRequestCompleteAuditRequest.user.getUserId());
-        // log the purpose that was supplied with the request
-        addPurposeToEvent(authorisationEvent, registerRequestCompleteAuditRequest.context);
-        // log the list of resources
-        Event.EventDetail.Authorise authorise = new Event.EventDetail.Authorise();
-        Outcome outcome;
-        // if no files then authorisation request failure
-        Set<LeafResource> resources = registerRequestCompleteAuditRequest.leafResources;
-        if (resources.isEmpty()) {
-            authorisationEventDetail.setTypeId(REGISTER_REQUEST_NO_RESOURCES_TYPE_ID);
-            authorisationEventDetail.setDescription(REGISTER_REQUEST_NO_RESOURCES_DESCRIPTION);
-            outcome = createOutcome(false);
-            outcome.setDescription(REGISTER_REQUEST_NO_RESOURCES_OUTCOME_DESCRIPTION);
-        } else {
-            authorisationEventDetail.setTypeId(REGISTER_REQUEST_COMPLETED_TYPE_ID);
-            authorisationEventDetail.setDescription(REGISTER_REQUEST_COMPLETED_DESCRIPTION);
-            for (LeafResource resource : resources) {
-                event.logging.Object stroomResource = new event.logging.Object();
-                stroomResource.setId(resource.getId());
-                stroomResource.setType(resource.getType());
-                authorise.getObjects().add(stroomResource);
-            }
-            outcome = createOutcome(true);
-        }
-        authorise.setOutcome(outcome);
-        authorise.setAction(Authorisation.REQUEST);
-        authorisationEventDetail.setAuthorise(authorise);
-        loggingService.log(authorisationEvent);
-    }
-
-    private static void onRegisterRequestException(final DefaultEventLoggingService loggingService, final AuditRequest request) {
-        requireNonNull(request, "RegisterRequestExceptionAuditRequest cannot be null");
-        RegisterRequestExceptionAuditRequest registerRequestExceptionAuditRequest = (RegisterRequestExceptionAuditRequest) request;
-        // authorisation exception
-        Event exceptionEvent = generateNewGenericEvent(loggingService, registerRequestExceptionAuditRequest);
-        Event.EventDetail exceptionEventDetail = new Event.EventDetail();
-        exceptionEvent.setEventDetail(exceptionEventDetail);
-        // log the user
-        addUserToEvent(exceptionEvent, registerRequestExceptionAuditRequest.userId);
-        // log the purpose that was supplied with the request
-        addPurposeToEvent(exceptionEvent, registerRequestExceptionAuditRequest.context);
-        Event.EventDetail.Authorise authorise = new Event.EventDetail.Authorise();
-        // log the resource
-        event.logging.Object stroomResource = new event.logging.Object();
-        stroomResource.setId(registerRequestExceptionAuditRequest.resourceId);
-        authorise.getObjects().add(stroomResource);
-        Outcome outcome = createOutcome(false);
-        if (registerRequestExceptionAuditRequest.serviceClass.getSimpleName().equals("UserService")) {
-            exceptionEventDetail.setTypeId(REGISTER_REQUEST_EXCEPTION_USER_TYPE_ID);
-            exceptionEventDetail.setDescription(REGISTER_REQUEST_EXCEPTION_USER_DESCRIPTION);
-            outcome.setDescription(REGISTER_REQUEST_EXCEPTION_USER_OUTCOME_DESCRIPTION);
-        } else if (registerRequestExceptionAuditRequest.serviceClass.getSimpleName().equals("ResourceService")) {
-            exceptionEventDetail.setTypeId(REGISTER_REQUEST_EXCEPTION_RESOURCE_TYPE_ID);
-            exceptionEventDetail.setDescription(REGISTER_REQUEST_EXCEPTION_RESOURCE_DESCRIPTION);
-            outcome.setDescription(REGISTER_REQUEST_EXCEPTION_RESOURCE_OUTCOME_DESCRIPTION);
-        } else {
-            exceptionEventDetail.setTypeId(REGISTER_REQUEST_EXCEPTION_OTHER_TYPE_ID);
-            exceptionEventDetail.setDescription(REGISTER_REQUEST_EXCEPTION_OTHER_DESCRIPTION);
-            outcome.setDescription(registerRequestExceptionAuditRequest.exception.getMessage());
-        }
-        authorise.setOutcome(outcome);
-        authorise.setAction(Authorisation.REQUEST);
-        exceptionEventDetail.setAuthorise(authorise);
-        loggingService.log(exceptionEvent);
-    }
-
-    private static void onReadRequestComplete(final DefaultEventLoggingService loggingService, final AuditRequest request) {
-        requireNonNull(request, "ReadRequestCompleteAuditRequest cannot be null");
-        ReadRequestCompleteAuditRequest readRequestCompleteAuditRequest = (ReadRequestCompleteAuditRequest) request;
-        // view request
-        Event viewEvent = generateNewGenericEvent(loggingService, readRequestCompleteAuditRequest);
-        Event.EventDetail viewEventDetail = new Event.EventDetail();
-        viewEvent.setEventDetail(viewEventDetail);
-        viewEventDetail.setTypeId(READ_REQUEST_COMPLETED_TYPE_ID);
-        viewEventDetail.setDescription(READ_REQUEST_COMPLETED_DESCRIPTION);
-        // log the user
-        addUserToEvent(viewEvent, readRequestCompleteAuditRequest.user.getUserId());
-        // log the purpose that was supplied with the request
-        addPurposeToEvent(viewEvent, readRequestCompleteAuditRequest.context);
-        // log event outcome
-        ObjectOutcome view = new ObjectOutcome();
-        viewEventDetail.setView(view);
-        view.setOutcome(createOutcome(true));
-        // set the number of records returned
-        Data resultsReturned = new Data();
-        resultsReturned.setName("Number of records returned");
-        resultsReturned.setValue(String.valueOf(readRequestCompleteAuditRequest.numberOfRecordsReturned));
-        view.getData().add(resultsReturned);
-        Data resultsProcessed = new Data();
-        resultsProcessed.setName("Number of records processed");
-        resultsProcessed.setValue(String.valueOf(readRequestCompleteAuditRequest.numberOfRecordsProcessed));
-        view.getData().add(resultsProcessed);
-        Data rulesApplied = new Data();
-        rulesApplied.setName("Rules applied");
-        rulesApplied.setValue(String.valueOf(readRequestCompleteAuditRequest.rulesApplied.getMessage()));
-        view.getData().add(rulesApplied);
-        // set the resource that those records were read from
-        event.logging.Object resource = new event.logging.Object();
-        resource.setId(readRequestCompleteAuditRequest.leafResource.getId());
-        resource.setType(readRequestCompleteAuditRequest.leafResource.getType());
-        view.getObjects().add(resource);
-        loggingService.log(viewEvent);
-    }
-
-=======
->>>>>>> 5b7dffec
     private static void onReadRequestException(final DefaultEventLoggingService loggingService, final AuditRequest request) {
         requireNonNull(request, "ReadRequestExceptionAuditRequest cannot be null");
         ReadRequestExceptionAuditRequest readRequestExceptionAuditRequest = (ReadRequestExceptionAuditRequest) request;
@@ -532,11 +371,7 @@
         viewEventDetail.setView(view);
         Outcome outcome = createOutcome(false);
         view.setOutcome(outcome);
-<<<<<<< HEAD
-        if (readRequestExceptionAuditRequest.exception.getMessage().startsWith(PalisadeService.TOKEN_NOT_FOUND_MESSAGE)) {
-=======
         if (readRequestExceptionAuditRequest.exception.getMessage().startsWith(TOKEN_NOT_FOUND_MESSAGE)) {
->>>>>>> 5b7dffec
             viewEventDetail.setTypeId(READ_REQUEST_EXCEPTION_TOKEN_TYPE_ID);
             viewEventDetail.setDescription(READ_REQUEST_EXCEPTION_TOKEN_DESCRIPTION);
             outcome.setDescription(READ_REQUEST_EXCEPTION_TOKEN_OUTCOME_DESCRIPTION);
