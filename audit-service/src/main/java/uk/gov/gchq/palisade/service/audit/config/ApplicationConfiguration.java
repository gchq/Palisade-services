/*
 * Copyright 2019 Crown Copyright
 *
 * Licensed under the Apache License, Version 2.0 (the "License");
 * you may not use this file except in compliance with the License.
 * You may obtain a copy of the License at
 *
 *     http://www.apache.org/licenses/LICENSE-2.0
 *
 * Unless required by applicable law or agreed to in writing, software
 * distributed under the License is distributed on an "AS IS" BASIS,
 * WITHOUT WARRANTIES OR CONDITIONS OF ANY KIND, either express or implied.
 * See the License for the specific language governing permissions and
 * limitations under the License.
 */
package uk.gov.gchq.palisade.service.audit.config;

import com.fasterxml.jackson.databind.ObjectMapper;
import event.logging.impl.DefaultEventLoggingService;
import org.slf4j.Logger;
import org.slf4j.LoggerFactory;
import org.springframework.boot.autoconfigure.condition.ConditionalOnProperty;
import org.springframework.context.annotation.Bean;
import org.springframework.context.annotation.Configuration;
import org.springframework.context.annotation.Primary;

import uk.gov.gchq.palisade.jsonserialisation.JSONSerialiser;
import uk.gov.gchq.palisade.service.audit.service.LoggerAuditService;
import uk.gov.gchq.palisade.service.audit.service.SimpleAuditService;
import uk.gov.gchq.palisade.service.audit.service.StroomAuditService;

/**
 * Bean configuration and dependency injection graph
 */
@Configuration
public class ApplicationConfiguration {

    private static final Logger LOGGER = LoggerFactory.getLogger(ApplicationConfiguration.class);

    @Primary
    @Bean(name = "simple")
    @ConditionalOnProperty(prefix = "audit.implementations", name = SimpleAuditService.CONFIG_KEY)
    public SimpleAuditService auditService() {
        SimpleAuditService simpleUserService = new SimpleAuditService();
        LOGGER.info("Instantiated SimpleAuditService");
        return simpleUserService;
    }

    @Bean(name = "stroom")
    @ConditionalOnProperty(prefix = "audit.implementations", name = StroomAuditService.CONFIG_KEY)
    public StroomAuditService stroomAuditService() {
        LOGGER.info("Instantiated StroomAuditService");
        return new StroomAuditService(new DefaultEventLoggingService());
    }

    @Bean(name = "logger")
    @ConditionalOnProperty(prefix = "audit.implementations", name = LoggerAuditService.CONFIG_KEY)
    public LoggerAuditService loggerAuditService() {
        LOGGER.info("Instantiated LoggerAuditService");
        return new LoggerAuditService(LoggerFactory.getLogger(LoggerAuditService.class));
    }

<<<<<<< HEAD
=======
    @Primary
    @Bean
    public ObjectMapper objectMapper() {
        return JSONSerialiser.createDefaultMapper();
    }

>>>>>>> 1b33fb7d
}<|MERGE_RESOLUTION|>--- conflicted
+++ resolved
@@ -60,13 +60,9 @@
         return new LoggerAuditService(LoggerFactory.getLogger(LoggerAuditService.class));
     }
 
-<<<<<<< HEAD
-=======
     @Primary
     @Bean
     public ObjectMapper objectMapper() {
         return JSONSerialiser.createDefaultMapper();
     }
-
->>>>>>> 1b33fb7d
 }