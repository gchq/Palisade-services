/*
 * Copyright 2019 Crown Copyright
 *
 * Licensed under the Apache License, Version 2.0 (the "License");
 * you may not use this file except in compliance with the License.
 * You may obtain a copy of the License at
 *
 *     http://www.apache.org/licenses/LICENSE-2.0
 *
 * Unless required by applicable law or agreed to in writing, software
 * distributed under the License is distributed on an "AS IS" BASIS,
 * WITHOUT WARRANTIES OR CONDITIONS OF ANY KIND, either express or implied.
 * See the License for the specific language governing permissions and
 * limitations under the License.
 */
package uk.gov.gchq.palisade.service.audit.config;

import com.fasterxml.jackson.databind.ObjectMapper;
import event.logging.impl.DefaultEventLoggingService;
import org.slf4j.Logger;
import org.slf4j.LoggerFactory;
import org.springframework.boot.autoconfigure.condition.ConditionalOnProperty;
import org.springframework.context.annotation.Bean;
import org.springframework.context.annotation.Configuration;
import org.springframework.context.annotation.Primary;

import uk.gov.gchq.palisade.jsonserialisation.JSONSerialiser;
import uk.gov.gchq.palisade.service.audit.service.LoggerAuditService;
import uk.gov.gchq.palisade.service.audit.service.SimpleAuditService;
import uk.gov.gchq.palisade.service.audit.service.StroomAuditService;

/**
 * Bean configuration and dependency injection graph
 */
@Configuration
public class ApplicationConfiguration {

    private static final Logger LOGGER = LoggerFactory.getLogger(ApplicationConfiguration.class);

    @Primary
    @Bean(name = "simple")
    @ConditionalOnProperty(prefix = "audit.implementations", name = SimpleAuditService.CONFIG_KEY)
    public SimpleAuditService auditService() {
        SimpleAuditService simpleUserService = new SimpleAuditService();
        LOGGER.info("Instantiated SimpleAuditService");
        return simpleUserService;
    }

    @Bean(name = "stroom")
    @ConditionalOnProperty(prefix = "audit.implementations", name = StroomAuditService.CONFIG_KEY)
    public StroomAuditService stroomAuditService() {
        LOGGER.info("Instantiated StroomAuditService");
        return new StroomAuditService(new DefaultEventLoggingService());
    }

    @Bean(name = "logger")
    @ConditionalOnProperty(prefix = "audit.implementations", name = LoggerAuditService.CONFIG_KEY)
    public LoggerAuditService loggerAuditService() {
        LOGGER.info("Instantiated LoggerAuditService");
        return new LoggerAuditService(LoggerFactory.getLogger(LoggerAuditService.class));
    }

<<<<<<< HEAD
=======
    @Primary
    @Bean
    public ObjectMapper objectMapper() {
        return JSONSerialiser.createDefaultMapper();
    }

>>>>>>> eec8bc8c
}<|MERGE_RESOLUTION|>--- conflicted
+++ resolved
@@ -60,13 +60,10 @@
         return new LoggerAuditService(LoggerFactory.getLogger(LoggerAuditService.class));
     }
 
-<<<<<<< HEAD
-=======
     @Primary
     @Bean
     public ObjectMapper objectMapper() {
         return JSONSerialiser.createDefaultMapper();
     }
 
->>>>>>> eec8bc8c
 }