--- conflicted
+++ resolved
@@ -58,14 +58,4 @@
         return new LoggerAuditService(LoggerFactory.getLogger(LoggerAuditService.class));
     }
 
-<<<<<<< HEAD
-=======
-    @Bean(name = "eureka-client")
-    @ConditionalOnProperty(prefix = "eureka.client", name = "enabled")
-    public ServiceInstanceRestController eurekaClient() {
-        LOGGER.info("Instantiated eurekaClient");
-        return new ServiceInstanceRestController();
-    }
-
->>>>>>> 303deba8
 }