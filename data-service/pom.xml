<?xml version="1.0" encoding="UTF-8"?>
<!--
  ~ Copyright 2018-2021 Crown Copyright
  ~
  ~ Licensed under the Apache License, Version 2.0 (the "License");
  ~ you may not use this file except in compliance with the License.
  ~ You may obtain a copy of the License at
  ~
  ~     http://www.apache.org/licenses/LICENSE-2.0
  ~
  ~ Unless required by applicable law or agreed to in writing, software
  ~ distributed under the License is distributed on an "AS IS" BASIS,
  ~ WITHOUT WARRANTIES OR CONDITIONS OF ANY KIND, either express or implied.
  ~ See the License for the specific language governing permissions and
  ~ limitations under the License.
  -->
<project xmlns:xsi="http://www.w3.org/2001/XMLSchema-instance"
         xmlns="http://maven.apache.org/POM/4.0.0"
         xsi:schemaLocation="http://maven.apache.org/POM/4.0.0 http://maven.apache.org/xsd/maven-4.0.0.xsd">
    <modelVersion>4.0.0</modelVersion>

    <parent>
        <artifactId>service</artifactId>
        <groupId>uk.gov.gchq.palisade</groupId>
        <version>0.5.0-${revision}</version>
        <relativePath>../pom.xml</relativePath>
    </parent>

    <!--  *********** Aritfact ID ***********    -->
    <artifactId>data-service</artifactId>
    <url>https://github.com/gchq/Palisade-services/tree/develop/data-service</url>
    <!--  *********** Aritfact ID ***********    -->

    <properties>
        <!-- Dependency versions -->
        <gson.version>2.8.5</gson.version>
        <scala.version>2.13</scala.version>
        <akka.version>2.6.8</akka.version>
        <alpakka.version>2.0.4</alpakka.version>
        
        <!-- Test dependency versions -->
        <testcontainers.version>1.14.3</testcontainers.version>

        <!-- Dockerfile-maven-plugin configurable base image - openjdk:11.0-jre-slim -->
        <dockerfile.base.image>openjdk@sha256:d9a6b51ec836e6278521678640211544b93272a3df675c915ca01a78c8c18ecd</dockerfile.base.image>
        <!-- Prefix image tag with image type being used -->
        <dockerfile.base.tag>jre</dockerfile.base.tag>
    </properties>

    <dependencies>
        <!--
        ~ Palisade
        -->
        <dependency>
            <!-- Common types (User, Resource, Context) -->
            <groupId>uk.gov.gchq.palisade</groupId>
            <artifactId>common</artifactId>
            <version>0.5.0-${common.revision}</version>
        </dependency>
        <!--
<<<<<<< HEAD
        ~ Spring Boot
        -->
=======
        ~ Akka and Alpakka (Kafka)
        -->
        <dependency>
            <!-- Core Akka streaming (more up-to-date than alpakka dependency) -->
            <groupId>com.typesafe.akka</groupId>
            <artifactId>akka-stream_${scala.version}</artifactId>
            <version>${akka.version}</version>
        </dependency>
        <dependency>
            <!-- Alpakka Kafka connectors -->
            <groupId>com.typesafe.akka</groupId>
            <artifactId>akka-stream-kafka_${scala.version}</artifactId>
            <version>${alpakka.version}</version>
        </dependency>
        <dependency>
            <!-- Akka/SLF4j logging connector -->
            <groupId>com.typesafe.akka</groupId>
            <artifactId>akka-slf4j_${scala.version}</artifactId>
            <version>${akka.version}</version>
        </dependency>
        <dependency>
            <!-- Smarter discovery of Kafka servers -->
            <groupId>com.typesafe.akka</groupId>
            <artifactId>akka-discovery_${scala.version}</artifactId>
            <version>${akka.version}</version>
        </dependency>
>>>>>>> 3ee86633
        <dependency>
            <!-- Health endpoints etc. -->
            <groupId>org.springframework.boot</groupId>
            <artifactId>spring-boot-starter-actuator</artifactId>
        </dependency>
        <dependency>
            <!-- REST controller -->
            <groupId>org.springframework.boot</groupId>
            <artifactId>spring-boot-starter-web</artifactId>
        </dependency>
        <dependency>
            <!-- Caching/Persistence stores -->
            <groupId>org.springframework.boot</groupId>
            <artifactId>spring-boot-starter-data-jpa</artifactId>
        </dependency>
        <dependency>
            <!-- H2 implementation of CrudRepositories -->
            <groupId>com.h2database</groupId>
            <artifactId>h2</artifactId>
        </dependency>
        <dependency>
            <!-- Redis implementation of CrudRepositories -->
            <groupId>org.springframework.boot</groupId>
            <artifactId>spring-boot-starter-data-redis</artifactId>
        </dependency>
        <!--
        ~ Palisade Readers
        ~
        ~ Because of the overlapping imports for gson vs jackson serialisers, dependency order matters
        ~ Order must be Jackson (Spring) > GSON > Hadoop-Reader
        -->
        <dependency>
            <!-- Spring automatically picks up either gson or jackson
               ~ Hadoop (shade-hadoop-client) already bundles gson, but an out-of-date version
               ~ Import something that will work with Spring and Hadoop -->
            <groupId>com.google.code.gson</groupId>
            <artifactId>gson</artifactId>
            <version>${gson.version}</version>
        </dependency>
        <dependency>
            <!-- Data-reader for Hadoop HDFS -->
            <groupId>uk.gov.gchq.palisade</groupId>
            <artifactId>hadoop-reader</artifactId>
            <version>0.5.0-${readers.revision}</version>
        </dependency>

        <!--
          Testing dependencies
        -->
        <dependency>
            <!-- SpringBootTests and other testing annotations -->
            <!-- Also jupiter/junit5, mockito, etc... -->
            <groupId>org.springframework.boot</groupId>
            <artifactId>spring-boot-starter-test</artifactId>
            <scope>test</scope>
        </dependency>
        <dependency>
            <!-- Redis contract testing -->
            <groupId>org.testcontainers</groupId>
            <artifactId>testcontainers</artifactId>
            <version>${testcontainers.version}</version>
            <scope>test</scope>
        </dependency>
        <dependency>
            <!-- Akka testing -->
            <groupId>com.typesafe.akka</groupId>
            <artifactId>akka-stream-testkit_${scala.version}</artifactId>
            <version>${akka.version}</version>
            <scope>test</scope>
        </dependency>
        <dependency>
            <!-- Akka Kafka testing -->
            <groupId>com.typesafe.akka</groupId>
            <artifactId>akka-stream-kafka-testkit_${scala.version}</artifactId>
            <version>${alpakka.version}</version>
            <scope>test</scope>
        </dependency>
        <dependency>
            <groupId>org.testcontainers</groupId>
            <artifactId>kafka</artifactId>
            <version>1.14.3</version>
            <scope>test</scope>
        </dependency>
    </dependencies>

    <profiles>
        <profile>
            <id>pi</id>
            <build>
                <plugins>
                    <plugin>
                        <artifactId>maven-antrun-plugin</artifactId>
                        <version>1.8</version>
                        <executions>
                            <execution>
                                <phase>process-resources</phase>
                                <goals>
                                    <goal>run</goal>
                                </goals>
                                <configuration>
                                    <tasks>
                                        <copy file="${project.build.outputDirectory}/values.yaml"
                                              toFile="../charts/${project.artifactId}/values.yaml" overwrite="true"/>
                                    </tasks>
                                </configuration>
                            </execution>
                        </executions>
                    </plugin>
                </plugins>
            </build>
        </profile>
        <profile>
            <!-- Use a JRE image, mirrors base config -->
            <id>jrei</id>
            <properties>
                <dockerfile.base.image>openjdk@sha256:d9a6b51ec836e6278521678640211544b93272a3df675c915ca01a78c8c18ecd</dockerfile.base.image>
                <dockerfile.base.tag>jre</dockerfile.base.tag>
            </properties>
        </profile>
        <profile>
            <!-- Use a JDK image -->
            <id>jdki</id>
            <properties>
                <dockerfile.base.image>openjdk@sha256:c1c4bcec5505761f98034d17d0fbfd00b44b79cb472def03d9f1e231f150dc6d</dockerfile.base.image>
                <dockerfile.base.tag>jdk</dockerfile.base.tag>
            </properties>
        </profile>
    </profiles>

    <build>
        <resources>
            <resource>
                <filtering>true</filtering>
                <directory>src/main/resources</directory>
                <includes>
                    <include>**/values.yaml</include>
                </includes>
            </resource>
            <resource>
                <filtering>false</filtering>
                <directory>src/main/resources</directory>
                <excludes>
                    <exclude>**/values.yaml</exclude>
                </excludes>
            </resource>
        </resources>
        <plugins>
            <plugin>
                <groupId>pl.project13.maven</groupId>
                <artifactId>git-commit-id-plugin</artifactId>
                <version>3.0.0</version>
                <executions>
                    <execution>
                        <phase>validate</phase>
                        <goals>
                            <goal>revision</goal>
                        </goals>
                    </execution>
                </executions>
                <configuration>
                    <dateFormat>yyyyMMdd-HHmmss</dateFormat>
                    <dotGitDirectory>${project.basedir}/.git</dotGitDirectory>
                    <generateGitPropertiesFile>false
                    </generateGitPropertiesFile><!-- somehow necessary. otherwise the variables are not available in the pom -->
                    <useNativeGit>true</useNativeGit>
                </configuration>
            </plugin>
            <plugin>
                <groupId>it.ozimov</groupId>
                <artifactId>yaml-properties-maven-plugin</artifactId>
                <version>1.1.3</version>
                <executions>
                    <execution>
                        <phase>compile</phase>
                        <goals>
                            <goal>read-project-properties</goal>
                        </goals>
                        <configuration>
                            <files>
                                <file>${project.basedir}/../charts/${project.artifactId}/values.yaml</file>
                            </files>
                        </configuration>
                    </execution>
                </executions>
            </plugin>
            <plugin>
                <groupId>com.google.code.maven-replacer-plugin</groupId>
                <artifactId>replacer</artifactId>
                <version>1.5.3</version>
                <executions>
                    <execution>
                        <phase>prepare-package</phase>
                        <goals>
                            <goal>replace</goal>
                        </goals>
                    </execution>
                </executions>
                <configuration>
                    <file>${basedir}/target/classes/banner.txt</file>
                    <replacements>
                        <replacement>
                            <token>image.tag</token>
                            <!--suppress UnresolvedMavenProperty -->
                            <value>${image.tag}</value>
                        </replacement>
                    </replacements>
                </configuration>
            </plugin>
            <plugin>
                <groupId>org.apache.maven.plugins</groupId>
                <artifactId>maven-assembly-plugin</artifactId>
                <executions>
                    <execution>
                        <id>make-assembly</id>
                        <phase>package</phase>
                        <goals>
                            <goal>single</goal>
                        </goals>
                    </execution>
                </executions>
                <configuration>
                    <descriptorRefs>
                        <descriptorRef>jar-with-dependencies</descriptorRef>
                    </descriptorRefs>
                </configuration>
            </plugin>
            <plugin>
                <groupId>org.springframework.boot</groupId>
                <artifactId>spring-boot-maven-plugin</artifactId>
                <configuration>
                    <layout>ZIP</layout>
                </configuration>
                <executions>
                    <execution>
                        <id>repackage</id>
                        <configuration>
                            <classifier>exec</classifier>
                        </configuration>
                    </execution>
                </executions>
            </plugin>
            <plugin>
                <groupId>com.spotify</groupId>
                <artifactId>dockerfile-maven-plugin</artifactId>
                <version>1.4.10</version>
                <executions>
                    <execution>
                        <phase>install</phase>
                        <id>cache</id>
                        <goals>
                            <goal>build</goal>
                        </goals>
                    </execution>
                    <execution>
                        <phase>deploy</phase>
                        <id>ar</id>
                        <goals>
                            <goal>build</goal>
                            <goal>push</goal>
                        </goals>
                    </execution>
                </executions>

                <configuration>
                    <repository>${image.repository}${project.artifactId}</repository>
                    <dockerfile>Dockerfile</dockerfile>
                    <!--suppress UnresolvedMavenProperty -->
                    <tag>${dockerfile.base.tag}-${image.tag}</tag>
                    <finalName>${project.artifactId}</finalName>
                    <buildArgs>
                        <BASE_IMG>${dockerfile.base.image}</BASE_IMG>
                        <JAR_FILE>target/${project.build.finalName}-exec.jar</JAR_FILE>
                    </buildArgs>
                </configuration>
            </plugin>
            <plugin>
                <groupId>org.codehaus.mojo</groupId>
                <artifactId>flatten-maven-plugin</artifactId>
                <version>1.1.0</version>
                <configuration>
                    <updatePomFile>true</updatePomFile>
                </configuration>
                <executions>
                    <execution>
                        <id>flatten</id>
                        <phase>process-resources</phase>
                        <goals>
                            <goal>flatten</goal>
                        </goals>
                    </execution>
                    <execution>
                        <id>flatten.clean</id>
                        <phase>clean</phase>
                        <goals>
                            <goal>clean</goal>
                        </goals>
                    </execution>
                </executions>
            </plugin>
            <plugin>
                <groupId>org.codehaus.mojo</groupId>
                <artifactId>build-helper-maven-plugin</artifactId>
                <version>3.0.0</version>
                <executions>
                    <execution>
                        <id>add-test-sources</id>
                        <phase>generate-test-sources</phase>
                        <goals>
                            <goal>add-test-source</goal>
                        </goals>
                        <configuration>
                            <sources>
                                <source>src/unit-tests/java</source>
                                <source>src/component-tests/java</source>
                                <source>src/contract-tests/java</source>
                            </sources>
                        </configuration>
                    </execution>
                    <execution>
                        <id>add-test-resources</id>
                        <phase>generate-test-resources</phase>
                        <goals>
                            <goal>add-test-resource</goal>
                        </goals>
                        <configuration>
                            <resources>
                                <resource>
                                    <filtering>true</filtering>
                                    <directory>src/unit-tests/resources</directory>
                                    <directory>src/component-tests/resources</directory>
                                    <directory>src/contract-tests/resources</directory>
                                </resource>
                            </resources>
                        </configuration>
                    </execution>
                </executions>
            </plugin>
        </plugins>
    </build>
</project><|MERGE_RESOLUTION|>--- conflicted
+++ resolved
@@ -37,7 +37,7 @@
         <scala.version>2.13</scala.version>
         <akka.version>2.6.8</akka.version>
         <alpakka.version>2.0.4</alpakka.version>
-        
+
         <!-- Test dependency versions -->
         <testcontainers.version>1.14.3</testcontainers.version>
 
@@ -58,37 +58,35 @@
             <version>0.5.0-${common.revision}</version>
         </dependency>
         <!--
-<<<<<<< HEAD
+        ~ Akka and Alpakka (Kafka)
+        -->
+        <dependency>
+            <!-- Core Akka streaming (more up-to-date than alpakka dependency) -->
+            <groupId>com.typesafe.akka</groupId>
+            <artifactId>akka-stream_${scala.version}</artifactId>
+            <version>${akka.version}</version>
+        </dependency>
+        <dependency>
+            <!-- Alpakka Kafka connectors -->
+            <groupId>com.typesafe.akka</groupId>
+            <artifactId>akka-stream-kafka_${scala.version}</artifactId>
+            <version>${alpakka.version}</version>
+        </dependency>
+        <dependency>
+            <!-- Akka/SLF4j logging connector -->
+            <groupId>com.typesafe.akka</groupId>
+            <artifactId>akka-slf4j_${scala.version}</artifactId>
+            <version>${akka.version}</version>
+        </dependency>
+        <dependency>
+            <!-- Smarter discovery of Kafka servers -->
+            <groupId>com.typesafe.akka</groupId>
+            <artifactId>akka-discovery_${scala.version}</artifactId>
+            <version>${akka.version}</version>
+        </dependency>
+        <!--
         ~ Spring Boot
         -->
-=======
-        ~ Akka and Alpakka (Kafka)
-        -->
-        <dependency>
-            <!-- Core Akka streaming (more up-to-date than alpakka dependency) -->
-            <groupId>com.typesafe.akka</groupId>
-            <artifactId>akka-stream_${scala.version}</artifactId>
-            <version>${akka.version}</version>
-        </dependency>
-        <dependency>
-            <!-- Alpakka Kafka connectors -->
-            <groupId>com.typesafe.akka</groupId>
-            <artifactId>akka-stream-kafka_${scala.version}</artifactId>
-            <version>${alpakka.version}</version>
-        </dependency>
-        <dependency>
-            <!-- Akka/SLF4j logging connector -->
-            <groupId>com.typesafe.akka</groupId>
-            <artifactId>akka-slf4j_${scala.version}</artifactId>
-            <version>${akka.version}</version>
-        </dependency>
-        <dependency>
-            <!-- Smarter discovery of Kafka servers -->
-            <groupId>com.typesafe.akka</groupId>
-            <artifactId>akka-discovery_${scala.version}</artifactId>
-            <version>${akka.version}</version>
-        </dependency>
->>>>>>> 3ee86633
         <dependency>
             <!-- Health endpoints etc. -->
             <groupId>org.springframework.boot</groupId>
@@ -135,6 +133,7 @@
             <version>0.5.0-${readers.revision}</version>
         </dependency>
 
+
         <!--
           Testing dependencies
         -->
@@ -146,30 +145,31 @@
             <scope>test</scope>
         </dependency>
         <dependency>
+            <!-- Akka testing -->
+            <groupId>com.typesafe.akka</groupId>
+            <artifactId>akka-stream-testkit_${scala.version}</artifactId>
+            <version>${akka.version}</version>
+            <scope>test</scope>
+        </dependency>
+        <dependency>
+            <!-- Akka Kafka testing -->
+            <groupId>com.typesafe.akka</groupId>
+            <artifactId>akka-stream-kafka-testkit_${scala.version}</artifactId>
+            <version>${alpakka.version}</version>
+            <scope>test</scope>
+        </dependency>
+        <dependency>
+            <!-- Kafka contract testing -->
+            <groupId>org.testcontainers</groupId>
+            <artifactId>kafka</artifactId>
+            <version>1.14.3</version>
+            <scope>test</scope>
+        </dependency>
+        <dependency>
             <!-- Redis contract testing -->
             <groupId>org.testcontainers</groupId>
             <artifactId>testcontainers</artifactId>
             <version>${testcontainers.version}</version>
-            <scope>test</scope>
-        </dependency>
-        <dependency>
-            <!-- Akka testing -->
-            <groupId>com.typesafe.akka</groupId>
-            <artifactId>akka-stream-testkit_${scala.version}</artifactId>
-            <version>${akka.version}</version>
-            <scope>test</scope>
-        </dependency>
-        <dependency>
-            <!-- Akka Kafka testing -->
-            <groupId>com.typesafe.akka</groupId>
-            <artifactId>akka-stream-kafka-testkit_${scala.version}</artifactId>
-            <version>${alpakka.version}</version>
-            <scope>test</scope>
-        </dependency>
-        <dependency>
-            <groupId>org.testcontainers</groupId>
-            <artifactId>kafka</artifactId>
-            <version>1.14.3</version>
             <scope>test</scope>
         </dependency>
     </dependencies>
