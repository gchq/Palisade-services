<?xml version="1.0" encoding="UTF-8"?>
<!--
  ~ Copyright 2020 Crown Copyright
  ~
  ~ Licensed under the Apache License, Version 2.0 (the "License");
  ~ you may not use this file except in compliance with the License.
  ~ You may obtain a copy of the License at
  ~
  ~     http://www.apache.org/licenses/LICENSE-2.0
  ~
  ~ Unless required by applicable law or agreed to in writing, software
  ~ distributed under the License is distributed on an "AS IS" BASIS,
  ~ WITHOUT WARRANTIES OR CONDITIONS OF ANY KIND, either express or implied.
  ~ See the License for the specific language governing permissions and
  ~ limitations under the License.
  -->
<project xmlns:xsi="http://www.w3.org/2001/XMLSchema-instance"
         xmlns="http://maven.apache.org/POM/4.0.0"
         xsi:schemaLocation="http://maven.apache.org/POM/4.0.0 http://maven.apache.org/xsd/maven-4.0.0.xsd">
    <modelVersion>4.0.0</modelVersion>

    <parent>
        <artifactId>service</artifactId>
        <groupId>uk.gov.gchq.palisade</groupId>
        <version>0.4.0-${revision}</version>
        <relativePath>../pom.xml</relativePath>
    </parent>

    <!--  *********** Aritfact ID ***********    -->
    <artifactId>data-service</artifactId>
    <url>https://github.com/gchq/Palisade-services/tree/develop/data-service</url>
    <!--  *********** Aritfact ID ***********    -->

<<<<<<< HEAD
    <properties>
        <eureka.version>1.9.16</eureka.version>
        <spring-cloud-starter-ribbon.version>1.4.7.RELEASE</spring-cloud-starter-ribbon.version>
    </properties>

=======
>>>>>>> 155bf555
    <dependencies>
        <!-- Spring automatically picks up either gson or jackson
           ~ Hadoop already bundles gson, but an out-of-date version
           ~ Import something that will work with spring -->
        <dependency>
            <groupId>com.google.code.gson</groupId>
            <artifactId>gson</artifactId>
            <version>2.8.5</version>
        </dependency>
        <dependency>
            <groupId>org.springframework.boot</groupId>
            <artifactId>spring-boot-configuration-processor</artifactId>
        </dependency>
        <dependency>
            <groupId>org.springframework.boot</groupId>
            <artifactId>spring-boot-starter</artifactId>
        </dependency>
        <dependency>
            <groupId>org.springframework.boot</groupId>
            <artifactId>spring-boot-starter-actuator</artifactId>
        </dependency>
        <dependency>
            <groupId>org.springframework.boot</groupId>
            <artifactId>spring-boot-starter-web</artifactId>
        </dependency>
        <dependency>
            <groupId>org.springframework.cloud</groupId>
            <artifactId>spring-cloud-config-client</artifactId>
        </dependency>
        <dependency>
            <groupId>org.springframework.cloud</groupId>
            <artifactId>spring-cloud-starter-netflix-eureka-client</artifactId>
        </dependency>
        <dependency>
            <groupId>org.springframework.cloud</groupId>
            <artifactId>spring-cloud-starter-openfeign</artifactId>
        </dependency>
        <dependency>
            <groupId>uk.gov.gchq.palisade</groupId>
            <artifactId>hadoop-reader</artifactId>
            <version>${project.parent.version}</version>
        </dependency>
        <dependency>
            <groupId>org.springframework.boot</groupId>
            <artifactId>spring-boot-starter-test</artifactId>
            <scope>test</scope>
        </dependency>
    </dependencies>

    <profiles>
        <profile>
            <id>pi</id>
            <build>
                <plugins>
                    <plugin>
                        <artifactId>maven-antrun-plugin</artifactId>
                        <version>1.8</version>
                        <executions>
                            <execution>
                                <phase>process-resources</phase>
                                <goals>
                                    <goal>run</goal>
                                </goals>
                                <configuration>
                                    <tasks>
                                        <copy file="${project.build.outputDirectory}/values.yaml"
                                              toFile="../charts/${project.artifactId}/values.yaml" overwrite="true"/>
                                    </tasks>
                                </configuration>
                            </execution>
                        </executions>
                    </plugin>
                </plugins>
            </build>
        </profile>
    </profiles>

    <build>
        <resources>
            <resource>
                <filtering>true</filtering>
                <directory>src/main/resources</directory>
                <includes>
                    <include>**/values.yaml</include>
                </includes>
            </resource>
            <resource>
                <filtering>false</filtering>
                <directory>src/main/resources</directory>
                <excludes>
                    <exclude>**/values.yaml</exclude>
                </excludes>
            </resource>
        </resources>
        <plugins>
            <plugin>
                <groupId>pl.project13.maven</groupId>
                <artifactId>git-commit-id-plugin</artifactId>
                <version>3.0.0</version>
                <executions>
                    <execution>
                        <phase>validate</phase>
                        <goals>
                            <goal>revision</goal>
                        </goals>
                    </execution>
                </executions>
                <configuration>
                    <dateFormat>yyyyMMdd-HHmmss</dateFormat>
                    <dotGitDirectory>${project.basedir}/.git</dotGitDirectory>
                    <generateGitPropertiesFile>false
                    </generateGitPropertiesFile><!-- somehow necessary. otherwise the variables are not available in the pom -->
                    <useNativeGit>true</useNativeGit>
                </configuration>
            </plugin>
            <plugin>
                <groupId>it.ozimov</groupId>
                <artifactId>yaml-properties-maven-plugin</artifactId>
                <version>1.1.3</version>
                <executions>
                    <execution>
                        <phase>compile</phase>
                        <goals>
                            <goal>read-project-properties</goal>
                        </goals>
                        <configuration>
                            <files>
                                <file>${project.basedir}/../charts/${project.artifactId}/values.yaml</file>
                            </files>
                        </configuration>
                    </execution>
                </executions>
            </plugin>
            <plugin>
                <groupId>com.google.code.maven-replacer-plugin</groupId>
                <artifactId>replacer</artifactId>
                <version>1.5.3</version>
                <executions>
                    <execution>
                        <phase>prepare-package</phase>
                        <goals>
                            <goal>replace</goal>
                        </goals>
                    </execution>
                </executions>
                <configuration>
                    <file>${basedir}/target/classes/banner.txt</file>
                    <replacements>
                        <replacement>
                            <token>image.tag</token>
                            <!--suppress UnresolvedMavenProperty -->
                            <value>${image.tag}</value>
                        </replacement>
                    </replacements>
                </configuration>
            </plugin>
            <plugin>
                <groupId>org.apache.maven.plugins</groupId>
                <artifactId>maven-assembly-plugin</artifactId>
                <executions>
                    <execution>
                        <id>make-assembly</id>
                        <phase>package</phase>
                        <goals>
                            <goal>single</goal>
                        </goals>
                    </execution>
                </executions>
                <configuration>
                    <descriptorRefs>
                        <descriptorRef>jar-with-dependencies</descriptorRef>
                    </descriptorRefs>
                </configuration>
            </plugin>
            <plugin>
                <groupId>org.springframework.boot</groupId>
                <artifactId>spring-boot-maven-plugin</artifactId>
                <configuration>
                    <layout>ZIP</layout>
                </configuration>
                <executions>
                    <execution>
                        <id>repackage</id>
                        <configuration>
                            <classifier>exec</classifier>
                        </configuration>
                    </execution>
                </executions>
            </plugin>
            <plugin>
                <groupId>com.spotify</groupId>
                <artifactId>dockerfile-maven-plugin</artifactId>
                <version>1.4.10</version>
                <executions>
                    <execution>
                        <phase>install</phase>
                        <id>cache</id>
                        <goals>
                            <goal>build</goal>
                        </goals>
                    </execution>
                    <execution>
                        <phase>deploy</phase>
                        <id>ar</id>
                        <goals>
                            <goal>build</goal>
                            <goal>push</goal>
                        </goals>
                    </execution>
                </executions>
                <configuration>
                    <repository>${image.repository}${project.artifactId}</repository>
                    <dockerfile>Dockerfile</dockerfile>
                    <!--suppress UnresolvedMavenProperty -->
                    <tag>${image.tag}</tag>
                    <finalName>${project.artifactId}</finalName>
                    <buildArgs>
                        <JAR_FILE>target/${project.build.finalName}-exec.jar</JAR_FILE>
                    </buildArgs>
                </configuration>
            </plugin>
            <plugin>
                <groupId>org.codehaus.mojo</groupId>
                <artifactId>flatten-maven-plugin</artifactId>
                <version>1.1.0</version>
                <configuration>
                    <updatePomFile>true</updatePomFile>
                    <flattenMode>ossrh</flattenMode>
                </configuration>
                <executions>
                    <execution>
                        <id>flatten</id>
                        <phase>process-resources</phase>
                        <goals>
                            <goal>flatten</goal>
                        </goals>
                    </execution>
                    <execution>
                        <id>flatten.clean</id>
                        <phase>clean</phase>
                        <goals>
                            <goal>clean</goal>
                        </goals>
                    </execution>
                </executions>
            </plugin>
        </plugins>
    </build>
</project><|MERGE_RESOLUTION|>--- conflicted
+++ resolved
@@ -31,14 +31,6 @@
     <url>https://github.com/gchq/Palisade-services/tree/develop/data-service</url>
     <!--  *********** Aritfact ID ***********    -->
 
-<<<<<<< HEAD
-    <properties>
-        <eureka.version>1.9.16</eureka.version>
-        <spring-cloud-starter-ribbon.version>1.4.7.RELEASE</spring-cloud-starter-ribbon.version>
-    </properties>
-
-=======
->>>>>>> 155bf555
     <dependencies>
         <!-- Spring automatically picks up either gson or jackson
            ~ Hadoop already bundles gson, but an out-of-date version
@@ -266,7 +258,6 @@
                 <version>1.1.0</version>
                 <configuration>
                     <updatePomFile>true</updatePomFile>
-                    <flattenMode>ossrh</flattenMode>
                 </configuration>
                 <executions>
                     <execution>
