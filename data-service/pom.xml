<?xml version="1.0" encoding="UTF-8"?>
<!--
  ~ Copyright 2018-2021 Crown Copyright
  ~
  ~ Licensed under the Apache License, Version 2.0 (the "License");
  ~ you may not use this file except in compliance with the License.
  ~ You may obtain a copy of the License at
  ~
  ~     http://www.apache.org/licenses/LICENSE-2.0
  ~
  ~ Unless required by applicable law or agreed to in writing, software
  ~ distributed under the License is distributed on an "AS IS" BASIS,
  ~ WITHOUT WARRANTIES OR CONDITIONS OF ANY KIND, either express or implied.
  ~ See the License for the specific language governing permissions and
  ~ limitations under the License.
  -->
<project xmlns:xsi="http://www.w3.org/2001/XMLSchema-instance"
         xmlns="http://maven.apache.org/POM/4.0.0"
         xsi:schemaLocation="http://maven.apache.org/POM/4.0.0 http://maven.apache.org/xsd/maven-4.0.0.xsd">
    <modelVersion>4.0.0</modelVersion>

    <parent>
        <artifactId>service</artifactId>
        <groupId>uk.gov.gchq.palisade</groupId>
        <version>0.5.0-${revision}</version>
        <relativePath>../pom.xml</relativePath>
    </parent>

    <!--  *********** Artifact ID ***********    -->
    <artifactId>data-service</artifactId>
    <url>https://github.com/gchq/Palisade-services/tree/develop/data-service</url>
    <!--  *********** Artifact ID ***********    -->

    <properties>
        <!-- Dependency versions -->
        <gson.version>2.8.5</gson.version>
        <scala.version>2.13</scala.version>
        <akka.version>2.6.8</akka.version>
        <alpakka.version>2.0.4</alpakka.version>

        <!-- Test dependency versions -->
        <testcontainers.version>1.14.3</testcontainers.version>

        <!-- Dockerfile-maven-plugin configurable base image - openjdk:11.0-jre-slim -->
        <dockerfile.base.image>openjdk@sha256:d9a6b51ec836e6278521678640211544b93272a3df675c915ca01a78c8c18ecd</dockerfile.base.image>
        <!-- Prefix image tag with image type being used -->
        <dockerfile.base.tag>jre</dockerfile.base.tag>
    </properties>

    <dependencies>
        <!--
        ~ Akka and Alpakka (Kafka)
        -->
        <dependency>
            <!-- Core Akka streaming (more up-to-date than alpakka dependency) -->
            <groupId>com.typesafe.akka</groupId>
            <artifactId>akka-stream_${scala.version}</artifactId>
            <version>${akka.version}</version>
        </dependency>
        <dependency>
            <!-- Alpakka Kafka connectors -->
            <groupId>com.typesafe.akka</groupId>
            <artifactId>akka-stream-kafka_${scala.version}</artifactId>
            <version>${alpakka.version}</version>
        </dependency>
        <dependency>
            <!-- Akka/SLF4j logging connector -->
            <groupId>com.typesafe.akka</groupId>
            <artifactId>akka-slf4j_${scala.version}</artifactId>
            <version>${akka.version}</version>
        </dependency>
        <dependency>
            <!-- Smarter discovery of Kafka servers -->
            <groupId>com.typesafe.akka</groupId>
            <artifactId>akka-discovery_${scala.version}</artifactId>
            <version>${akka.version}</version>
        </dependency>
        <!--
        ~ Spring Boot
        -->
        <dependency>
            <!-- Health endpoints etc. -->
            <groupId>org.springframework.boot</groupId>
            <artifactId>spring-boot-starter-actuator</artifactId>
        </dependency>
        <dependency>
            <!-- REST controller -->
            <groupId>org.springframework.boot</groupId>
            <artifactId>spring-boot-starter-web</artifactId>
        </dependency>
        <dependency>
            <!-- Caching/Persistence stores -->
            <groupId>org.springframework.boot</groupId>
            <artifactId>spring-boot-starter-data-jpa</artifactId>
        </dependency>
        <dependency>
            <!-- H2 implementation of CrudRepositories -->
            <groupId>com.h2database</groupId>
            <artifactId>h2</artifactId>
        </dependency>
        <dependency>
            <!-- Redis implementation of CrudRepositories -->
            <groupId>org.springframework.boot</groupId>
            <artifactId>spring-boot-starter-data-redis</artifactId>
        </dependency>
<<<<<<< HEAD
        <!--
        ~ Palisade Readers
        ~
        ~ Because of the overlapping imports for gson vs jackson serialisers, dependency order matters
        ~ Order must be Jackson (Spring) > GSON > Hadoop-Reader
        -->
        <dependency>
            <!-- Spring automatically picks up either gson or jackson
               ~ Hadoop (shade-hadoop-client) already bundles gson, but an out-of-date version
               ~ Import something that will work with Spring and Hadoop -->
            <groupId>com.google.code.gson</groupId>
            <artifactId>gson</artifactId>
            <version>${gson.version}</version>
        </dependency>
        <dependency>
            <!-- Data-reader for Hadoop HDFS -->
            <groupId>uk.gov.gchq.palisade</groupId>
            <artifactId>hadoop-reader</artifactId>
            <version>0.5.0-${readers.revision}</version>
        </dependency>

        <dependency>
            <!-- Readers Common to contain common data service code -->
            <groupId>uk.gov.gchq.palisade</groupId>
            <artifactId>readers-common</artifactId>
            <version>0.5.0-${readers.revision}</version>
        </dependency>
=======
>>>>>>> f221fd69

        <!--
          Testing dependencies
        -->
        <dependency>
            <!-- SpringBootTests and other testing annotations -->
            <!-- Also jupiter/junit5, mockito, etc... -->
            <groupId>org.springframework.boot</groupId>
            <artifactId>spring-boot-starter-test</artifactId>
            <scope>test</scope>
        </dependency>
        <dependency>
            <!-- Akka testing -->
            <groupId>com.typesafe.akka</groupId>
            <artifactId>akka-stream-testkit_${scala.version}</artifactId>
            <version>${akka.version}</version>
            <scope>test</scope>
        </dependency>
        <dependency>
            <!-- Akka Kafka testing -->
            <groupId>com.typesafe.akka</groupId>
            <artifactId>akka-stream-kafka-testkit_${scala.version}</artifactId>
            <version>${alpakka.version}</version>
            <scope>test</scope>
        </dependency>
        <dependency>
            <!-- Kafka contract testing -->
            <groupId>org.testcontainers</groupId>
            <artifactId>kafka</artifactId>
            <version>1.14.3</version>
            <scope>test</scope>
        </dependency>
        <dependency>
            <!-- Redis contract testing -->
            <groupId>org.testcontainers</groupId>
            <artifactId>testcontainers</artifactId>
            <version>${testcontainers.version}</version>
            <scope>test</scope>
        </dependency>
    </dependencies>

    <profiles>
        <profile>
            <id>pi</id>
            <build>
                <plugins>
                    <plugin>
                        <artifactId>maven-antrun-plugin</artifactId>
                        <version>1.8</version>
                        <executions>
                            <execution>
                                <phase>process-resources</phase>
                                <goals>
                                    <goal>run</goal>
                                </goals>
                                <configuration>
                                    <tasks>
                                        <copy file="${project.build.outputDirectory}/values.yaml"
                                              toFile="../charts/${project.artifactId}/values.yaml" overwrite="true"/>
                                    </tasks>
                                </configuration>
                            </execution>
                        </executions>
                    </plugin>
                </plugins>
            </build>
        </profile>
        <profile>
            <!-- Use a JRE image, mirrors base config -->
            <id>jrei</id>
            <properties>
                <dockerfile.base.image>openjdk@sha256:d9a6b51ec836e6278521678640211544b93272a3df675c915ca01a78c8c18ecd</dockerfile.base.image>
                <dockerfile.base.tag>jre</dockerfile.base.tag>
            </properties>
        </profile>
        <profile>
            <!-- Use a JDK image -->
            <id>jdki</id>
            <properties>
                <dockerfile.base.image>openjdk@sha256:c1c4bcec5505761f98034d17d0fbfd00b44b79cb472def03d9f1e231f150dc6d</dockerfile.base.image>
                <dockerfile.base.tag>jdk</dockerfile.base.tag>
            </properties>
        </profile>
    </profiles>

    <build>
        <resources>
            <resource>
                <filtering>true</filtering>
                <directory>src/main/resources</directory>
                <includes>
                    <include>**/values.yaml</include>
                </includes>
            </resource>
            <resource>
                <filtering>false</filtering>
                <directory>src/main/resources</directory>
                <excludes>
                    <exclude>**/values.yaml</exclude>
                </excludes>
            </resource>
        </resources>
        <plugins>
            <plugin>
                <groupId>pl.project13.maven</groupId>
                <artifactId>git-commit-id-plugin</artifactId>
                <version>3.0.0</version>
                <executions>
                    <execution>
                        <phase>validate</phase>
                        <goals>
                            <goal>revision</goal>
                        </goals>
                    </execution>
                </executions>
                <configuration>
                    <dateFormat>yyyyMMdd-HHmmss</dateFormat>
                    <dotGitDirectory>${project.basedir}/.git</dotGitDirectory>
                    <generateGitPropertiesFile>false
                    </generateGitPropertiesFile><!-- somehow necessary. otherwise the variables are not available in the pom -->
                    <useNativeGit>true</useNativeGit>
                </configuration>
            </plugin>
            <plugin>
                <groupId>it.ozimov</groupId>
                <artifactId>yaml-properties-maven-plugin</artifactId>
                <version>1.1.3</version>
                <executions>
                    <execution>
                        <phase>compile</phase>
                        <goals>
                            <goal>read-project-properties</goal>
                        </goals>
                        <configuration>
                            <files>
                                <file>${project.basedir}/../charts/${project.artifactId}/values.yaml</file>
                            </files>
                        </configuration>
                    </execution>
                </executions>
            </plugin>
            <plugin>
                <groupId>com.google.code.maven-replacer-plugin</groupId>
                <artifactId>replacer</artifactId>
                <version>1.5.3</version>
                <executions>
                    <execution>
                        <phase>prepare-package</phase>
                        <goals>
                            <goal>replace</goal>
                        </goals>
                    </execution>
                </executions>
                <configuration>
                    <file>${basedir}/target/classes/banner.txt</file>
                    <replacements>
                        <replacement>
                            <token>image.tag</token>
                            <!--suppress UnresolvedMavenProperty -->
                            <value>${image.tag}</value>
                        </replacement>
                    </replacements>
                </configuration>
            </plugin>
            <plugin>
                <groupId>org.apache.maven.plugins</groupId>
                <artifactId>maven-assembly-plugin</artifactId>
                <executions>
                    <execution>
                        <id>make-assembly</id>
                        <phase>package</phase>
                        <goals>
                            <goal>single</goal>
                        </goals>
                    </execution>
                </executions>
                <configuration>
                    <descriptorRefs>
                        <descriptorRef>jar-with-dependencies</descriptorRef>
                    </descriptorRefs>
                </configuration>
            </plugin>
            <plugin>
                <groupId>org.springframework.boot</groupId>
                <artifactId>spring-boot-maven-plugin</artifactId>
                <configuration>
                    <layout>ZIP</layout>
                </configuration>
                <executions>
                    <execution>
                        <id>repackage</id>
                        <configuration>
                            <classifier>exec</classifier>
                        </configuration>
                    </execution>
                </executions>
            </plugin>
            <plugin>
                <groupId>com.spotify</groupId>
                <artifactId>dockerfile-maven-plugin</artifactId>
                <version>1.4.10</version>
                <executions>
                    <execution>
                        <phase>install</phase>
                        <id>cache</id>
                        <goals>
                            <goal>build</goal>
                        </goals>
                    </execution>
                    <execution>
                        <phase>deploy</phase>
                        <id>ar</id>
                        <goals>
                            <goal>build</goal>
                            <goal>push</goal>
                        </goals>
                    </execution>
                </executions>

                <configuration>
                    <repository>${image.repository}${project.artifactId}</repository>
                    <dockerfile>Dockerfile</dockerfile>
                    <!--suppress UnresolvedMavenProperty -->
                    <tag>${dockerfile.base.tag}-${image.tag}</tag>
                    <finalName>${project.artifactId}</finalName>
                    <buildArgs>
                        <BASE_IMG>${dockerfile.base.image}</BASE_IMG>
                        <JAR_FILE>target/${project.build.finalName}-exec.jar</JAR_FILE>
                    </buildArgs>
                </configuration>
            </plugin>
            <plugin>
                <groupId>org.codehaus.mojo</groupId>
                <artifactId>flatten-maven-plugin</artifactId>
                <version>1.1.0</version>
                <configuration>
                    <updatePomFile>true</updatePomFile>
                </configuration>
                <executions>
                    <execution>
                        <id>flatten</id>
                        <phase>process-resources</phase>
                        <goals>
                            <goal>flatten</goal>
                        </goals>
                    </execution>
                    <execution>
                        <id>flatten.clean</id>
                        <phase>clean</phase>
                        <goals>
                            <goal>clean</goal>
                        </goals>
                    </execution>
                </executions>
            </plugin>
            <plugin>
                <groupId>org.codehaus.mojo</groupId>
                <artifactId>build-helper-maven-plugin</artifactId>
                <version>3.0.0</version>
                <executions>
                    <execution>
                        <id>add-test-sources</id>
                        <phase>generate-test-sources</phase>
                        <goals>
                            <goal>add-test-source</goal>
                        </goals>
                        <configuration>
                            <sources>
                                <source>src/unit-tests/java</source>
                                <source>src/component-tests/java</source>
                                <source>src/contract-tests/java</source>
                            </sources>
                        </configuration>
                    </execution>
                    <execution>
                        <id>add-test-resources</id>
                        <phase>generate-test-resources</phase>
                        <goals>
                            <goal>add-test-resource</goal>
                        </goals>
                        <configuration>
                            <resources>
                                <resource>
                                    <filtering>true</filtering>
                                    <directory>src/unit-tests/resources</directory>
                                    <directory>src/component-tests/resources</directory>
                                    <directory>src/contract-tests/resources</directory>
                                </resource>
                            </resources>
                        </configuration>
                    </execution>
                </executions>
            </plugin>
        </plugins>
    </build>
</project><|MERGE_RESOLUTION|>--- conflicted
+++ resolved
@@ -49,6 +49,15 @@
 
     <dependencies>
         <!--
+        ~ Palisade
+        -->
+        <dependency>
+            <!-- Common types (User, Resource, Context) -->
+            <groupId>uk.gov.gchq.palisade</groupId>
+            <artifactId>common</artifactId>
+            <version>0.5.0-${common.revision}</version>
+        </dependency>
+        <!--
         ~ Akka and Alpakka (Kafka)
         -->
         <dependency>
@@ -103,36 +112,6 @@
             <groupId>org.springframework.boot</groupId>
             <artifactId>spring-boot-starter-data-redis</artifactId>
         </dependency>
-<<<<<<< HEAD
-        <!--
-        ~ Palisade Readers
-        ~
-        ~ Because of the overlapping imports for gson vs jackson serialisers, dependency order matters
-        ~ Order must be Jackson (Spring) > GSON > Hadoop-Reader
-        -->
-        <dependency>
-            <!-- Spring automatically picks up either gson or jackson
-               ~ Hadoop (shade-hadoop-client) already bundles gson, but an out-of-date version
-               ~ Import something that will work with Spring and Hadoop -->
-            <groupId>com.google.code.gson</groupId>
-            <artifactId>gson</artifactId>
-            <version>${gson.version}</version>
-        </dependency>
-        <dependency>
-            <!-- Data-reader for Hadoop HDFS -->
-            <groupId>uk.gov.gchq.palisade</groupId>
-            <artifactId>hadoop-reader</artifactId>
-            <version>0.5.0-${readers.revision}</version>
-        </dependency>
-
-        <dependency>
-            <!-- Readers Common to contain common data service code -->
-            <groupId>uk.gov.gchq.palisade</groupId>
-            <artifactId>readers-common</artifactId>
-            <version>0.5.0-${readers.revision}</version>
-        </dependency>
-=======
->>>>>>> f221fd69
 
         <!--
           Testing dependencies
