/*
 * Copyright 2019 Crown Copyright
 *
 * Licensed under the Apache License, Version 2.0 (the "License");
 * you may not use this file except in compliance with the License.
 * You may obtain a copy of the License at
 *
 *     http://www.apache.org/licenses/LICENSE-2.0
 *
 * Unless required by applicable law or agreed to in writing, software
 * distributed under the License is distributed on an "AS IS" BASIS,
 * WITHOUT WARRANTIES OR CONDITIONS OF ANY KIND, either express or implied.
 * See the License for the specific language governing permissions and
 * limitations under the License.
 */
package uk.gov.gchq.palisade.service.data.service;

import org.junit.Before;
import org.junit.Ignore;
import org.junit.Test;
import org.junit.runner.RunWith;
import org.junit.runners.JUnit4;
import org.mockito.ArgumentCaptor;
import org.mockito.Mock;
import org.mockito.Mockito;
import org.mockito.MockitoAnnotations;
import org.slf4j.Logger;
import org.slf4j.LoggerFactory;
import org.springframework.util.ReflectionUtils;

import uk.gov.gchq.palisade.Context;
import uk.gov.gchq.palisade.RequestId;
import uk.gov.gchq.palisade.User;
import uk.gov.gchq.palisade.reader.common.DataReader;
import uk.gov.gchq.palisade.reader.exception.NoCapacityException;
import uk.gov.gchq.palisade.reader.request.DataReaderRequest;
import uk.gov.gchq.palisade.reader.request.DataReaderResponse;
import uk.gov.gchq.palisade.resource.LeafResource;
import uk.gov.gchq.palisade.rule.Rules;
import uk.gov.gchq.palisade.service.data.request.AuditRequest.ReadRequestExceptionAuditRequest;
import uk.gov.gchq.palisade.service.data.request.GetDataRequestConfig;
import uk.gov.gchq.palisade.service.data.request.NoInputReadResponse;
import uk.gov.gchq.palisade.service.data.request.ReadRequest;
import uk.gov.gchq.palisade.service.request.DataRequestConfig;

import java.io.IOException;
import java.io.OutputStream;
import java.io.PipedInputStream;
import java.io.PipedOutputStream;
import java.lang.reflect.Field;
import java.lang.reflect.Method;
import java.util.HashMap;
import java.util.Map;
import java.util.concurrent.CompletableFuture;
import java.util.function.Consumer;

import static org.hamcrest.Matchers.equalTo;
import static org.junit.Assert.assertEquals;
import static org.junit.Assert.assertThat;
import static org.junit.Assert.fail;
import static org.mockito.ArgumentMatchers.any;
import static org.mockito.Mockito.times;
import static org.mockito.Mockito.verify;
import static org.mockito.Mockito.when;

@RunWith(JUnit4.class)
public class SimpleDataServiceTest {
    private static final Logger LOGGER = LoggerFactory.getLogger(SimpleDataServiceTest.class);

    private AuditService auditService;
    private PalisadeService palisadeService;
    private SimpleDataService simpleDataService;
    private DataReader dataReader;
    String token = "token";
    @Mock
    ReadRequest readRequest;
    @Mock
    RequestId requestId;
    @Mock
    LeafResource leafResource;


    @Before
    public void setup() {
        MockitoAnnotations.initMocks(this);
        mockOtherServices();
        simpleDataService = new SimpleDataService(auditService, palisadeService, dataReader);
        LOGGER.info("Simple Data Service created: {}", simpleDataService);
    }

    @Test
    public void auditRequestReceivedExceptionTest() {
        //given
        ReadRequest readRequest = Mockito.mock(ReadRequest.class);
        Throwable throwable = Mockito.mock(Throwable.class);
        Method method = ReflectionUtils.findMethod(SimpleDataService.class, "auditRequestReceivedException", ReadRequest.class, Throwable.class);
        ReflectionUtils.makeAccessible(method);
        when(readRequest.getToken()).thenReturn(token);
        when(readRequest.getOriginalRequestId()).thenReturn(requestId);
        when(readRequest.getResource()).thenReturn(leafResource);


        //when
        ReflectionUtils.invokeMethod(method, simpleDataService, readRequest, throwable);


        //then
        ArgumentCaptor<ReadRequestExceptionAuditRequest> readRequestExceptionAuditRequestArgumentCaptor = ArgumentCaptor.forClass(ReadRequestExceptionAuditRequest.class);
        verify(auditService, times(1)).audit(readRequestExceptionAuditRequestArgumentCaptor.capture());
        ReadRequestExceptionAuditRequest readRequestExceptionAuditRequest = readRequestExceptionAuditRequestArgumentCaptor.getValue();

        Field tokenField = ReflectionUtils.findField(ReadRequestExceptionAuditRequest.class, "token");
        ReflectionUtils.makeAccessible(tokenField);
        String generatedToken = (String) ReflectionUtils.getField(tokenField, readRequestExceptionAuditRequest);
        assertEquals(token, generatedToken);

        Field leafField = ReflectionUtils.findField(ReadRequestExceptionAuditRequest.class, "leafResource");
        ReflectionUtils.makeAccessible(leafField);
        LeafResource generatedLeafResource = (LeafResource) ReflectionUtils.getField(leafField, readRequestExceptionAuditRequest);
        assertEquals(leafResource, generatedLeafResource);

        Field exceptionField = ReflectionUtils.findField(ReadRequestExceptionAuditRequest.class, "exception");
        ReflectionUtils.makeAccessible(exceptionField);
        Throwable generatedException = (Throwable) ReflectionUtils.getField(exceptionField, readRequestExceptionAuditRequest);
        assertEquals(throwable, generatedException);
    }

    @Test
    public void getPalisadeServiceTest() {
        //given

        //when
        PalisadeService test = simpleDataService.getPalisadeService();

        //Then
        assertEquals(test, palisadeService);
    }

    @Test
    public void getDataReaderTest() {
        //given

        //when
        DataReader test = simpleDataService.getDataReader();

        //Then
        assertEquals(test, dataReader);
    }

    @Test
    public void getAuditServiceTest() {
        //given

        //when
        AuditService test = simpleDataService.getAuditService();

        //Then
        assertEquals(test, auditService);
    }

    @Ignore
    @Test
    public void readTest() throws IOException {
        //given
        when(readRequest.getToken()).thenReturn(token);
        when(readRequest.getOriginalRequestId()).thenReturn(requestId);
        when(readRequest.getResource()).thenReturn(leafResource);
        DataReaderResponse dataReaderResponse = Mockito.mock(DataReaderResponse.class);
        when(dataReader.read(any(DataReaderRequest.class), any(), any())).thenReturn(dataReaderResponse);
        DataRequestConfig dataRequestConfig = Mockito.mock(DataRequestConfig.class);
        when(dataRequestConfig.getOriginalRequestId()).thenReturn(requestId);
        User user = Mockito.mock(User.class);
        when(dataRequestConfig.getUser()).thenReturn(user);
        Context context = Mockito.mock(Context.class);
        when(dataRequestConfig.getContext()).thenReturn(context);
        Map<LeafResource, Rules> leafResourceToRules = new HashMap<>();
        Rules rules = Mockito.mock(Rules.class);
        leafResourceToRules.put(leafResource, rules);
        when(dataRequestConfig.getRules()).thenReturn(leafResourceToRules);
        CompletableFuture<DataRequestConfig> dataRequestConfigCompletableFuture = CompletableFuture.supplyAsync(() -> dataRequestConfig);
        when(palisadeService.getDataRequestConfig(any(GetDataRequestConfig.class))).thenReturn(dataRequestConfigCompletableFuture);
        //given
        PipedInputStream expectedStream = new PipedInputStream();
        PipedOutputStream expectedInputSinker = new PipedOutputStream(expectedStream);
        new NoInputReadResponse(dataReaderResponse).writeTo(expectedInputSinker);

        //when
        Consumer<OutputStream> readCallback = simpleDataService.read(readRequest);
        PipedInputStream inputStream = new PipedInputStream();
        PipedOutputStream outputSink = new PipedOutputStream(inputStream);
        readCallback.accept(outputSink);

        //then
<<<<<<< HEAD
        assertEquals(readResponse.getClass(), NoInputReadResponse.class);
        NoInputReadResponse noInputReadResponse = (NoInputReadResponse) readResponse;

        Field readerField = ReflectionUtils.findField(NoInputReadResponse.class, "readerResponse");
        ReflectionUtils.makeAccessible(readerField);
        DataReaderResponse generatedDataReaderResponse = (DataReaderResponse) ReflectionUtils.getField(readerField, noInputReadResponse);
        assertEquals(dataReaderResponse, generatedDataReaderResponse);

=======
        assertThat(inputStream.readAllBytes(), equalTo(expectedStream.readAllBytes()));
>>>>>>> 454ab591
    }

    @Ignore
    @Test
    public void readExceptionTest() {
        //given
        when(readRequest.getToken()).thenReturn(token);
        when(readRequest.getOriginalRequestId()).thenReturn(requestId);
        when(readRequest.getResource()).thenReturn(leafResource);
        DataReaderResponse dataReaderResponse = Mockito.mock(DataReaderResponse.class);
        when(dataReader.read(any(DataReaderRequest.class), any(), any())).thenReturn(dataReaderResponse);
        DataRequestConfig dataRequestConfig = Mockito.mock(DataRequestConfig.class);
        User user = Mockito.mock(User.class);
        when(dataRequestConfig.getUser()).thenReturn(user);
        Context context = Mockito.mock(Context.class);
        when(dataRequestConfig.getContext()).thenReturn(context);
        Map<LeafResource, Rules> leafResourceToRules = new HashMap<>();
        Rules rules = Mockito.mock(Rules.class);
        leafResourceToRules.put(leafResource, rules);
        when(dataRequestConfig.getRules()).thenReturn(leafResourceToRules);
        when(palisadeService.getDataRequestConfig(any(GetDataRequestConfig.class))).thenThrow(new NoCapacityException("failed"));

        //when
        try {
            Consumer<OutputStream> readCallback = simpleDataService.read(readRequest);
            PipedInputStream inputStream = new PipedInputStream();
            PipedOutputStream outputSink = new PipedOutputStream(inputStream);
            readCallback.accept(outputSink);
            fail();
        } catch (Exception ex) {
        }

        //then
        ArgumentCaptor<ReadRequestExceptionAuditRequest> readRequestExceptionAuditRequestArgumentCaptor = ArgumentCaptor.forClass(ReadRequestExceptionAuditRequest.class);
        verify(auditService, times(1)).audit(readRequestExceptionAuditRequestArgumentCaptor.capture());
        ReadRequestExceptionAuditRequest readRequestExceptionAuditRequest = readRequestExceptionAuditRequestArgumentCaptor.getValue();

        Field tokenField = ReflectionUtils.findField(ReadRequestExceptionAuditRequest.class, "token");
        ReflectionUtils.makeAccessible(tokenField);
        String generatedToken = (String) ReflectionUtils.getField(tokenField, readRequestExceptionAuditRequest);
        assertEquals(token, generatedToken);

        Field leafField = ReflectionUtils.findField(ReadRequestExceptionAuditRequest.class, "leafResource");
        ReflectionUtils.makeAccessible(leafField);
        LeafResource generatedLeafResource = (LeafResource) ReflectionUtils.getField(leafField, readRequestExceptionAuditRequest);
        assertEquals(leafResource, generatedLeafResource);

    }

    private void mockOtherServices() {
        auditService = Mockito.mock(AuditService.class);
        palisadeService = Mockito.mock(PalisadeService.class);
        dataReader = Mockito.mock(DataReader.class);
    }

}<|MERGE_RESOLUTION|>--- conflicted
+++ resolved
@@ -191,18 +191,7 @@
         readCallback.accept(outputSink);
 
         //then
-<<<<<<< HEAD
-        assertEquals(readResponse.getClass(), NoInputReadResponse.class);
-        NoInputReadResponse noInputReadResponse = (NoInputReadResponse) readResponse;
-
-        Field readerField = ReflectionUtils.findField(NoInputReadResponse.class, "readerResponse");
-        ReflectionUtils.makeAccessible(readerField);
-        DataReaderResponse generatedDataReaderResponse = (DataReaderResponse) ReflectionUtils.getField(readerField, noInputReadResponse);
-        assertEquals(dataReaderResponse, generatedDataReaderResponse);
-
-=======
         assertThat(inputStream.readAllBytes(), equalTo(expectedStream.readAllBytes()));
->>>>>>> 454ab591
     }
 
     @Ignore
