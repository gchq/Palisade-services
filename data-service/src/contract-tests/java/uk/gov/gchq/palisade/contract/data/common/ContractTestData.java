--- conflicted
+++ resolved
@@ -76,14 +76,8 @@
 
     public static final LeafResource RESOURCE = new FileResource().id("/test/file.format")
             .type("java.lang.String")
-<<<<<<< HEAD
             .serialisedFormat("text/plain")
-            .connectionDetail(new SimpleConnectionDetail().serviceName("test-service"))
-            .parent(new SystemResource().id("/test"));
-=======
-            .serialisedFormat("format")
             .connectionDetail(new SimpleConnectionDetail().serviceName("test-service"));
->>>>>>> 8f726da0
 
     public static final Rules<LeafResource> RULES = new Rules<>();
     public static final Map<String, Object> ATTRIBUTES = Collections.singletonMap("test key", "test value");
