--- conflicted
+++ resolved
@@ -25,17 +25,6 @@
 import org.springframework.test.context.ActiveProfiles;
 import org.springframework.test.context.ContextConfiguration;
 
-<<<<<<< HEAD
-import uk.gov.gchq.palisade.contract.data.config.model.Employee;
-import uk.gov.gchq.palisade.contract.data.redis.RedisPersistenceContractTest.Initializer;
-import uk.gov.gchq.palisade.reader.common.Context;
-import uk.gov.gchq.palisade.reader.common.SimpleConnectionDetail;
-import uk.gov.gchq.palisade.reader.common.User;
-import uk.gov.gchq.palisade.reader.common.resource.impl.FileResource;
-import uk.gov.gchq.palisade.reader.common.resource.impl.SystemResource;
-import uk.gov.gchq.palisade.reader.common.rule.Rules;
-import uk.gov.gchq.palisade.reader.request.DataReaderRequest;
-=======
 import uk.gov.gchq.palisade.Context;
 import uk.gov.gchq.palisade.contract.data.config.model.Employee;
 import uk.gov.gchq.palisade.contract.data.kafka.KafkaTestConfiguration;
@@ -43,7 +32,6 @@
 import uk.gov.gchq.palisade.resource.impl.SimpleConnectionDetail;
 import uk.gov.gchq.palisade.resource.impl.SystemResource;
 import uk.gov.gchq.palisade.rule.Rules;
->>>>>>> f221fd69
 import uk.gov.gchq.palisade.service.data.DataApplication;
 import uk.gov.gchq.palisade.service.data.domain.AuthorisedRequestEntity;
 import uk.gov.gchq.palisade.service.data.model.AuthorisedDataRequest;
@@ -52,6 +40,8 @@
 import uk.gov.gchq.palisade.service.data.repository.AuthorisedRequestsRepository;
 import uk.gov.gchq.palisade.service.data.service.DataService;
 import uk.gov.gchq.palisade.user.User;
+
+import java.util.concurrent.CompletableFuture;
 
 import static org.assertj.core.api.Assertions.assertThat;
 import static org.junit.jupiter.api.Assertions.assertAll;
@@ -82,7 +72,7 @@
         // Given
         String token = "token";
 
-        var readerRequest = new DataReaderRequest()
+        DataReaderRequest readerRequest = new DataReaderRequest()
                 .user(new User().userId("test-user"))
                 .resource(new FileResource().id("/resource/id")
                         .serialisedFormat("avro")
@@ -92,7 +82,7 @@
                 .context(new Context().purpose("test-purpose"))
                 .rules(new Rules<>());
 
-        var authorisedDataRequest = AuthorisedDataRequest.Builder.create().withResource(new FileResource().id("/resource/id")
+        AuthorisedDataRequest authorisedDataRequest = AuthorisedDataRequest.Builder.create().withResource(new FileResource().id("/resource/id")
                 .serialisedFormat("avro")
                 .type(Employee.class.getTypeName())
                 .connectionDetail(new SimpleConnectionDetail().serviceName("data-service"))
@@ -109,11 +99,11 @@
         ));
 
         // When
-        var dataRequest = DataRequest.Builder.create()
+        DataRequest dataRequest = DataRequest.Builder.create()
                 .withToken(token)
                 .withLeafResourceId(readerRequest.getResource().getId());
-        var futureDataResponse = service.authoriseRequest(dataRequest);
-        var authorisedDataFromResource = futureDataResponse.join();
+        CompletableFuture<AuthorisedDataRequest> futureDataResponse = service.authoriseRequest(dataRequest);
+        AuthorisedDataRequest authorisedDataFromResource = futureDataResponse.join();
         // Then
         assertAll("ObjectComparison",
                 () -> assertThat(authorisedDataFromResource)
