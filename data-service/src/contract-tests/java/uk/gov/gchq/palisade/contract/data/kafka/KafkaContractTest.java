/*
 * Copyright 2018-2021 Crown Copyright
 *
 * Licensed under the Apache License, Version 2.0 (the "License");
 * you may not use this file except in compliance with the License.
 * You may obtain a copy of the License at
 *
 *     http://www.apache.org/licenses/LICENSE-2.0
 *
 * Unless required by applicable law or agreed to in writing, software
 * distributed under the License is distributed on an "AS IS" BASIS,
 * WITHOUT WARRANTIES OR CONDITIONS OF ANY KIND, either express or implied.
 * See the License for the specific language governing permissions and
 * limitations under the License.
 */

package uk.gov.gchq.palisade.contract.data.kafka;

import akka.actor.ActorSystem;
import akka.kafka.ConsumerSettings;
import akka.kafka.Subscriptions;
import akka.kafka.javadsl.Consumer;
import akka.stream.Materializer;
import akka.stream.testkit.TestSubscriber.Probe;
import akka.stream.testkit.javadsl.TestSink;
import org.apache.kafka.clients.consumer.ConsumerConfig;
import org.apache.kafka.clients.consumer.ConsumerRecord;
import org.junit.jupiter.api.BeforeEach;
import org.junit.jupiter.api.Test;
import org.springframework.beans.factory.annotation.Autowired;
import org.springframework.boot.test.context.SpringBootTest;
import org.springframework.boot.test.context.SpringBootTest.WebEnvironment;
import org.springframework.boot.test.mock.mockito.MockBean;
import org.springframework.boot.test.mock.mockito.SpyBean;
import org.springframework.boot.test.web.client.TestRestTemplate;
import org.springframework.boot.web.client.RestTemplateBuilder;
import org.springframework.context.annotation.Import;
import org.springframework.http.HttpEntity;
import org.springframework.http.HttpStatus;
import org.springframework.http.MediaType;
import org.springframework.http.ResponseEntity;
import org.springframework.http.converter.FormHttpMessageConverter;
import org.springframework.http.converter.json.MappingJackson2HttpMessageConverter;
import org.springframework.test.annotation.DirtiesContext;
import org.springframework.test.context.ActiveProfiles;
import org.springframework.util.LinkedMultiValueMap;
import org.testcontainers.containers.KafkaContainer;
import scala.concurrent.duration.FiniteDuration;

import uk.gov.gchq.palisade.contract.data.common.ContractTestData;
import uk.gov.gchq.palisade.contract.data.common.TestSerDesConfig;
import uk.gov.gchq.palisade.service.data.DataApplication;
import uk.gov.gchq.palisade.service.data.model.AuditErrorMessage;
import uk.gov.gchq.palisade.service.data.model.AuditMessage;
import uk.gov.gchq.palisade.service.data.model.AuditSuccessMessage;
import uk.gov.gchq.palisade.service.data.model.DataRequest;
import uk.gov.gchq.palisade.service.data.model.ExceptionSource;
import uk.gov.gchq.palisade.service.data.model.Token;
import uk.gov.gchq.palisade.service.data.service.ReadChunkedDataService;
import uk.gov.gchq.palisade.service.data.service.authorisation.AuditableAthorisationService;
import uk.gov.gchq.palisade.service.data.service.reader.SimpleDataReader;
import uk.gov.gchq.palisade.service.data.stream.ProducerTopicConfiguration;
import uk.gov.gchq.palisade.service.data.web.AkkaHttpServer;

<<<<<<< HEAD
import java.io.ByteArrayInputStream;
import java.nio.charset.Charset;
=======
import java.io.OutputStream;
>>>>>>> 19f1e2dd
import java.util.Arrays;
import java.util.Collections;
import java.util.LinkedList;
import java.util.List;
import java.util.Map;
import java.util.concurrent.CompletableFuture;
import java.util.concurrent.TimeUnit;
import java.util.stream.Collectors;
import java.util.stream.LongStream;

import static org.assertj.core.api.Assertions.assertThat;
import static org.mockito.ArgumentMatchers.any;
import static org.mockito.Mockito.doReturn;
import static org.mockito.Mockito.when;
import static uk.gov.gchq.palisade.contract.data.common.ContractTestData.AUDITABLE_DATA_REQUEST;
import static uk.gov.gchq.palisade.contract.data.common.ContractTestData.AUDITABLE_DATA_REQUEST_WITH_ERROR;

/**
 * An external requirement of the service is to audit the client's requests.
 * Both successful data requests and errors are to be sent to the Audit Service to be recorded.
 */
@SpringBootTest(
        classes = DataApplication.class,
        webEnvironment = WebEnvironment.MOCK,
        properties = {"akka.discovery.config.services.kafka.from-config=false", "server.port=0"}
)
@Import({KafkaTestConfiguration.class})
@ActiveProfiles({"akka-test", "testcontainers"})
class KafkaContractTest {
    public static final String READ_CHUNKED = "/read/chunked";

    private TestRestTemplate restTemplate;
    @MockBean
    private AuditableAthorisationService serviceMock;
    @SpyBean
    private SimpleDataReader readerSpy;
    @Autowired
    private ReadChunkedDataService writer;
    @Autowired
    private KafkaContainer kafkaContainer;
    @Autowired
    private ActorSystem akkaActorSystem;
    @Autowired
    private Materializer akkaMaterializer;
    @Autowired
    private ProducerTopicConfiguration producerTopicConfiguration;
    @Autowired
    private AkkaHttpServer akkaHttpServer;

    @BeforeEach
    void setUp() {
        var localAddress = akkaHttpServer.getServerBinding().join().localAddress();
        var rootUri = "http://localhost:" + localAddress.getPort();
        restTemplate = new TestRestTemplate(new RestTemplateBuilder().rootUri(rootUri));

        MappingJackson2HttpMessageConverter converter = new MappingJackson2HttpMessageConverter();
        converter.setSupportedMediaTypes(List.of(MediaType.APPLICATION_JSON, MediaType.APPLICATION_OCTET_STREAM));
        restTemplate.getRestTemplate().setMessageConverters(Arrays.asList(converter, new FormHttpMessageConverter()));
    }

    /**
     * Tests the handling of the error messages on the kafka stream for the Data Service.  The expected results will be an
     * AuditErrorMessage on a Kafka stream to the "error-topic" and return HTTP Internal Server Error.
     */
    @Test
    @DirtiesContext
    void testRestEndpointError() {
        when(serviceMock.authoriseRequest(any()))
                .thenReturn(CompletableFuture.completedFuture(AUDITABLE_DATA_REQUEST_WITH_ERROR));

        // Given - we are already listening to the service error output
        ConsumerSettings<String, AuditErrorMessage> consumerSettings = ConsumerSettings
                .create(akkaActorSystem, TestSerDesConfig.errorKeyDeserialiser(), TestSerDesConfig.errorValueDeserialiser())
                .withGroupId("test-group")
                .withBootstrapServers(kafkaContainer.isRunning() ? kafkaContainer.getBootstrapServers() : "localhost:9092")
                .withProperty(ConsumerConfig.AUTO_OFFSET_RESET_CONFIG, "earliest");

        Probe<ConsumerRecord<String, AuditErrorMessage>> errorProbe = Consumer
                .atMostOnceSource(consumerSettings, Subscriptions.topics(producerTopicConfiguration.getTopics().get("error-topic").getName()))
                .runWith(TestSink.probe(akkaActorSystem), akkaMaterializer);

        // When - we POST to the rest endpoint
        Map<String, List<String>> headers = Collections.singletonMap(Token.HEADER, Collections.singletonList(ContractTestData.REQUEST_TOKEN));
        HttpEntity<DataRequest> entity = new HttpEntity<>(ContractTestData.REQUEST_OBJ, new LinkedMultiValueMap<>(headers));
        ResponseEntity<Void> response = restTemplate.postForEntity(READ_CHUNKED, entity, Void.class);

<<<<<<< HEAD
        // Then - the REST request was accepted
        assertThat(response.getStatusCode()).isEqualTo(HttpStatus.FORBIDDEN);
=======
        // Then - the REST request was accepted, and returned a FORBIDDEN
        assertThat(response.getStatusCode())
                .as("Check the response was FORBIDDEN as the client has no authorisation to read the data")
                .isEqualTo(HttpStatus.FORBIDDEN);
>>>>>>> 19f1e2dd
        // When - results are pulled from the output stream
        Probe<ConsumerRecord<String, AuditErrorMessage>> resultSeq = errorProbe.request(1);

        LinkedList<ConsumerRecord<String, AuditErrorMessage>> results = LongStream.range(0, 1)
                .mapToObj(i -> resultSeq.expectNext(new FiniteDuration(21, TimeUnit.SECONDS)))
                .collect(Collectors.toCollection(LinkedList::new));

        // Then - the results are as expected
        assertThat(results)
                .hasSize(1)
                .allSatisfy(result -> {
                    assertThat(result.value())
                            .as("Recursively check the result against the AuditErrorMessage, ignoring the error")
                            .extracting(AuditMessage::getAttributes)
                            .isEqualTo(Map.of(ExceptionSource.ATTRIBUTE_KEY, ExceptionSource.AUTHORISED_REQUEST.toString()));

                    assertThat(result.value())
                            .as("Check the Error Message in the AuditErrorMessage object")
                            .extracting(AuditErrorMessage::getError)
                            .extracting(Throwable::getMessage)
                            .isEqualTo("Authorisation denied for request " + ContractTestData.REQUEST_OBJ.toString());

                    assertThat(result.headers().lastHeader(Token.HEADER).value())
                            .as("Check the bytes of the request token")
                            .isEqualTo(ContractTestData.REQUEST_TOKEN.getBytes());
                });
    }

    /**
     * Tests the handling of the successful messages on the kafka stream for the Data Service. The expected results will be an
     * AuditSuccessMessage on a Kafka stream to the "success-topic" and return HTTP Accepted.
     */
    @Test
    @DirtiesContext
    void testRestEndpointSuccess() {
        writer.setReaders(Collections.singleton(readerSpy));

        when(serviceMock.authoriseRequest(any()))
                .thenReturn(CompletableFuture.completedFuture(AUDITABLE_DATA_REQUEST));

<<<<<<< HEAD
        doReturn(new ByteArrayInputStream("some data".getBytes(Charset.defaultCharset())))
                .when(readerSpy).read(any());
=======
        when(serviceMock.read(any(), any()))
                .then(invocation -> {
                    var os = invocation.getArgument(1, OutputStream.class);
                    os.close();
                    return CompletableFuture.completedFuture(AUDITABLE_DATA_RESPONSE);
                });
>>>>>>> 19f1e2dd

        // Given - we are already listening to the service success output
        ConsumerSettings<String, AuditSuccessMessage> consumerSettings = ConsumerSettings
                .create(akkaActorSystem, TestSerDesConfig.successKeyDeserialiser(), TestSerDesConfig.successValueDeserialiser())
                .withGroupId("test-group")
                .withBootstrapServers(kafkaContainer.isRunning() ? kafkaContainer.getBootstrapServers() : "localhost:9092")
                .withProperty(ConsumerConfig.AUTO_OFFSET_RESET_CONFIG, "earliest");

        Probe<ConsumerRecord<String, AuditSuccessMessage>> probe = Consumer
                .atMostOnceSource(consumerSettings, Subscriptions.topics(producerTopicConfiguration.getTopics().get("success-topic").getName()))
                .runWith(TestSink.probe(akkaActorSystem), akkaMaterializer);

        Map<String, List<String>> headers = Collections.singletonMap(Token.HEADER, Collections.singletonList(ContractTestData.REQUEST_TOKEN));
        HttpEntity<DataRequest> entity = new HttpEntity<>(ContractTestData.REQUEST_OBJ, new LinkedMultiValueMap<>(headers));
        ResponseEntity<Void> response = restTemplate.postForEntity(READ_CHUNKED, entity, Void.class);

        // Then - the REST request was accepted
        assertThat(response.getStatusCode())
                .as("Check the response was OK as the client is authorised to read the data")
                .isEqualTo(HttpStatus.OK);
        // When - results are pulled from the output stream
        Probe<ConsumerRecord<String, AuditSuccessMessage>> resultSeq = probe.request(1);

        LinkedList<ConsumerRecord<String, AuditSuccessMessage>> results = LongStream.range(0, 1)
                .mapToObj(i -> resultSeq.expectNext(new FiniteDuration(21, TimeUnit.SECONDS)))
                .collect(Collectors.toCollection(LinkedList::new));

        // Then - the results are as expected
        assertThat(results)
                .hasSize(1)
                .allSatisfy(result -> {
                    assertThat(result.value())
                            .as("Recursivley check the result against the AuditSuccessMessage")
                            .usingRecursiveComparison()
                            .ignoringFields("timestamp")
                            .isEqualTo(ContractTestData.AUDIT_SUCCESS_MESSAGE);

                    assertThat(result.headers().lastHeader(Token.HEADER).value())
                            .as("Check the bytes of the request token")
                            .isEqualTo(ContractTestData.REQUEST_TOKEN.getBytes());
                });
    }

}<|MERGE_RESOLUTION|>--- conflicted
+++ resolved
@@ -62,12 +62,8 @@
 import uk.gov.gchq.palisade.service.data.stream.ProducerTopicConfiguration;
 import uk.gov.gchq.palisade.service.data.web.AkkaHttpServer;
 
-<<<<<<< HEAD
 import java.io.ByteArrayInputStream;
 import java.nio.charset.Charset;
-=======
-import java.io.OutputStream;
->>>>>>> 19f1e2dd
 import java.util.Arrays;
 import java.util.Collections;
 import java.util.LinkedList;
@@ -154,15 +150,10 @@
         HttpEntity<DataRequest> entity = new HttpEntity<>(ContractTestData.REQUEST_OBJ, new LinkedMultiValueMap<>(headers));
         ResponseEntity<Void> response = restTemplate.postForEntity(READ_CHUNKED, entity, Void.class);
 
-<<<<<<< HEAD
-        // Then - the REST request was accepted
-        assertThat(response.getStatusCode()).isEqualTo(HttpStatus.FORBIDDEN);
-=======
         // Then - the REST request was accepted, and returned a FORBIDDEN
         assertThat(response.getStatusCode())
                 .as("Check the response was FORBIDDEN as the client has no authorisation to read the data")
                 .isEqualTo(HttpStatus.FORBIDDEN);
->>>>>>> 19f1e2dd
         // When - results are pulled from the output stream
         Probe<ConsumerRecord<String, AuditErrorMessage>> resultSeq = errorProbe.request(1);
 
@@ -203,17 +194,8 @@
         when(serviceMock.authoriseRequest(any()))
                 .thenReturn(CompletableFuture.completedFuture(AUDITABLE_DATA_REQUEST));
 
-<<<<<<< HEAD
         doReturn(new ByteArrayInputStream("some data".getBytes(Charset.defaultCharset())))
                 .when(readerSpy).read(any());
-=======
-        when(serviceMock.read(any(), any()))
-                .then(invocation -> {
-                    var os = invocation.getArgument(1, OutputStream.class);
-                    os.close();
-                    return CompletableFuture.completedFuture(AUDITABLE_DATA_RESPONSE);
-                });
->>>>>>> 19f1e2dd
 
         // Given - we are already listening to the service success output
         ConsumerSettings<String, AuditSuccessMessage> consumerSettings = ConsumerSettings
