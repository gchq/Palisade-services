--- conflicted
+++ resolved
@@ -213,12 +213,7 @@
 
         // Then - the REST request was accepted
         assertThat(response.getStatusCode())
-<<<<<<< HEAD
-                .as("Check the response status is the request was accepted")
                 .isEqualTo(HttpStatus.ACCEPTED);
-=======
-                .isEqualTo(HttpStatus.OK);
->>>>>>> b4688567
         // When - results are pulled from the output stream
         Probe<ConsumerRecord<String, AuditSuccessMessage>> resultSeq = probe.request(1);
 
@@ -231,7 +226,7 @@
                 .hasSize(1)
                 .allSatisfy(result -> {
                     assertThat(result.value())
-                            .as("Recursively check the result against the AuditSuccessMessage")
+                            .as("Recursivley check the result against the AuditSuccessMessage")
                             .usingRecursiveComparison()
                             .isEqualTo(ContractTestData.AUDIT_SUCCESS_MESSAGE);
 
