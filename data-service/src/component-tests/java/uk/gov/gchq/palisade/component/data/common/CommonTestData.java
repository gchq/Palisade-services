--- conflicted
+++ resolved
@@ -15,22 +15,12 @@
  */
 package uk.gov.gchq.palisade.component.data.common;
 
-<<<<<<< HEAD
-import uk.gov.gchq.palisade.reader.common.Context;
-import uk.gov.gchq.palisade.reader.common.SimpleConnectionDetail;
-import uk.gov.gchq.palisade.reader.common.User;
-import uk.gov.gchq.palisade.reader.common.resource.LeafResource;
-import uk.gov.gchq.palisade.reader.common.resource.impl.FileResource;
-import uk.gov.gchq.palisade.reader.common.resource.impl.SystemResource;
-import uk.gov.gchq.palisade.reader.common.rule.Rules;
-=======
 import uk.gov.gchq.palisade.Context;
 import uk.gov.gchq.palisade.resource.LeafResource;
 import uk.gov.gchq.palisade.resource.impl.FileResource;
 import uk.gov.gchq.palisade.resource.impl.SimpleConnectionDetail;
 import uk.gov.gchq.palisade.resource.impl.SystemResource;
 import uk.gov.gchq.palisade.rule.Rules;
->>>>>>> f221fd69
 import uk.gov.gchq.palisade.service.data.domain.AuthorisedRequestEntity;
 import uk.gov.gchq.palisade.service.data.exception.ForbiddenException;
 import uk.gov.gchq.palisade.service.data.exception.ReadException;
@@ -61,6 +51,7 @@
 
     public static final Context CONTEXT = new Context().purpose("testContext");
     public static final String USER_ID = "testUserId";
+    public static final User USER = new User().userId(USER_ID);
     public static final String RESOURCE_ID = "test resource id";
 
     public static final LeafResource RESOURCE = new FileResource().id(LEAF_RESOURCE_ID)
@@ -70,6 +61,7 @@
             .parent(new SystemResource().id("/test"));
 
     public static final Rules<LeafResource> RULES = new Rules<>();
+
     public static final Map<String, Object> ATTRIBUTES = Collections.singletonMap("test key", "test value");
 
     public static final AuditSuccessMessage AUDIT_SUCCESS_MESSAGE = AuditSuccessMessage.Builder.create()
@@ -97,7 +89,7 @@
 
     public static final AuthorisedDataRequest AUTHORISED_DATA = AuthorisedDataRequest.Builder.create()
             .withResource(RESOURCE)
-            .withUser(new User().userId(USER_ID))
+            .withUser(USER)
             .withContext(CONTEXT)
             .withRules(RULES);
 
