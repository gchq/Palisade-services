--- conflicted
+++ resolved
@@ -52,13 +52,8 @@
 # Default development & testing static config, not suitable for production
 web:
   client:
-<<<<<<< HEAD
-    audit-service: http://localhost:8081
-    palisade-service: http://localhost:8084
-=======
     audit-service: http://localhost:8089
     palisade-service: http://localhost:8084
 
 population:
-  serialiserProvder: std
->>>>>>> c7ce0f4d
+  serialiserProvder: std