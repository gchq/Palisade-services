/*
 * Copyright 2018-2021 Crown Copyright
 *
 * Licensed under the Apache License, Version 2.0 (the "License");
 * you may not use this file except in compliance with the License.
 * You may obtain a copy of the License at
 *
 *     http://www.apache.org/licenses/LICENSE-2.0
 *
 * Unless required by applicable law or agreed to in writing, software
 * distributed under the License is distributed on an "AS IS" BASIS,
 * WITHOUT WARRANTIES OR CONDITIONS OF ANY KIND, either express or implied.
 * See the License for the specific language governing permissions and
 * limitations under the License.
 */
package uk.gov.gchq.palisade.service.data.service;

import org.apache.kafka.clients.admin.AdminClient;
import org.apache.kafka.clients.admin.DescribeTopicsResult;
import org.apache.kafka.clients.admin.TopicDescription;
import org.slf4j.Logger;
import org.slf4j.LoggerFactory;
import org.springframework.boot.actuate.autoconfigure.health.ConditionalOnEnabledHealthIndicator;
import org.springframework.boot.actuate.health.Health;
import org.springframework.boot.actuate.health.HealthIndicator;
import org.springframework.stereotype.Component;

import uk.gov.gchq.palisade.service.data.stream.ProducerTopicConfiguration;
import uk.gov.gchq.palisade.service.data.stream.ProducerTopicConfiguration.Topic;

import java.util.Collections;
import java.util.Set;
import java.util.concurrent.ExecutionException;
import java.util.concurrent.TimeUnit;
import java.util.concurrent.TimeoutException;
import java.util.stream.Collectors;

/**
 * Kafka health indicator. Check that the producer group can be accessed and is registered with the cluster,
 * if not mark the service as unhealthy.
 */
@Component
@ConditionalOnEnabledHealthIndicator("kafka")
public class KafkaHealthIndicator implements HealthIndicator {
    private static final Logger LOGGER = LoggerFactory.getLogger(KafkaHealthIndicator.class);
    private final AdminClient adminClient;
<<<<<<< HEAD
    private final ProducerTopicConfiguration topicConfiguration;
=======
    @Value("${akka.kafka.consumer.kafka-clients.group.id}")
    private String groupId;
>>>>>>> 03061b5b

    /**
     * Requires the AdminClient to interact with Kafka
     *
     * @param adminClient        of the cluster
     * @param topicConfiguration contains the producer topic configuration
     */
    public KafkaHealthIndicator(final AdminClient adminClient, final ProducerTopicConfiguration topicConfiguration) {
        this.adminClient = adminClient;
        this.topicConfiguration = topicConfiguration;
    }

    @Override
    public Health health() {
        Set<String> configTopics = topicsFromConfig(topicConfiguration);
        Set<String> kafkaTopics = topicsFromKafka(adminClient.describeTopics(configTopics));

        if (kafkaTopics.equals(configTopics)) {
            return Health.up()
                    .withDetail("topics", configTopics)
                    .build();
        } else {
            return Health.down()
                    .withDetail("configTopics", configTopics)
                    .withDetail("kafkaTopics", kafkaTopics)
                    .build();
        }
    }

    private static Set<String> topicsFromConfig(final ProducerTopicConfiguration topicConfiguration) {
        // Get topic names defined in config
        return topicConfiguration.getTopics()
                .values()
                .stream()
                .map(Topic::getName)
                .collect(Collectors.toSet());
    }

    private static Set<String> topicsFromKafka(final DescribeTopicsResult topicsResult) {
        try {
<<<<<<< HEAD
            // Get topic names registered with kafka
            return topicsResult.all()
                    .get(1, TimeUnit.SECONDS)
                    .values()
                    .stream()
                    .map(TopicDescription::name)
                    .collect(Collectors.toSet());
        } catch (InterruptedException e) {
            LOGGER.warn("Await on future interrupted", e);
            Thread.currentThread().interrupt();
        } catch (ExecutionException e) {
            LOGGER.warn("Execution exception when completing kafka future", e);
        } catch (TimeoutException e) {
            LOGGER.warn("Timeout connecting to kafka", e);
        }
        // After logging any errors, return empty set
        // The service will keep running, but appear unhealthy
        return Collections.emptySet();
=======
            Map<String, ConsumerGroupDescription> groupDescriptionMap = this.adminClient.describeConsumerGroups(Collections.singletonList(this.groupId))
                    .all()
                    .get(1, TimeUnit.SECONDS);

            ConsumerGroupDescription consumerGroupDescription = groupDescriptionMap.get(this.groupId);
            LOGGER.debug("Kafka consumer group ({}) state: {}", groupId, consumerGroupDescription.state());

            if (consumerGroupDescription.state() == ConsumerGroupState.STABLE) {
                boolean assignedGroupPartition = consumerGroupDescription.members().stream()
                        .noneMatch(member -> (member.assignment() == null || member.assignment().topicPartitions().isEmpty()));
                if (!assignedGroupPartition) {
                    LOGGER.error("Failed to find kafka topic-partition assignments");
                }
                return assignedGroupPartition;
            }

        } catch (InterruptedException e) {
            LOGGER.warn("Await on future interrupted", e);
            Thread.currentThread().interrupt();
        } catch (ExecutionException | TimeoutException e) {
            LOGGER.warn("Timeout connecting to kafka", e);
        }
        return false;
>>>>>>> 03061b5b
    }
}<|MERGE_RESOLUTION|>--- conflicted
+++ resolved
@@ -16,27 +16,25 @@
 package uk.gov.gchq.palisade.service.data.service;
 
 import org.apache.kafka.clients.admin.AdminClient;
-import org.apache.kafka.clients.admin.DescribeTopicsResult;
-import org.apache.kafka.clients.admin.TopicDescription;
+import org.apache.kafka.clients.admin.ConsumerGroupDescription;
+import org.apache.kafka.common.ConsumerGroupState;
 import org.slf4j.Logger;
 import org.slf4j.LoggerFactory;
+import org.springframework.beans.factory.annotation.Value;
 import org.springframework.boot.actuate.autoconfigure.health.ConditionalOnEnabledHealthIndicator;
 import org.springframework.boot.actuate.health.Health;
 import org.springframework.boot.actuate.health.HealthIndicator;
 import org.springframework.stereotype.Component;
 
-import uk.gov.gchq.palisade.service.data.stream.ProducerTopicConfiguration;
-import uk.gov.gchq.palisade.service.data.stream.ProducerTopicConfiguration.Topic;
-
 import java.util.Collections;
-import java.util.Set;
+import java.util.Map;
+import java.util.Optional;
 import java.util.concurrent.ExecutionException;
 import java.util.concurrent.TimeUnit;
 import java.util.concurrent.TimeoutException;
-import java.util.stream.Collectors;
 
 /**
- * Kafka health indicator. Check that the producer group can be accessed and is registered with the cluster,
+ * Kafka health indicator. Check that the consumer group can be accessed and is registered with the cluster,
  * if not mark the service as unhealthy.
  */
 @Component
@@ -44,72 +42,41 @@
 public class KafkaHealthIndicator implements HealthIndicator {
     private static final Logger LOGGER = LoggerFactory.getLogger(KafkaHealthIndicator.class);
     private final AdminClient adminClient;
-<<<<<<< HEAD
-    private final ProducerTopicConfiguration topicConfiguration;
-=======
     @Value("${akka.kafka.consumer.kafka-clients.group.id}")
     private String groupId;
->>>>>>> 03061b5b
 
     /**
      * Requires the AdminClient to interact with Kafka
      *
-     * @param adminClient        of the cluster
-     * @param topicConfiguration contains the producer topic configuration
+     * @param adminClient of the cluster
      */
-    public KafkaHealthIndicator(final AdminClient adminClient, final ProducerTopicConfiguration topicConfiguration) {
+    public KafkaHealthIndicator(final AdminClient adminClient) {
         this.adminClient = adminClient;
-        this.topicConfiguration = topicConfiguration;
     }
 
     @Override
-    public Health health() {
-        Set<String> configTopics = topicsFromConfig(topicConfiguration);
-        Set<String> kafkaTopics = topicsFromKafka(adminClient.describeTopics(configTopics));
-
-        if (kafkaTopics.equals(configTopics)) {
-            return Health.up()
-                    .withDetail("topics", configTopics)
-                    .build();
-        } else {
-            return Health.down()
-                    .withDetail("configTopics", configTopics)
-                    .withDetail("kafkaTopics", kafkaTopics)
-                    .build();
-        }
+    public Health getHealth(final boolean includeDetails) {
+        return Optional.of(performCheck())
+                .filter(healthy -> healthy)
+                .map(up -> Health.up().withDetail("group", this.groupId).build())
+                .orElseGet(() -> Health.down().withDetail("group", this.groupId).build());
     }
 
-    private static Set<String> topicsFromConfig(final ProducerTopicConfiguration topicConfiguration) {
-        // Get topic names defined in config
-        return topicConfiguration.getTopics()
-                .values()
-                .stream()
-                .map(Topic::getName)
-                .collect(Collectors.toSet());
+    /**
+     * Health endpoint
+     *
+     * @return the {@code Health} object
+     */
+    @Override
+    public Health health() {
+        return Optional.of(performCheck())
+                .filter(healthy -> healthy)
+                .map(up -> Health.up().build())
+                .orElseGet(() -> Health.down().build());
     }
 
-    private static Set<String> topicsFromKafka(final DescribeTopicsResult topicsResult) {
+    private boolean performCheck() {
         try {
-<<<<<<< HEAD
-            // Get topic names registered with kafka
-            return topicsResult.all()
-                    .get(1, TimeUnit.SECONDS)
-                    .values()
-                    .stream()
-                    .map(TopicDescription::name)
-                    .collect(Collectors.toSet());
-        } catch (InterruptedException e) {
-            LOGGER.warn("Await on future interrupted", e);
-            Thread.currentThread().interrupt();
-        } catch (ExecutionException e) {
-            LOGGER.warn("Execution exception when completing kafka future", e);
-        } catch (TimeoutException e) {
-            LOGGER.warn("Timeout connecting to kafka", e);
-        }
-        // After logging any errors, return empty set
-        // The service will keep running, but appear unhealthy
-        return Collections.emptySet();
-=======
             Map<String, ConsumerGroupDescription> groupDescriptionMap = this.adminClient.describeConsumerGroups(Collections.singletonList(this.groupId))
                     .all()
                     .get(1, TimeUnit.SECONDS);
@@ -133,6 +100,5 @@
             LOGGER.warn("Timeout connecting to kafka", e);
         }
         return false;
->>>>>>> 03061b5b
     }
 }