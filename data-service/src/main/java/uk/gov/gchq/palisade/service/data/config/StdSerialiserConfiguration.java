--- conflicted
+++ resolved
@@ -16,7 +16,6 @@
 
 package uk.gov.gchq.palisade.service.data.config;
 
-import uk.gov.gchq.palisade.reader.common.data.seralise.Serialiser;
 import uk.gov.gchq.palisade.service.data.common.Generated;
 
 import java.util.ArrayList;
@@ -30,30 +29,21 @@
 /**
  * A {@link StdSerialiserConfiguration} object that uses Spring to configure a list of serialisers from a yaml file.
  * A container for a number of {@link StdSerialiserPrepopulationFactory} builders used for creating
-<<<<<<< HEAD
- * {@link Serialiser}.  These serialisers will be used for pre-populating the
- * {@link uk.gov.gchq.palisade.service.data.service.DataService}
-=======
  * {@link uk.gov.gchq.palisade.data.serialise.Serialiser}.  These serialisers will be used for pre-populating the
  * {@link uk.gov.gchq.palisade.service.data.service.DataService}.
->>>>>>> d5e8ac0a
  */
 public class StdSerialiserConfiguration {
 
     private List<StdSerialiserPrepopulationFactory> serialisers = new ArrayList<>();
 
     /**
-     * Constructor with 0 arguments for a StdSerialiserConfiguration object
+     * Constructor with 0 arguments for a {@link StdSerialiserConfiguration} object
      */
     public StdSerialiserConfiguration() {
     }
 
     /**
-<<<<<<< HEAD
-     * Constructor with 1 arguments for a StdSerialiserConfiguration object
-=======
      * Constructor with 1 arguments for a {@link StdSerialiserConfiguration} object.
->>>>>>> d5e8ac0a
      *
      * @param serialisers a {@link List} of objects of the {@link StdSerialiserPrepopulationFactory} class
      */
