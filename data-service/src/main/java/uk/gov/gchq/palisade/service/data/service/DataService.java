--- conflicted
+++ resolved
@@ -49,17 +49,6 @@
      * request due to not having the resources to do so, or if it is currently
      * serving too many requests then it may throw a {@link NoCapacityException}.
      *
-<<<<<<< HEAD
-     * @param request The {@link ReadRequest} that came from registering the
-     *                request with the palisade service. The request can be
-     *                altered to contain only a subset of the resources to be
-     *                read by this data service instance.
-     * @param out     an {@link OutputStream} callback to sink the file into
-     *                and apply appropriate complete/exception auditing
-     * @throws IOException if the stream closed or there was a serialisation error
-     */
-    void read(final ReadRequest request, final OutputStream out) throws IOException;
-=======
      * @param request       The {@link ReadRequest} that came from registering the
      *                      request with the palisade service. The request can be
      *                      altered to contain only a subset of the resources to be
@@ -68,8 +57,7 @@
      *                      and then apply appropriate complete/exception auditing
      * @throws IOException  The {@link Exception} thrown
      */
-    void read(final ReadRequest request, OutputStream out) throws IOException;
->>>>>>> 6900eb1b
+    void read(final ReadRequest request, final OutputStream out) throws IOException;
 
     /**
      * Used to add a new serialiser to the data reader
