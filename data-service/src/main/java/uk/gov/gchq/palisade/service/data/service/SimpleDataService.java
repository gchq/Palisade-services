/*
 * Copyright 2018-2021 Crown Copyright
 *
 * Licensed under the Apache License, Version 2.0 (the "License");
 * you may not use this file except in compliance with the License.
 * You may obtain a copy of the License at
 *
 *     http://www.apache.org/licenses/LICENSE-2.0
 *
 * Unless required by applicable law or agreed to in writing, software
 * distributed under the License is distributed on an "AS IS" BASIS,
 * WITHOUT WARRANTIES OR CONDITIONS OF ANY KIND, either express or implied.
 * See the License for the specific language governing permissions and
 * limitations under the License.
 */

package uk.gov.gchq.palisade.service.data.service;

import org.slf4j.Logger;
import org.slf4j.LoggerFactory;

import uk.gov.gchq.palisade.reader.common.DataReader;
import uk.gov.gchq.palisade.reader.request.DataReaderRequest;
import uk.gov.gchq.palisade.reader.request.DataReaderResponse;
import uk.gov.gchq.palisade.service.data.domain.AuthorisedRequestEntity;
import uk.gov.gchq.palisade.service.data.exception.ForbiddenException;
import uk.gov.gchq.palisade.service.data.exception.ReadException;
import uk.gov.gchq.palisade.service.data.model.AuthorisedDataRequest;
import uk.gov.gchq.palisade.service.data.model.DataRequest;
import uk.gov.gchq.palisade.service.data.repository.PersistenceLayer;

import java.io.IOException;
import java.io.OutputStream;
import java.util.Optional;
import java.util.concurrent.CompletableFuture;
import java.util.concurrent.atomic.AtomicLong;

/**
 * Simple implementation of a data-service, which reads using a data-reader and audits the
 * number of records processed and returned.
 */
public class SimpleDataService implements DataService {
    private static final Logger LOGGER = LoggerFactory.getLogger(SimpleDataService.class);
    private final PersistenceLayer persistenceLayer;
    private final DataReader dataReader;

    /**
     * Autowired constructor for Spring.
     *
     * @param persistenceLayer the persistence layer containing the authorised read requests
     * @param dataReader       an instance of a data-reader (eg a {@code new HadoopDataReader()})
     */
    public SimpleDataService(
            final PersistenceLayer persistenceLayer,
            final DataReader dataReader
    ) {
        this.persistenceLayer = persistenceLayer;
        this.dataReader = dataReader;
    }

    /**
     * Query for the references.  It will return the information needed to retrieve the resources.  If there is no
     * data to be returned, a {@link ForbiddenException} is thrown.
     *
     * @param dataRequest data provided by the client for requesting the resource
     * @return reference to the resources that are to be returned to client
     */
    public CompletableFuture<AuthorisedDataRequest> authoriseRequest(final DataRequest dataRequest) {
        LOGGER.debug("Querying persistence for token {} and resource {}", dataRequest.getToken(), dataRequest.getLeafResourceId());
        CompletableFuture<Optional<AuthorisedRequestEntity>> futureRequestEntity = persistenceLayer.getAsync(dataRequest.getToken(), dataRequest.getLeafResourceId());
        return futureRequestEntity.thenApply(maybeEntity -> maybeEntity.map(
                entity -> AuthorisedDataRequest.Builder.create()
                        .withResource(entity.getLeafResource())
                        .withUser(entity.getUser())
                        .withContext(entity.getContext())
                        .withRules(entity.getRules())
<<<<<<< HEAD
                ).orElseThrow(() -> new ForbiddenException( String.format("There is no data for the request for token %s and resource %s" ,dataRequest.getToken(), dataRequest.getLeafResourceId())))
=======
                ).orElseThrow(() -> new ForbiddenException(String.format("There is no data for the request, with token %s and resource %s", dataRequest.getToken(), dataRequest.getLeafResourceId())))
>>>>>>> bab45c76
        );
    }

    /**
     * Includes the resources into the OutputStream that is to be provided to the client
     *
     * @param authorisedDataRequest the information for the resources in the context of the request
<<<<<<< HEAD
     * @param out                an {@link OutputStream} to write the stream of resources to (after applying rules)
     * @param recordsProcessed   number of records that have been processed
     * @param recordsReturned    number of records that have been returned
=======
     * @param out                   an {@link OutputStream} to write the stream of resources to (after applying rules)
     * @param recordsProcessed      number of records that have been processed
     * @param recordsReturned       number of records that have been returned
>>>>>>> bab45c76
     * @return true if indicating that the process has been successful
     */
    public CompletableFuture<Boolean> read(final AuthorisedDataRequest authorisedDataRequest, final OutputStream out,
                                           final AtomicLong recordsProcessed, final AtomicLong recordsReturned) {

        return CompletableFuture.supplyAsync(() -> {
            LOGGER.debug("Reading from reader with request {}", authorisedDataRequest);
            DataReaderRequest readerRequest = new DataReaderRequest()
                    .context(authorisedDataRequest.getContext())
                    .user(authorisedDataRequest.getUser())
                    .resource(authorisedDataRequest.getResource())
                    .rules(authorisedDataRequest.getRules());
            DataReaderResponse readerResponse = dataReader.read(readerRequest, recordsProcessed, recordsReturned);

            LOGGER.debug("Writing reader response {} to output stream", readerResponse);
            try {
                readerResponse.getWriter().write(out);
                out.close();
            } catch (IOException ex) {
                throw new ReadException("Failed to write data out to the output stream.", ex);
            }

            LOGGER.debug("Output stream closed, {} processed and {} returned, auditing success with audit service", recordsProcessed.get(), recordsReturned.get());
            return true;
        });
    }
}<|MERGE_RESOLUTION|>--- conflicted
+++ resolved
@@ -74,11 +74,7 @@
                         .withUser(entity.getUser())
                         .withContext(entity.getContext())
                         .withRules(entity.getRules())
-<<<<<<< HEAD
-                ).orElseThrow(() -> new ForbiddenException( String.format("There is no data for the request for token %s and resource %s" ,dataRequest.getToken(), dataRequest.getLeafResourceId())))
-=======
                 ).orElseThrow(() -> new ForbiddenException(String.format("There is no data for the request, with token %s and resource %s", dataRequest.getToken(), dataRequest.getLeafResourceId())))
->>>>>>> bab45c76
         );
     }
 
@@ -86,15 +82,9 @@
      * Includes the resources into the OutputStream that is to be provided to the client
      *
      * @param authorisedDataRequest the information for the resources in the context of the request
-<<<<<<< HEAD
-     * @param out                an {@link OutputStream} to write the stream of resources to (after applying rules)
-     * @param recordsProcessed   number of records that have been processed
-     * @param recordsReturned    number of records that have been returned
-=======
      * @param out                   an {@link OutputStream} to write the stream of resources to (after applying rules)
      * @param recordsProcessed      number of records that have been processed
      * @param recordsReturned       number of records that have been returned
->>>>>>> bab45c76
      * @return true if indicating that the process has been successful
      */
     public CompletableFuture<Boolean> read(final AuthorisedDataRequest authorisedDataRequest, final OutputStream out,
