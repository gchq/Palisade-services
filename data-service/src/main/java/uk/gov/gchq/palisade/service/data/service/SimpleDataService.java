/*
 * Copyright 2018-2021 Crown Copyright
 *
 * Licensed under the Apache License, Version 2.0 (the "License");
 * you may not use this file except in compliance with the License.
 * You may obtain a copy of the License at
 *
 *     http://www.apache.org/licenses/LICENSE-2.0
 *
 * Unless required by applicable law or agreed to in writing, software
 * distributed under the License is distributed on an "AS IS" BASIS,
 * WITHOUT WARRANTIES OR CONDITIONS OF ANY KIND, either express or implied.
 * See the License for the specific language governing permissions and
 * limitations under the License.
 */

package uk.gov.gchq.palisade.service.data.service;

import org.slf4j.Logger;
import org.slf4j.LoggerFactory;

<<<<<<< HEAD
import uk.gov.gchq.palisade.reader.common.DataReader;
import uk.gov.gchq.palisade.reader.request.DataReaderRequest;
=======
>>>>>>> f221fd69
import uk.gov.gchq.palisade.service.data.domain.AuthorisedRequestEntity;
import uk.gov.gchq.palisade.service.data.exception.ForbiddenException;
import uk.gov.gchq.palisade.service.data.exception.ReadException;
import uk.gov.gchq.palisade.service.data.model.AuthorisedDataRequest;
import uk.gov.gchq.palisade.service.data.model.DataReaderRequest;
import uk.gov.gchq.palisade.service.data.model.DataReaderResponse;
import uk.gov.gchq.palisade.service.data.model.DataRequest;
import uk.gov.gchq.palisade.service.data.reader.DataReader;
import uk.gov.gchq.palisade.service.data.repository.PersistenceLayer;

import java.io.IOException;
import java.io.OutputStream;
import java.util.Optional;
import java.util.concurrent.CompletableFuture;
import java.util.concurrent.atomic.AtomicLong;

/**
 * Simple implementation of a Data Service, which reads using a data-reader and audits the
 * number of records processed and returned.
 */
public class SimpleDataService implements DataService {
    private static final Logger LOGGER = LoggerFactory.getLogger(SimpleDataService.class);
    private final PersistenceLayer persistenceLayer;
    private final DataReader dataReader;

    /**
     * Autowired constructor for Spring.
     *
     * @param persistenceLayer the persistence layer containing the authorised read requests
     * @param dataReader       an instance of a data-reader (eg a {@code new HadoopDataReader()})
     */
    public SimpleDataService(
            final PersistenceLayer persistenceLayer,
            final DataReader dataReader
    ) {
        this.persistenceLayer = persistenceLayer;
        this.dataReader = dataReader;
    }

    /**
     * Query for the references. It will return the information needed to retrieve the resources. If there is no
     * data to be returned, a {@link ForbiddenException} is thrown.
     *
     * @param dataRequest data provided by the client for requesting the resource
     * @return reference to the resources that are to be returned to client
     * @throws ForbiddenException if there is no authorised data for the request
     */
    public CompletableFuture<AuthorisedDataRequest> authoriseRequest(final DataRequest dataRequest) {
        LOGGER.debug("Querying persistence for token {} and resource {}", dataRequest.getToken(), dataRequest.getLeafResourceId());
        CompletableFuture<Optional<AuthorisedRequestEntity>> futureRequestEntity = persistenceLayer.getAsync(dataRequest.getToken(), dataRequest.getLeafResourceId());
        return futureRequestEntity.thenApply(maybeEntity -> maybeEntity.map(
                entity -> AuthorisedDataRequest.Builder.create()
                        .withResource(entity.getLeafResource())
                        .withUser(entity.getUser())
                        .withContext(entity.getContext())
                        .withRules(entity.getRules())
                ).orElseThrow(() -> new ForbiddenException(String.format("There is no data for the request, with token %s and resource %s", dataRequest.getToken(), dataRequest.getLeafResourceId())))
        );
    }

    /**
     * Includes the resources into the OutputStream that is to be provided to the client
     *
     * @param authorisedDataRequest the information for the resources in the context of the request
     * @param out                   an {@link OutputStream} to write the stream of resources to (after applying rules)
     * @param recordsProcessed      number of records that have been processed
     * @param recordsReturned       number of records that have been returned
     * @return true if indicating that the process has been successful
     * @throws ReadException if there is a failure during reading of the stream
     */
    public CompletableFuture<Boolean> read(final AuthorisedDataRequest authorisedDataRequest, final OutputStream out,
                                           final AtomicLong recordsProcessed, final AtomicLong recordsReturned) {

        return CompletableFuture.supplyAsync(() -> {
            LOGGER.debug("Reading from reader with request {}", authorisedDataRequest);
            var readerRequest = new DataReaderRequest()
                    .context(authorisedDataRequest.getContext())
                    .user(authorisedDataRequest.getUser())
                    .resource(authorisedDataRequest.getResource())
                    .rules(authorisedDataRequest.getRules());
<<<<<<< HEAD
            var readerResponse = dataReader.read(readerRequest, recordsProcessed, recordsReturned);
=======
>>>>>>> f221fd69

            try {
                DataReaderResponse readerResponse = dataReader.read(readerRequest, recordsProcessed, recordsReturned);
                LOGGER.debug("Writing reader response {} to output stream", readerResponse);
                readerResponse.getWriter().write(out);
                out.close();
            } catch (IOException ex) {
                throw new ReadException("Failed to write data out to the output stream.", ex);
            }

            LOGGER.debug("Output stream closed, {} processed and {} returned, auditing success with audit service", recordsProcessed.get(), recordsReturned.get());
            return true;
        });
    }
}<|MERGE_RESOLUTION|>--- conflicted
+++ resolved
@@ -19,11 +19,6 @@
 import org.slf4j.Logger;
 import org.slf4j.LoggerFactory;
 
-<<<<<<< HEAD
-import uk.gov.gchq.palisade.reader.common.DataReader;
-import uk.gov.gchq.palisade.reader.request.DataReaderRequest;
-=======
->>>>>>> f221fd69
 import uk.gov.gchq.palisade.service.data.domain.AuthorisedRequestEntity;
 import uk.gov.gchq.palisade.service.data.exception.ForbiddenException;
 import uk.gov.gchq.palisade.service.data.exception.ReadException;
@@ -99,15 +94,11 @@
 
         return CompletableFuture.supplyAsync(() -> {
             LOGGER.debug("Reading from reader with request {}", authorisedDataRequest);
-            var readerRequest = new DataReaderRequest()
+            DataReaderRequest readerRequest = new DataReaderRequest()
                     .context(authorisedDataRequest.getContext())
                     .user(authorisedDataRequest.getUser())
                     .resource(authorisedDataRequest.getResource())
                     .rules(authorisedDataRequest.getRules());
-<<<<<<< HEAD
-            var readerResponse = dataReader.read(readerRequest, recordsProcessed, recordsReturned);
-=======
->>>>>>> f221fd69
 
             try {
                 DataReaderResponse readerResponse = dataReader.read(readerRequest, recordsProcessed, recordsReturned);
