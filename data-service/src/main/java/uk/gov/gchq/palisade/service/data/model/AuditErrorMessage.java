/*
 * Copyright 2018-2021 Crown Copyright
 *
 * Licensed under the Apache License, Version 2.0 (the "License");
 * you may not use this file except in compliance with the License.
 * You may obtain a copy of the License at
 *
 *     http://www.apache.org/licenses/LICENSE-2.0
 *
 * Unless required by applicable law or agreed to in writing, software
 * distributed under the License is distributed on an "AS IS" BASIS,
 * WITHOUT WARRANTIES OR CONDITIONS OF ANY KIND, either express or implied.
 * See the License for the specific language governing permissions and
 * limitations under the License.
 */

package uk.gov.gchq.palisade.service.data.model;

import com.fasterxml.jackson.annotation.JsonCreator;
import com.fasterxml.jackson.annotation.JsonProperty;

import uk.gov.gchq.palisade.Context;
import uk.gov.gchq.palisade.Generated;
import uk.gov.gchq.palisade.reader.request.DataReaderRequest;

import java.util.Map;
import java.util.Objects;
import java.util.Optional;
import java.util.StringJoiner;

/**
 * Represents information for an error that has occurred during the processing of a request. This information is
 * forwarded to the audit-service.
 */
public final class AuditErrorMessage extends AuditMessage {

    private final Throwable error;  //Error that occurred

    @JsonCreator
    private AuditErrorMessage(
            final @JsonProperty("leafResourceId") String leafResourceId,
<<<<<<< HEAD
            final @JsonProperty("token") String token,
=======
>>>>>>> 1516326a
            final @JsonProperty("userId") String userId,
            final @JsonProperty("resourceId") String resourceId,
            final @JsonProperty("context") Context context,
            final @JsonProperty("attributes") Map<String, Object> attributes,
            final @JsonProperty("error") Throwable error) {

<<<<<<< HEAD
        super(leafResourceId, token, userId, resourceId, context, attributes);
=======
        super(userId, resourceId, context, attributes, leafResourceId);
>>>>>>> 1516326a

        this.error = Optional.ofNullable(error).orElseThrow(() -> new IllegalArgumentException("Error" + " cannot be null"));

    }

    @Generated
    public Throwable getError() {
        return error;
    }


    /**
     * Builder class for the creation of instances of the AuditErrorMessage.  This is a variant of the Fluent Builder
     * which will use Java Objects or JsonNodes equivalents for the components in the build.
     */
    public static class Builder {
        /**
         * Starter method for the Builder class.  This method is called to start the process of creating the
         * AuditErrorMessage class.
         *
         * @return interface {@link ILeafResourceId} for the next step in the build.
         */
        public static ILeafResourceId create() {
<<<<<<< HEAD
            return leafResourceId -> token -> userId -> resourceId -> context -> attributes -> error ->
                    new AuditErrorMessage(leafResourceId, token, userId, resourceId, context, attributes, error);
        }

        /**
         * Starter method for the Builder class that uses both the {@link DataRequest} objects for the construction of
         * the {@code AuditErrorMessage}.  This method expects there to be a {@code DataRequest} to start the build and
         * will need an {@code attributes} and {@code error} to finish the build of an {@code AuditErrorMessage}
=======
            return leafResourceId -> userId -> resourceId -> context -> attributes -> error ->
                    new AuditErrorMessage(leafResourceId, userId, resourceId, context, attributes, error);
        }

        /**
         * Starter method for the Builder class that uses the {@link AuditableAuthorisedDataRequest} objects for the
         * construction and will expect the next to builder method to be for the attribute map
>>>>>>> 1516326a
           *
         * @param auditableAuthorisedDataRequest   the client request received by the data-service
         * @return interface {@link IAttributes} for the next step in the build.
         */

        public static IAttributes create(final AuditableAuthorisedDataRequest auditableAuthorisedDataRequest) {
            DataRequest dataRequest =  auditableAuthorisedDataRequest.getDataRequest();
            AuthorisedDataRequest authorisedDataRequest =  auditableAuthorisedDataRequest.getAuthorisedDataRequest();

            return create()
                    .withLeafResourceId(dataRequest.getLeafResourceId())
<<<<<<< HEAD
                    .withToken(dataRequest.getToken())
=======
>>>>>>> 1516326a
                    .withUserId(authorisedDataRequest.getUser().getUserId().getId())
                    .withResourceId(authorisedDataRequest.getResource().getId())
                    .withContext(authorisedDataRequest.getContext());
        }

        /**
<<<<<<< HEAD
         * Starter method for the Builder class that uses both the {@link DataRequest} and the {@link DataReaderRequest}
         * objects for the construction of the {@code AuditErrorMessage}.
         * This method expects there to be a {@code DataRequest} and a {@code DataReaderRequest} to start the build and
         * will need an {@code attributes} and {@code error} to finish the build of an {@code AuditErrorMessage}
=======
         * Starter method for the Builder class that uses the {@link DataRequest} and will expect the next builder
         * method to be for the attribue map
>>>>>>> 1516326a
         *
         * @param dataRequest the authorised request stored by the attribute-masking-service
         * @return interface {@link IAttributes} for the next step in the build.
         */

        public static IAttributes create(final DataRequest dataRequest) {
            return create()
                    .withLeafResourceId(dataRequest.getLeafResourceId())
<<<<<<< HEAD
                    .withToken(dataRequest.getToken())
                    .withUserId(null)
                    .withResourceId(null)
                    .withContext(null);
=======
                    .withUserId(null)
                    .withResourceId(null)
                    .withContext(null);

>>>>>>> 1516326a
        }

        /**
         * Adds the Leaf Resource Id for this request to the message.
         */
        public interface ILeafResourceId {
            /**
             * Adds the leafResource Id.
             *
             * @param leafResourceId leaf resource id for this  request.
<<<<<<< HEAD
             * @return interface {@link IToken} for the next step of the build.
             */
            IToken withLeafResourceId(String leafResourceId);
        }

        /**
         * Adds the token information to the message.
         */
        public interface IToken {
            /**
             * Adds the token.
             *
             * @param token token to uniquely identify the request.
             * @return interface {@link IUserId} for the for the next step in the build.
             */
            IUserId withToken(String token);
=======
             * @return interface {@link IUserId} for the next step of the build.
             */
            IUserId withLeafResourceId(String leafResourceId);
>>>>>>> 1516326a
        }

        /**
         * Adds the user ID information to the message.
         */
        public interface IUserId {
            /**
             * Adds the user ID.
             *
             * @param userId user ID for the request.
             * @return interface {@link IResourceId} for the next step in the build.
             */
            IResourceId withUserId(String userId);
        }

        /**
         * Adds the resource ID information to the message.
         */
        public interface IResourceId {
            /**
             * Adds the resource ID.
             *
             * @param resourceId resource ID for the request.
             * @return interface {@link IContext} for the next step in the build.
             */
            IContext withResourceId(String resourceId);
        }

        /**
         * Adds the user context information to the message.
         */
        public interface IContext {
            /**
             * Adds the user context information.
             *
             * @param context user context for the request.
             * @return interface {@link IAttributes} for the next step in the build.
             */
            IAttributes withContext(Context context);
        }

        /**
         * Adds the attributes for the message.
         */
        public interface IAttributes {
            /**
             * Adds the attributes for the message.
             *
             * @param attributes timestamp for the request.
             * @return interface {@link ILeafResourceId} for the next step in the build.
             */
            IError withAttributes(Map<String, Object> attributes);
        }

        /**
         * Adds the error that occurred.
         */
        public interface IError {
            /**
             * Adds the error for the message.
             *
             * @param error that occurred.
             * @return class  {@link AuditErrorMessage} for the completed class from the builder.
             */
            AuditErrorMessage withError(Throwable error);
        }
    }

    @Override
    @Generated
    public boolean equals(final Object o) {
        if (this == o) {
            return true;
        }
        if (!(o instanceof AuditErrorMessage)) {
            return false;

        }
        if (!super.equals(o)) {
            return false;
        }
        AuditErrorMessage that = (AuditErrorMessage) o;
        return error.getMessage().equals(that.error.getMessage());
    }

    @Override
    @Generated
    public int hashCode() {
        return Objects.hash(super.hashCode(), error);
    }

    @Override
    @Generated
    public String toString() {
        return new StringJoiner(", ", AuditErrorMessage.class.getSimpleName() + "[", "]")
                .add("error=" + error)
                .add(super.toString())
                .toString();
    }
}<|MERGE_RESOLUTION|>--- conflicted
+++ resolved
@@ -39,21 +39,13 @@
     @JsonCreator
     private AuditErrorMessage(
             final @JsonProperty("leafResourceId") String leafResourceId,
-<<<<<<< HEAD
-            final @JsonProperty("token") String token,
-=======
->>>>>>> 1516326a
             final @JsonProperty("userId") String userId,
             final @JsonProperty("resourceId") String resourceId,
             final @JsonProperty("context") Context context,
             final @JsonProperty("attributes") Map<String, Object> attributes,
             final @JsonProperty("error") Throwable error) {
 
-<<<<<<< HEAD
-        super(leafResourceId, token, userId, resourceId, context, attributes);
-=======
         super(userId, resourceId, context, attributes, leafResourceId);
->>>>>>> 1516326a
 
         this.error = Optional.ofNullable(error).orElseThrow(() -> new IllegalArgumentException("Error" + " cannot be null"));
 
@@ -63,7 +55,6 @@
     public Throwable getError() {
         return error;
     }
-
 
     /**
      * Builder class for the creation of instances of the AuditErrorMessage.  This is a variant of the Fluent Builder
@@ -74,19 +65,9 @@
          * Starter method for the Builder class.  This method is called to start the process of creating the
          * AuditErrorMessage class.
          *
-         * @return interface {@link ILeafResourceId} for the next step in the build.
+         * @return interface {@link IUserId} for the next step in the build.
          */
         public static ILeafResourceId create() {
-<<<<<<< HEAD
-            return leafResourceId -> token -> userId -> resourceId -> context -> attributes -> error ->
-                    new AuditErrorMessage(leafResourceId, token, userId, resourceId, context, attributes, error);
-        }
-
-        /**
-         * Starter method for the Builder class that uses both the {@link DataRequest} objects for the construction of
-         * the {@code AuditErrorMessage}.  This method expects there to be a {@code DataRequest} to start the build and
-         * will need an {@code attributes} and {@code error} to finish the build of an {@code AuditErrorMessage}
-=======
             return leafResourceId -> userId -> resourceId -> context -> attributes -> error ->
                     new AuditErrorMessage(leafResourceId, userId, resourceId, context, attributes, error);
         }
@@ -94,7 +75,6 @@
         /**
          * Starter method for the Builder class that uses the {@link AuditableAuthorisedDataRequest} objects for the
          * construction and will expect the next to builder method to be for the attribute map
->>>>>>> 1516326a
            *
          * @param auditableAuthorisedDataRequest   the client request received by the data-service
          * @return interface {@link IAttributes} for the next step in the build.
@@ -106,25 +86,14 @@
 
             return create()
                     .withLeafResourceId(dataRequest.getLeafResourceId())
-<<<<<<< HEAD
-                    .withToken(dataRequest.getToken())
-=======
->>>>>>> 1516326a
                     .withUserId(authorisedDataRequest.getUser().getUserId().getId())
                     .withResourceId(authorisedDataRequest.getResource().getId())
                     .withContext(authorisedDataRequest.getContext());
         }
 
         /**
-<<<<<<< HEAD
-         * Starter method for the Builder class that uses both the {@link DataRequest} and the {@link DataReaderRequest}
-         * objects for the construction of the {@code AuditErrorMessage}.
-         * This method expects there to be a {@code DataRequest} and a {@code DataReaderRequest} to start the build and
-         * will need an {@code attributes} and {@code error} to finish the build of an {@code AuditErrorMessage}
-=======
          * Starter method for the Builder class that uses the {@link DataRequest} and will expect the next builder
          * method to be for the attribue map
->>>>>>> 1516326a
          *
          * @param dataRequest the authorised request stored by the attribute-masking-service
          * @return interface {@link IAttributes} for the next step in the build.
@@ -133,17 +102,10 @@
         public static IAttributes create(final DataRequest dataRequest) {
             return create()
                     .withLeafResourceId(dataRequest.getLeafResourceId())
-<<<<<<< HEAD
-                    .withToken(dataRequest.getToken())
                     .withUserId(null)
                     .withResourceId(null)
                     .withContext(null);
-=======
-                    .withUserId(null)
-                    .withResourceId(null)
-                    .withContext(null);
-
->>>>>>> 1516326a
+
         }
 
         /**
@@ -154,28 +116,9 @@
              * Adds the leafResource Id.
              *
              * @param leafResourceId leaf resource id for this  request.
-<<<<<<< HEAD
-             * @return interface {@link IToken} for the next step of the build.
-             */
-            IToken withLeafResourceId(String leafResourceId);
-        }
-
-        /**
-         * Adds the token information to the message.
-         */
-        public interface IToken {
-            /**
-             * Adds the token.
-             *
-             * @param token token to uniquely identify the request.
-             * @return interface {@link IUserId} for the for the next step in the build.
-             */
-            IUserId withToken(String token);
-=======
              * @return interface {@link IUserId} for the next step of the build.
              */
             IUserId withLeafResourceId(String leafResourceId);
->>>>>>> 1516326a
         }
 
         /**
