/*
 * Copyright 2019 Crown Copyright
 *
 * Licensed under the Apache License, Version 2.0 (the "License");
 * you may not use this file except in compliance with the License.
 * You may obtain a copy of the License at
 *
 *     http://www.apache.org/licenses/LICENSE-2.0
 *
 * Unless required by applicable law or agreed to in writing, software
 * distributed under the License is distributed on an "AS IS" BASIS,
 * WITHOUT WARRANTIES OR CONDITIONS OF ANY KIND, either express or implied.
 * See the License for the specific language governing permissions and
 * limitations under the License.
 */

package uk.gov.gchq.palisade.service.data;

import org.slf4j.Logger;
import org.slf4j.LoggerFactory;
import org.springframework.boot.WebApplicationType;
import org.springframework.boot.autoconfigure.SpringBootApplication;
import org.springframework.boot.builder.SpringApplicationBuilder;
import org.springframework.cloud.client.discovery.EnableDiscoveryClient;
import org.springframework.cloud.openfeign.EnableFeignClients;

import java.util.Arrays;

<<<<<<< HEAD
/**
 * SpringBoot application class entry-point
 */
@EnableEurekaClient
=======
@EnableDiscoveryClient
>>>>>>> 396ac710
@EnableFeignClients
@SpringBootApplication
public class DataApplication {
    private static final Logger LOGGER = LoggerFactory.getLogger(DataApplication.class);

    /**
     * Application entry point
     *
     * @param args from the command line
     */
    public static void main(final String[] args) {
        LOGGER.debug("DataApplication started with: {}", Arrays.toString(args));

        new SpringApplicationBuilder(DataApplication.class).web(WebApplicationType.SERVLET)
                .run(args);
    }
}<|MERGE_RESOLUTION|>--- conflicted
+++ resolved
@@ -26,14 +26,7 @@
 
 import java.util.Arrays;
 
-<<<<<<< HEAD
-/**
- * SpringBoot application class entry-point
- */
-@EnableEurekaClient
-=======
 @EnableDiscoveryClient
->>>>>>> 396ac710
 @EnableFeignClients
 @SpringBootApplication
 public class DataApplication {
