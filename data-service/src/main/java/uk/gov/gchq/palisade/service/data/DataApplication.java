/*
 * Copyright 2018-2021 Crown Copyright
 *
 * Licensed under the Apache License, Version 2.0 (the "License");
 * you may not use this file except in compliance with the License.
 * You may obtain a copy of the License at
 *
 *     http://www.apache.org/licenses/LICENSE-2.0
 *
 * Unless required by applicable law or agreed to in writing, software
 * distributed under the License is distributed on an "AS IS" BASIS,
 * WITHOUT WARRANTIES OR CONDITIONS OF ANY KIND, either express or implied.
 * See the License for the specific language governing permissions and
 * limitations under the License.
 */
package uk.gov.gchq.palisade.service.data;

import akka.NotUsed;
import akka.stream.Materializer;
import akka.stream.javadsl.RunnableGraph;
import akka.stream.javadsl.Sink;
import org.slf4j.Logger;
import org.slf4j.LoggerFactory;
import org.springframework.boot.WebApplicationType;
import org.springframework.boot.autoconfigure.SpringBootApplication;
import org.springframework.boot.builder.SpringApplicationBuilder;
import org.springframework.boot.context.event.ApplicationReadyEvent;
import org.springframework.boot.context.properties.EnableConfigurationProperties;
import org.springframework.context.event.EventListener;

import uk.gov.gchq.palisade.data.serialise.Serialiser;
import uk.gov.gchq.palisade.service.data.config.StdSerialiserConfiguration;
import uk.gov.gchq.palisade.service.data.config.StdSerialiserPrepopulationFactory;
import uk.gov.gchq.palisade.service.data.model.TokenMessagePair;
import uk.gov.gchq.palisade.service.data.reader.DataFlavour;
import uk.gov.gchq.palisade.service.data.reader.DataReader;
import uk.gov.gchq.palisade.service.data.service.AuditMessageService;
import uk.gov.gchq.palisade.service.data.stream.ProducerTopicConfiguration;

import javax.annotation.PreDestroy;

import java.util.Map.Entry;
import java.util.concurrent.CompletableFuture;

/**
 * Starter for the Data Service. Will start the service and initialise all the components needed to run the service.
 */
@SpringBootApplication
@EnableConfigurationProperties({ProducerTopicConfiguration.class})
public class DataApplication {
    private static final Logger LOGGER = LoggerFactory.getLogger(DataApplication.class);

    private final DataReader dataReader;
    private final AuditMessageService auditMessageService;

    private final StdSerialiserConfiguration serialiserConfiguration;
    private final RunnableGraph<Sink<TokenMessagePair, NotUsed>> runner;
    private final Materializer materialiser;
    private CompletableFuture<?> runnerThread = new CompletableFuture<>();

    /**
     * Constructor for {@code DataApplication}.
     *
     * @param dataReader              a reader for retrieving the request resources.
     * @param auditMessageService     service for sending audit success and error messages to the Audit Service
     * @param serialiserConfiguration a configuration and initialising the {@link DataReader}
     * @param runner                  runnable graphs for sending messages on the Kafka stream
     * @param materialiser            the Akka {@link Materializer} responsible for turning a stream blueprint into a
     *                                running stream.
     */
    public DataApplication(
            final DataReader dataReader,
            final AuditMessageService auditMessageService,
            final StdSerialiserConfiguration serialiserConfiguration,
            final RunnableGraph<Sink<TokenMessagePair, NotUsed>> runner,
            final Materializer materialiser) {

        this.dataReader = dataReader;
        this.auditMessageService = auditMessageService;
        this.serialiserConfiguration = serialiserConfiguration;
        this.runner = runner;
        this.materialiser = materialiser;
    }

    /**
     * Application entry point.
     *
     * @param args from the command line
     */
    public static void main(final String[] args) {
        LOGGER.debug("DataApplication started with: {}", (Object) args);

        new SpringApplicationBuilder(DataApplication.class)
                .web(WebApplicationType.SERVLET)
                .run(args);
    }

    /**
     * Performs the tasks that need to be done after Spring initialisation and before running the service. This
     * includes the configuration of the serialiser, and the starting of the Kafka sinks used for sending audit
     * messages to the Audit Service.
     */
    @EventListener(ApplicationReadyEvent.class)
    public void initPostConstruct() {

        //start the Kafka sink for sending success and error messages to Audit Service
        runnerThread = CompletableFuture.supplyAsync(() -> runner.run(materialiser));
        auditMessageService.registerRequestSink(runner.run(materialiser));

        // Add serialiser to the Data Service
        LOGGER.info("Pre-populating using serialiser config: {}", serialiserConfiguration);
        serialiserConfiguration.getSerialisers().stream()
                .map(StdSerialiserPrepopulationFactory::build)
<<<<<<< HEAD
                .forEach(entry -> {
=======
                .forEach((Entry<DataFlavour, Serialiser<Object>> entry) -> {
>>>>>>> 306ff3ce
                    dataReader.addSerialiser(entry.getKey(), entry.getValue());
                    LOGGER.info("Added serialiser to data-reader for flavour {}", entry.getKey());
                    LOGGER.debug("Added {} -> {}", entry.getKey(), entry.getValue());
                });
    }

    /**
     * Cancels any futures that are running and then terminates the Akka Actor, so the service can be terminated safely
     */
    @PreDestroy
    public void onExit() {
        LOGGER.info("Cancelling running futures");
        runnerThread.cancel(true);
        LOGGER.info("Terminating actor system");
        materialiser.system().terminate();
    }
}<|MERGE_RESOLUTION|>--- conflicted
+++ resolved
@@ -111,11 +111,7 @@
         LOGGER.info("Pre-populating using serialiser config: {}", serialiserConfiguration);
         serialiserConfiguration.getSerialisers().stream()
                 .map(StdSerialiserPrepopulationFactory::build)
-<<<<<<< HEAD
-                .forEach(entry -> {
-=======
                 .forEach((Entry<DataFlavour, Serialiser<Object>> entry) -> {
->>>>>>> 306ff3ce
                     dataReader.addSerialiser(entry.getKey(), entry.getValue());
                     LOGGER.info("Added serialiser to data-reader for flavour {}", entry.getKey());
                     LOGGER.debug("Added {} -> {}", entry.getKey(), entry.getValue());
