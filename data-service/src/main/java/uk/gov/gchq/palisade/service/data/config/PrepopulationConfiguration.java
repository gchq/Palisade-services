--- conflicted
+++ resolved
@@ -33,15 +33,9 @@
 public class PrepopulationConfiguration {
 
     /**
-<<<<<<< HEAD
      * A {@link StdSerialiserConfiguration} object that uses Spring to configure a list of serialisers from a yaml file
      * A container for a number of {@link StdSerialiserPrepopulationFactory} builders used for creating {@link Serialiser}s
      * These serialisers will be used for pre-populating the {@link uk.gov.gchq.palisade.service.data.service.DataService}
-=======
-     * A {@link StdSerialiserConfiguration} object that uses Spring to configure a list of serialisers from a yaml file.
-     * A container for a number of {@link StdSerialiserPrepopulationFactory} builders used for creating {@link uk.gov.gchq.palisade.data.serialise.Serialiser}s.
-     * These serialisers will be used for prepopulating the {@link uk.gov.gchq.palisade.service.data.service.DataService}.
->>>>>>> d5e8ac0a
      *
      * @return a {@link StdSerialiserConfiguration} containing a list of {@link StdSerialiserPrepopulationFactory}s
      */
@@ -55,15 +49,10 @@
     /**
      * Implementation of a {@link StdSerialiserPrepopulationFactory} that uses Spring to configure a resource from a yaml file.
      * A factory for {@link Serialiser} objects, using:
-<<<<<<< HEAD
-     * - a {@link Map} of the type and format required for a {@link DataFlavour}
-     * - a {@link Map} of the serialiser class and the domain class needed to create a {@link Serialiser}
-=======
      * - a {@link Map} of the type and format required for a {@link uk.gov.gchq.palisade.reader.common.DataFlavour}
      * - a {@link Map} of the serialiser class and the domain class needed to create a {@link Serialiser}.
->>>>>>> d5e8ac0a
      *
-     * @return a standard {@link StdSerialiserPrepopulationFactory} capable of building a {@link Serialiser} and {@link DataFlavour} from configuration
+     * @return a standard {@link StdSerialiserPrepopulationFactory} capable of building a {@link Serialiser} and {@link uk.gov.gchq.palisade.reader.common.DataFlavour} from configuration
      */
     @Bean
     @ConditionalOnProperty(prefix = "population", name = "serialiserProvider", havingValue = "std", matchIfMissing = true)
