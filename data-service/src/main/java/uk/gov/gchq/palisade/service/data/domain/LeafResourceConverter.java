/*
 * Copyright 2018-2021 Crown Copyright
 *
 * Licensed under the Apache License, Version 2.0 (the "License");
 * you may not use this file except in compliance with the License.
 * You may obtain a copy of the License at
 *
 *     http://www.apache.org/licenses/LICENSE-2.0
 *
 * Unless required by applicable law or agreed to in writing, software
 * distributed under the License is distributed on an "AS IS" BASIS,
 * WITHOUT WARRANTIES OR CONDITIONS OF ANY KIND, either express or implied.
 * See the License for the specific language governing permissions and
 * limitations under the License.
 */
package uk.gov.gchq.palisade.service.data.domain;

import com.fasterxml.jackson.core.JsonProcessingException;
import com.fasterxml.jackson.databind.ObjectMapper;
import org.springframework.core.serializer.support.SerializationFailedException;

import uk.gov.gchq.palisade.service.data.common.resource.LeafResource;

import javax.persistence.AttributeConverter;

import java.util.Optional;

/**
 * Convert between Java {@link LeafResource} objects and serialised {@link String}s stored in a database.
 * Simply wraps an {@link ObjectMapper}, elevating any {@link JsonProcessingException}s to {@link RuntimeException}s.
 */
public class LeafResourceConverter implements AttributeConverter<LeafResource, String> {
    private final ObjectMapper objectMapper;

    /**
<<<<<<< HEAD
     * Default constructor specifying the object mapper for deserialising objects
=======
     * Default constructor specifying the object mapper for (de)serialising objects.
>>>>>>> d5e8ac0a
     *
     * @param objectMapper the object mapper for reading and writing columns and objects
     */
    public LeafResourceConverter(final ObjectMapper objectMapper) {
        this.objectMapper = Optional.ofNullable(objectMapper)
                .orElseThrow(() -> new IllegalArgumentException("objectMapper cannot be null"));
    }

    @Override
    public String convertToDatabaseColumn(final LeafResource leafResource) {
        try {
            return this.objectMapper.writeValueAsString(leafResource);
        } catch (JsonProcessingException e) {
            throw new SerializationFailedException("Could not convert leaf resource to json string", e);
        }
    }

    @Override
    public LeafResource convertToEntityAttribute(final String attribute) {
        try {
            return this.objectMapper.readValue(attribute, LeafResource.class);
        } catch (JsonProcessingException e) {
            throw new SerializationFailedException("Could not convert json string to leaf resource", e);
        }
    }
}<|MERGE_RESOLUTION|>--- conflicted
+++ resolved
@@ -33,11 +33,7 @@
     private final ObjectMapper objectMapper;
 
     /**
-<<<<<<< HEAD
-     * Default constructor specifying the object mapper for deserialising objects
-=======
-     * Default constructor specifying the object mapper for (de)serialising objects.
->>>>>>> d5e8ac0a
+     * Default constructor specifying the object mapper for deserialising objects.
      *
      * @param objectMapper the object mapper for reading and writing columns and objects
      */
