/*
 * Copyright 2019 Crown Copyright
 *
 * Licensed under the Apache License, Version 2.0 (the "License");
 * you may not use this file except in compliance with the License.
 * You may obtain a copy of the License at
 *
 *     http://www.apache.org/licenses/LICENSE-2.0
 *
 * Unless required by applicable law or agreed to in writing, software
 * distributed under the License is distributed on an "AS IS" BASIS,
 * WITHOUT WARRANTIES OR CONDITIONS OF ANY KIND, either express or implied.
 * See the License for the specific language governing permissions and
 * limitations under the License.
 */
package uk.gov.gchq.palisade.service.data.service;

import com.fasterxml.jackson.core.JsonProcessingException;
import com.fasterxml.jackson.databind.ObjectMapper;
import org.slf4j.Logger;
import org.slf4j.LoggerFactory;
import org.springframework.beans.factory.annotation.Autowired;

import uk.gov.gchq.palisade.service.Service;
import uk.gov.gchq.palisade.service.data.request.GetDataRequestConfig;
import uk.gov.gchq.palisade.service.data.web.PalisadeClient;
import uk.gov.gchq.palisade.service.request.DataRequestConfig;

import java.util.concurrent.CompletableFuture;
import java.util.concurrent.Executor;

public class PalisadeService implements Service {

    @Autowired
    private ObjectMapper mapper;

    private static final Logger LOGGER = LoggerFactory.getLogger(PalisadeService.class);
    private final PalisadeClient client;
    private final Executor executor;

    public PalisadeService(final PalisadeClient palisadeClient, final Executor executor) {
        this.client = palisadeClient;
        this.executor = executor;
    }


    CompletableFuture<DataRequestConfig> getDataRequestConfig(final GetDataRequestConfig request) {
        LOGGER.info("Getting config from palisade service for data request: {}", request);
        String requestConfig = this.client.getDataRequestConfig(request);
        LOGGER.info(requestConfig);
        DataRequestConfig config = new DataRequestConfig();
        try {
            config = this.mapper.readValue(requestConfig, DataRequestConfig.class);
            LOGGER.info(config.toString());
        } catch (JsonProcessingException ex) {
            LOGGER.error("Error mapping response to string: {}", ex.getMessage());
        }

        LOGGER.info("Got config from palisade service: {}", requestConfig);
        /*return CompletableFuture.supplyAsync(() -> {
            DataRequestConfig response = this.client.getDataRequestConfig(request);
            LOGGER.info("Got config from palisade service: {}", response);
            return response;
<<<<<<< HEAD
        });*/
        return CompletableFuture.completedFuture(config);
=======
        }, executor);
>>>>>>> 1b33fb7d
    }
}<|MERGE_RESOLUTION|>--- conflicted
+++ resolved
@@ -61,11 +61,7 @@
             DataRequestConfig response = this.client.getDataRequestConfig(request);
             LOGGER.info("Got config from palisade service: {}", response);
             return response;
-<<<<<<< HEAD
-        });*/
+        }, executor);*/
         return CompletableFuture.completedFuture(config);
-=======
-        }, executor);
->>>>>>> 1b33fb7d
     }
 }