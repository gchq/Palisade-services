/*
 * Copyright 2019 Crown Copyright
 *
 * Licensed under the Apache License, Version 2.0 (the "License");
 * you may not use this file except in compliance with the License.
 * You may obtain a copy of the License at
 *
 *     http://www.apache.org/licenses/LICENSE-2.0
 *
 * Unless required by applicable law or agreed to in writing, software
 * distributed under the License is distributed on an "AS IS" BASIS,
 * WITHOUT WARRANTIES OR CONDITIONS OF ANY KIND, either express or implied.
 * See the License for the specific language governing permissions and
 * limitations under the License.
 */
package uk.gov.gchq.palisade.service.data.config;

import com.fasterxml.jackson.databind.ObjectMapper;
import org.slf4j.Logger;
import org.slf4j.LoggerFactory;
import org.springframework.aop.interceptor.AsyncUncaughtExceptionHandler;
import org.springframework.boot.autoconfigure.condition.ConditionalOnProperty;
import org.springframework.boot.context.properties.EnableConfigurationProperties;
import org.springframework.context.annotation.Bean;
import org.springframework.context.annotation.Configuration;
import org.springframework.context.annotation.Primary;
import org.springframework.scheduling.annotation.AsyncConfigurer;
import org.springframework.scheduling.annotation.EnableAsync;
import org.springframework.scheduling.annotation.EnableScheduling;
import org.springframework.scheduling.concurrent.ConcurrentTaskExecutor;
import org.springframework.scheduling.concurrent.ThreadPoolTaskExecutor;
import org.springframework.web.servlet.config.annotation.AsyncSupportConfigurer;
import org.springframework.web.servlet.config.annotation.WebMvcConfigurer;

import uk.gov.gchq.palisade.jsonserialisation.JSONSerialiser;
import uk.gov.gchq.palisade.reader.HadoopDataReader;
import uk.gov.gchq.palisade.reader.common.AuditRequestCompleteReceiver;
import uk.gov.gchq.palisade.reader.common.DataReader;
import uk.gov.gchq.palisade.reader.exception.NoCapacityException;
import uk.gov.gchq.palisade.reader.request.DataReaderRequest;
import uk.gov.gchq.palisade.reader.request.DataReaderResponse;
import uk.gov.gchq.palisade.service.CacheService;
import uk.gov.gchq.palisade.service.Service;
import uk.gov.gchq.palisade.service.data.exception.ApplicationAsyncExceptionHandler;
import uk.gov.gchq.palisade.service.data.repository.BackingStore;
import uk.gov.gchq.palisade.service.data.repository.EtcdBackingStore;
import uk.gov.gchq.palisade.service.data.repository.HashMapBackingStore;
import uk.gov.gchq.palisade.service.data.repository.K8sBackingStore;
import uk.gov.gchq.palisade.service.data.repository.PropertiesBackingStore;
import uk.gov.gchq.palisade.service.data.repository.SimpleCacheService;
import uk.gov.gchq.palisade.service.data.request.AuditRequestReceiver;
import uk.gov.gchq.palisade.service.data.service.AuditService;
import uk.gov.gchq.palisade.service.data.service.PalisadeService;
import uk.gov.gchq.palisade.service.data.service.SimpleDataService;
import uk.gov.gchq.palisade.service.data.web.AuditClient;
import uk.gov.gchq.palisade.service.data.web.PalisadeClient;

import java.io.IOException;
import java.net.URI;
import java.util.Map;
import java.util.Objects;
import java.util.Optional;
import java.util.concurrent.Executor;

import static java.util.stream.Collectors.toList;

/**
 * Bean configuration and dependency injection graph
 */
@Configuration
@EnableAsync
@EnableScheduling
@EnableConfigurationProperties(CacheConfiguration.class)
public class ApplicationConfiguration implements AsyncConfigurer {

    private static final Logger LOGGER = LoggerFactory.getLogger(ApplicationConfiguration.class);

    @Bean
    public CacheConfiguration cacheConfiguration() {
        return new CacheConfiguration();
    }

    @Bean
    public SimpleDataService simpleDataService(final Map<String, BackingStore> backingStores,
                                               final AuditService auditService,
                                               final PalisadeService palisadeService,
                                               final DataReader dataReader,
                                               final AuditRequestReceiver auditRequestReceiver) {
        return new SimpleDataService(cacheService(backingStores),
                auditService,
                palisadeService,
                dataReader,
                auditRequestReceiver
        );
    }

    @Bean
    public AuditRequestReceiver auditRequestReceiver(final AuditService auditService) {
        return new AuditRequestReceiver(auditService);
    }

    @Bean
    public DataReader dataReader(final CacheService cacheService) {
        try {
            return new HadoopDataReader().cacheService(cacheService);
        } catch (IOException ex) {
            LOGGER.error("Failed to instantiate HadoopDataReader: {}", ex.getMessage());
            return new DataReader() {
                @Override
                public DataReaderResponse read(final DataReaderRequest dataReaderRequest, final Class<? extends Service> aClass, final AuditRequestCompleteReceiver auditRequestCompleteReceiver) throws NoCapacityException {
                    return null;
                }
            };
        }
    }

    @Bean
    public PalisadeService palisadeService(final PalisadeClient palisadeClient) {
        return new PalisadeService(palisadeClient, getAsyncExecutor());
    }

    @Bean
    public AuditService auditService(final AuditClient auditClient) {
        return new AuditService(auditClient, getAsyncExecutor());
    }


    @Bean(name = "hashmap")
    @ConditionalOnProperty(prefix = "cache", name = "implementation", havingValue = "hashmap", matchIfMissing = true)
    public HashMapBackingStore hashMapBackingStore() {
        return new HashMapBackingStore();
    }

    @Bean(name = "k8s")
    @ConditionalOnProperty(prefix = "cache", name = "implementation", havingValue = "k8s")
    public K8sBackingStore k8sBackingStore() {
        return new K8sBackingStore();
    }

    @Bean(name = "props")
    @ConditionalOnProperty(prefix = "cache", name = "implementation", havingValue = "props")
    public PropertiesBackingStore propertiesBackingStore() {
        return new PropertiesBackingStore(Optional.ofNullable(cacheConfiguration().getProps()).orElse("cache.properties"));
    }

    @Bean(name = "etcd")
    @ConditionalOnProperty(prefix = "cache", name = "implementation", havingValue = "etcd")
    public EtcdBackingStore etcdBackingStore() {
        return new EtcdBackingStore(cacheConfiguration().getEtcd().stream().map(URI::create).collect(toList()));
    }

    @Bean
    public CacheService cacheService(final Map<String, BackingStore> backingStores) {
        return Optional.of(new SimpleCacheService()).stream().peek(cache -> {
            LOGGER.info("Cache backing implementation = {}", Objects.requireNonNull(backingStores.values().stream().findFirst().orElse(null)).getClass().getSimpleName());
            cache.backingStore(backingStores.values().stream().findFirst().orElse(null));
        }).findFirst().orElse(null);
    }

<<<<<<< HEAD
=======
    @Bean
>>>>>>> 13b25be6
    @Primary
    public ObjectMapper objectMapper() {
        return JSONSerialiser.createDefaultMapper();
    }

    @Override
    @Bean("threadPoolTaskExecutor")
    public Executor getAsyncExecutor() {
        return Optional.of(new ThreadPoolTaskExecutor()).stream().peek(ex -> {
            ex.setThreadNamePrefix("AppThreadPool-");
            ex.setCorePoolSize(6);
            LOGGER.info("Starting ThreadPoolTaskExecutor with core = [{}] max = [{}]", ex.getCorePoolSize(), ex.getMaxPoolSize());
        }).findFirst().orElse(null);
    }

    @Bean
    protected WebMvcConfigurer webMvcConfigurer() {
        return new WebMvcConfigurer() {
            @Override
            public void configureAsyncSupport(final AsyncSupportConfigurer configurer) {
                configurer.setTaskExecutor(getTaskExecutor());
            }
        };
    }

    @Bean(name = "concurrentTaskExecutor")
    public ConcurrentTaskExecutor getTaskExecutor() {
        return new ConcurrentTaskExecutor(this.getAsyncExecutor());
    }

    @Override
    public AsyncUncaughtExceptionHandler getAsyncUncaughtExceptionHandler() {
        return new ApplicationAsyncExceptionHandler();
    }
}<|MERGE_RESOLUTION|>--- conflicted
+++ resolved
@@ -25,22 +25,11 @@
 import org.springframework.context.annotation.Configuration;
 import org.springframework.context.annotation.Primary;
 import org.springframework.scheduling.annotation.AsyncConfigurer;
-import org.springframework.scheduling.annotation.EnableAsync;
-import org.springframework.scheduling.annotation.EnableScheduling;
-import org.springframework.scheduling.concurrent.ConcurrentTaskExecutor;
 import org.springframework.scheduling.concurrent.ThreadPoolTaskExecutor;
-import org.springframework.web.servlet.config.annotation.AsyncSupportConfigurer;
-import org.springframework.web.servlet.config.annotation.WebMvcConfigurer;
 
 import uk.gov.gchq.palisade.jsonserialisation.JSONSerialiser;
 import uk.gov.gchq.palisade.reader.HadoopDataReader;
-import uk.gov.gchq.palisade.reader.common.AuditRequestCompleteReceiver;
 import uk.gov.gchq.palisade.reader.common.DataReader;
-import uk.gov.gchq.palisade.reader.exception.NoCapacityException;
-import uk.gov.gchq.palisade.reader.request.DataReaderRequest;
-import uk.gov.gchq.palisade.reader.request.DataReaderResponse;
-import uk.gov.gchq.palisade.service.CacheService;
-import uk.gov.gchq.palisade.service.Service;
 import uk.gov.gchq.palisade.service.data.exception.ApplicationAsyncExceptionHandler;
 import uk.gov.gchq.palisade.service.data.repository.BackingStore;
 import uk.gov.gchq.palisade.service.data.repository.EtcdBackingStore;
@@ -50,12 +39,13 @@
 import uk.gov.gchq.palisade.service.data.repository.SimpleCacheService;
 import uk.gov.gchq.palisade.service.data.request.AuditRequestReceiver;
 import uk.gov.gchq.palisade.service.data.service.AuditService;
+import uk.gov.gchq.palisade.service.data.service.CacheService;
 import uk.gov.gchq.palisade.service.data.service.PalisadeService;
 import uk.gov.gchq.palisade.service.data.service.SimpleDataService;
 import uk.gov.gchq.palisade.service.data.web.AuditClient;
 import uk.gov.gchq.palisade.service.data.web.PalisadeClient;
+import uk.gov.gchq.palisade.service.data.web.ServiceInstanceRestController;
 
-import java.io.IOException;
 import java.net.URI;
 import java.util.Map;
 import java.util.Objects;
@@ -68,8 +58,6 @@
  * Bean configuration and dependency injection graph
  */
 @Configuration
-@EnableAsync
-@EnableScheduling
 @EnableConfigurationProperties(CacheConfiguration.class)
 public class ApplicationConfiguration implements AsyncConfigurer {
 
@@ -100,18 +88,8 @@
     }
 
     @Bean
-    public DataReader dataReader(final CacheService cacheService) {
-        try {
-            return new HadoopDataReader().cacheService(cacheService);
-        } catch (IOException ex) {
-            LOGGER.error("Failed to instantiate HadoopDataReader: {}", ex.getMessage());
-            return new DataReader() {
-                @Override
-                public DataReaderResponse read(final DataReaderRequest dataReaderRequest, final Class<? extends Service> aClass, final AuditRequestCompleteReceiver auditRequestCompleteReceiver) throws NoCapacityException {
-                    return null;
-                }
-            };
-        }
+    public DataReader dataReader() {
+        return new HadoopDataReader();
     }
 
     @Bean
@@ -157,10 +135,7 @@
         }).findFirst().orElse(null);
     }
 
-<<<<<<< HEAD
-=======
     @Bean
->>>>>>> 13b25be6
     @Primary
     public ObjectMapper objectMapper() {
         return JSONSerialiser.createDefaultMapper();
@@ -176,21 +151,6 @@
         }).findFirst().orElse(null);
     }
 
-    @Bean
-    protected WebMvcConfigurer webMvcConfigurer() {
-        return new WebMvcConfigurer() {
-            @Override
-            public void configureAsyncSupport(final AsyncSupportConfigurer configurer) {
-                configurer.setTaskExecutor(getTaskExecutor());
-            }
-        };
-    }
-
-    @Bean(name = "concurrentTaskExecutor")
-    public ConcurrentTaskExecutor getTaskExecutor() {
-        return new ConcurrentTaskExecutor(this.getAsyncExecutor());
-    }
-
     @Override
     public AsyncUncaughtExceptionHandler getAsyncUncaughtExceptionHandler() {
         return new ApplicationAsyncExceptionHandler();
