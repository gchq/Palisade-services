--- conflicted
+++ resolved
@@ -39,11 +39,7 @@
 /**
  * This is the parent class for Audit information.  It represents the common component of the data that is to be
  * sent to Audit Service.  Note this version of {@code AuditMessage} is unique in comparison to the {@code AuditMessage}
-<<<<<<< HEAD
- * from the other service in that it will include the {@code leafResourceId} and {@code token} plus the {@code userID},
-=======
  * from the other service in that it will include the {@code leafResourceId}.  In addition the {@code userID},
->>>>>>> 1516326a
  * {@code resourceID} and {@code context} can be null.  This can occur when this message represents an error for a
  * request that is not authorised to access the data.
  */
@@ -54,12 +50,6 @@
 
     protected static final ObjectMapper MAPPER = new ObjectMapper();
 
-    @JsonProperty("leafResourceId")
-    private final String leafResourceId;  //leafResource Id requested
-
-    @JsonProperty("token")
-    private final String token;  //token for this request
-
     @JsonProperty("userId")
     @Nullable
     protected final String userId; // Unique identifier for the user.
@@ -92,24 +82,6 @@
 
     @JsonCreator
     protected AuditMessage(
-<<<<<<< HEAD
-            final @JsonProperty("leafResourceId") String leafResourceId,
-            final @JsonProperty("token") String token,
-            @Nullable final @JsonProperty("userId") String userId,
-            @Nullable final @JsonProperty("resourceId") String resourceId,
-            @Nullable final @JsonProperty("context") Context context,
-            final @JsonProperty("attributes") Map<String, Object> attributes) {
-
-        this.leafResourceId = Optional.ofNullable(leafResourceId).orElseThrow(() -> new IllegalArgumentException("leafResourceId" + " cannot be null"));
-        this.token = Optional.ofNullable(token).orElseThrow(() -> new IllegalArgumentException("token" + " cannot be null"));
-
-        //these can be null under certain error related conditions
-        this.userId = userId;
-        this.resourceId = resourceId;
-        this.context = context;
-
-        this.attributes = Optional.ofNullable(attributes).orElseGet(HashMap::new);
-=======
             @Nullable final @JsonProperty("userId") String userId,
             @Nullable final @JsonProperty("resourceId") String resourceId,
             @Nullable final @JsonProperty("context") Context context,
@@ -124,7 +96,6 @@
 
         this.attributes = Optional.ofNullable(attributes).orElseGet(HashMap::new);
         this.leafResourceId = Optional.ofNullable(leafResourceId).orElseThrow(() -> new IllegalArgumentException("leafResourceId" + " cannot be null"));
->>>>>>> 1516326a
         this.timestamp = ZonedDateTime.now(ZoneOffset.UTC).format(DateTimeFormatter.ISO_INSTANT);
 
         try {
@@ -137,50 +108,34 @@
     }
 
     @Generated
-<<<<<<< HEAD
+    @Nullable
+    public String getUserId() {
+        return userId;
+    }
+
+    @Generated
+    @Nullable
+    public String getResourceId() {
+        return resourceId;
+    }
+
+    @Generated
+    @Nullable
+    public Context getContext() {
+        return context;
+    }
+
+    @Generated
+    public Map<String, Object> getAttributes() {
+        return attributes;
+    }
+
+    @Generated
     public String getLeafResourceId() {
         return leafResourceId;
     }
 
     @Generated
-    public String getToken() {
-        return token;
-    }
-
-    @Generated
-=======
->>>>>>> 1516326a
-    @Nullable
-    public String getUserId() {
-        return userId;
-    }
-
-    @Generated
-    @Nullable
-    public String getResourceId() {
-        return resourceId;
-    }
-
-    @Generated
-    @Nullable
-    public Context getContext() {
-        return context;
-<<<<<<< HEAD
-=======
-    }
-
-    @Generated
-    public Map<String, Object> getAttributes() {
-        return attributes;
-    }
-
-    @Generated
-    public String getLeafResourceId() {
-        return leafResourceId;
->>>>>>> 1516326a
-    }
-
-    @Generated
     public String getServiceName() {
         return serviceName;
     }
@@ -200,15 +155,6 @@
         return serverHostname;
     }
 
-<<<<<<< HEAD
-    @Generated
-    public Map<String, Object> getAttributes() {
-        return attributes;
-    }
-
-
-=======
->>>>>>> 1516326a
     @Override
     @Generated
     public boolean equals(final Object o) {
@@ -219,19 +165,11 @@
             return false;
         }
         AuditMessage that = (AuditMessage) o;
-<<<<<<< HEAD
-        return leafResourceId.equals(that.leafResourceId) &&
-                token.equals(that.token) &&
-                Objects.equals(userId, that.userId) &&
-                Objects.equals(resourceId, that.resourceId) &&
-                Objects.equals(context, that.context) &&
-=======
         return  userId.equals(that.userId) &&
                 resourceId.equals(that.resourceId) &&
                 context.equals(that.context) &&
                 attributes.equals(that.attributes ) &&
                 leafResourceId.equals(that.leafResourceId) &&
->>>>>>> 1516326a
                 serviceName.equals(that.serviceName) &&
                 timestamp.equals(that.timestamp) &&
                 serverIP.equals(that.serverIP) &&
@@ -241,22 +179,13 @@
     @Override
     @Generated
     public int hashCode() {
-<<<<<<< HEAD
-        return Objects.hash(leafResourceId, token, userId, resourceId, context, serviceName, timestamp, serverIP, serverHostname, attributes);
-=======
         return Objects.hash(userId, resourceId, context, attributes, leafResourceId, serviceName, timestamp, serverIP, serverHostname);
->>>>>>> 1516326a
     }
 
     @Override
     @Generated
     public String toString() {
         return new StringJoiner(", ", AuditMessage.class.getSimpleName() + "[", "]")
-<<<<<<< HEAD
-                .add("leafResourceId='" + leafResourceId + "'")
-                .add("token='" + token + "'")
-=======
->>>>>>> 1516326a
                 .add("userId='" + userId + "'")
                 .add("resourceId='" + resourceId + "'")
                 .add("context=" + context)
@@ -265,10 +194,7 @@
                 .add("serverIP='" + serverIP + "'")
                 .add("serverHostname='" + serverHostname + "'")
                 .add("attributes=" + attributes)
-<<<<<<< HEAD
-=======
                 .add("leafResourceId='" + leafResourceId + "'")
->>>>>>> 1516326a
                 .toString();
     }
 }