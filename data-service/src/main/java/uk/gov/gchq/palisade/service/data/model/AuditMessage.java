/*
 * Copyright 2018-2021 Crown Copyright
 *
 * Licensed under the Apache License, Version 2.0 (the "License");
 * you may not use this file except in compliance with the License.
 * You may obtain a copy of the License at
 *
 *     http://www.apache.org/licenses/LICENSE-2.0
 *
 * Unless required by applicable law or agreed to in writing, software
 * distributed under the License is distributed on an "AS IS" BASIS,
 * WITHOUT WARRANTIES OR CONDITIONS OF ANY KIND, either express or implied.
 * See the License for the specific language governing permissions and
 * limitations under the License.
 */
package uk.gov.gchq.palisade.service.data.model;

import com.fasterxml.jackson.annotation.JsonAutoDetect;
import com.fasterxml.jackson.annotation.JsonCreator;
import com.fasterxml.jackson.annotation.JsonProperty;
import com.fasterxml.jackson.databind.ObjectMapper;
import org.springframework.lang.Nullable;

import uk.gov.gchq.palisade.Context;
import uk.gov.gchq.palisade.Generated;
import uk.gov.gchq.palisade.exception.PalisadeRuntimeException;

import java.net.InetAddress;
import java.net.UnknownHostException;
import java.time.ZoneOffset;
import java.time.ZonedDateTime;
import java.time.format.DateTimeFormatter;
import java.util.HashMap;
import java.util.Map;
import java.util.Objects;
import java.util.Optional;
import java.util.StringJoiner;

/**
 * This is the parent class for Audit information.  It represents the common component of the data that is to be
 * sent to Audit Service.  Note this version of {@code AuditMessage} is unique in comparison to the {@code AuditMessage}
 * from the other service in that it will include the {@code leafResourceId}.  In addition the {@code userID},
 * {@code resourceID} and {@code context} can be null.  This can occur when this message represents an error for a
 * request that is not authorised to access the data.
 */
@JsonAutoDetect(fieldVisibility = JsonAutoDetect.Visibility.ANY)
public class AuditMessage {

    public static final String SERVICE_NAME = "data-service";

    protected static final ObjectMapper MAPPER = new ObjectMapper();

    @JsonProperty("userId")
    @Nullable
    protected final String userId; // Unique identifier for the user.

    @JsonProperty("resourceId")
    @Nullable
    protected final String resourceId;  //Resource that that is being asked to access.

    @JsonProperty("context")
    @Nullable
    protected final Context context;   //Relevant context information about the request.

    @JsonProperty("serviceName")
    protected String serviceName = SERVICE_NAME;  //service that sent the message

    @JsonProperty("timestamp")
    protected final String timestamp;  //when the message was created

    @JsonProperty("serverIP")
    protected final String serverIP;  //the server IP address for the service

    @JsonProperty("serverHostname")
    protected final String serverHostname;  //the hostname of the server hosting the service

    @JsonProperty("attributes")
    protected final Map<String, Object> attributes;  //Map<String, Object> holding optional extra information

    @JsonProperty("leafResourceId")
    private final String leafResourceId;  //leafResource ID for the resource

    @JsonCreator
    protected AuditMessage(
            @Nullable final @JsonProperty("userId") String userId,
            @Nullable final @JsonProperty("resourceId") String resourceId,
            @Nullable final @JsonProperty("context") Context context,
            final @JsonProperty("attributes") Map<String, Object> attributes,
            final @JsonProperty("leafResourceId") String leafResourceId) {


        //these can be null under certain error related conditions
        this.userId = userId;
        this.resourceId = resourceId;
        this.context = context;

        this.attributes = Optional.ofNullable(attributes).orElseGet(HashMap::new);
        this.leafResourceId = Optional.ofNullable(leafResourceId).orElseThrow(() -> new IllegalArgumentException("leafResourceId" + " cannot be null"));
        this.timestamp = ZonedDateTime.now(ZoneOffset.UTC).format(DateTimeFormatter.ISO_INSTANT);

        try {
            InetAddress inetAddress = InetAddress.getLocalHost();
            this.serverHostname = inetAddress.getHostName();
            this.serverIP = inetAddress.getHostAddress();
        } catch (UnknownHostException e) {
            throw new PalisadeRuntimeException("Failed to get server host and IP address", e);
        }
    }

    @Generated
    @Nullable
    public String getUserId() {
        return userId;
    }

    @Generated
    @Nullable
    public String getResourceId() {
        return resourceId;
    }

    @Generated
    @Nullable
    public Context getContext() {
        return context;
    }

    @Generated
    public Map<String, Object> getAttributes() {
        return attributes;
    }

    @Generated
    public String getLeafResourceId() {
        return leafResourceId;
    }

    @Generated
    public String getServiceName() {
        return serviceName;
    }

    @Generated
    public String getTimestamp() {
        return timestamp;
    }

    @Generated
    public String getServerIP() {
        return serverIP;
    }

    @Generated
    public String getServerHostname() {
        return serverHostname;
    }

    @Override
    @Generated
    public boolean equals(final Object o) {
        if (this == o) {
            return true;
        }
        if (!(o instanceof AuditMessage)) {
            return false;
        }
        AuditMessage that = (AuditMessage) o;
<<<<<<< HEAD
        return  userId.equals(that.userId) &&
                resourceId.equals(that.resourceId) &&
                context.equals(that.context) &&
                attributes.equals(that.attributes ) &&
                leafResourceId.equals(that.leafResourceId) &&
=======
        return leafResourceId.equals(that.leafResourceId) &&
                Objects.equals(userId, that.userId) &&
                Objects.equals(resourceId, that.resourceId) &&
                Objects.equals(context, that.context) &&
>>>>>>> d32e79b9
                serviceName.equals(that.serviceName) &&
                timestamp.equals(that.timestamp) &&
                serverIP.equals(that.serverIP) &&
                serverHostname.equals(that.serverHostname);
    }

    @Override
    @Generated
    public int hashCode() {
        return Objects.hash(userId, resourceId, context, attributes, leafResourceId, serviceName, timestamp, serverIP, serverHostname);
    }

    @Override
    @Generated
    public String toString() {
        return new StringJoiner(", ", AuditMessage.class.getSimpleName() + "[", "]")
                .add("userId='" + userId + "'")
                .add("resourceId='" + resourceId + "'")
                .add("context=" + context)
                .add("serviceName='" + serviceName + "'")
                .add("timestamp='" + timestamp + "'")
                .add("serverIP='" + serverIP + "'")
                .add("serverHostname='" + serverHostname + "'")
                .add("attributes=" + attributes)
                .add("leafResourceId='" + leafResourceId + "'")
                .toString();
    }
}<|MERGE_RESOLUTION|>--- conflicted
+++ resolved
@@ -165,18 +165,10 @@
             return false;
         }
         AuditMessage that = (AuditMessage) o;
-<<<<<<< HEAD
-        return  userId.equals(that.userId) &&
-                resourceId.equals(that.resourceId) &&
-                context.equals(that.context) &&
-                attributes.equals(that.attributes ) &&
-                leafResourceId.equals(that.leafResourceId) &&
-=======
         return leafResourceId.equals(that.leafResourceId) &&
                 Objects.equals(userId, that.userId) &&
                 Objects.equals(resourceId, that.resourceId) &&
                 Objects.equals(context, that.context) &&
->>>>>>> d32e79b9
                 serviceName.equals(that.serviceName) &&
                 timestamp.equals(that.timestamp) &&
                 serverIP.equals(that.serverIP) &&
