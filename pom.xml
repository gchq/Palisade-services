--- conflicted
+++ resolved
@@ -88,11 +88,7 @@
         <module>palisade-service</module>
         <module>policy-service</module>
         <module>resource-service</module>
-<<<<<<< HEAD
-        <module>results-service</module>
         <module>topic-offset-service</module>
-=======
->>>>>>> 60afb4bd
         <module>user-service</module>
         <module>services-manager</module>
         <module>create-kafka-queues</module>
