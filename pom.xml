<?xml version="1.0" encoding="UTF-8"?>
<!--
  ~ Copyright 2019 Crown Copyright
  ~
  ~ Licensed under the Apache License, Version 2.0 (the "License");
  ~ you may not use this file except in compliance with the License.
  ~ You may obtain a copy of the License at
  ~
  ~     http://www.apache.org/licenses/LICENSE-2.0
  ~
  ~ Unless required by applicable law or agreed to in writing, software
  ~ distributed under the License is distributed on an "AS IS" BASIS,
  ~ WITHOUT WARRANTIES OR CONDITIONS OF ANY KIND, either express or implied.
  ~ See the License for the specific language governing permissions and
  ~ limitations under the License.
  -->
<project xmlns:xsi="http://www.w3.org/2001/XMLSchema-instance" xmlns="http://maven.apache.org/POM/4.0.0"
         xsi:schemaLocation="http://maven.apache.org/POM/4.0.0 http://maven.apache.org/xsd/maven-4.0.0.xsd">
    <modelVersion>4.0.0</modelVersion>

    <parent>
        <artifactId>spring-boot-starter-parent</artifactId>
        <groupId>org.springframework.boot</groupId>
        <version>2.3.1.RELEASE</version>
    </parent>

    <groupId>uk.gov.gchq.palisade</groupId>
    <artifactId>service</artifactId>
    <version>0.5.0-${revision}</version>
    <name>palisade</name>
    <description>Service layer for palisade</description>
    <url>https://github.com/gchq/Palisade-services</url>
    <packaging>pom</packaging>

    <developers>
        <developer>
            <name>PalisadeDevelopers</name>
            <organization>GCHQ</organization>
            <organizationUrl>https://github.com/gchq</organizationUrl>
        </developer>
    </developers>

    <licenses>
        <license>
            <name>Apache License, Version 2.0</name>
            <url>http://www.apache.org/licenses/LICENSE-2.0.txt</url>
        </license>
    </licenses>

    <properties>
        <!-- Project properties -->
        <java.version>11</java.version>
        <revision>SNAPSHOT</revision>
        <clients.revision>SNAPSHOT</clients.revision>
        <common.revision>SNAPSHOT</common.revision>
        <readers.revision>SNAPSHOT</readers.revision>
        <examples.revision>SNAPSHOT</examples.revision>
        <examples.app.version>0.5.0-${examples.revision}</examples.app.version>
        <maven.compiler.source>${java.version}</maven.compiler.source>
        <maven.compiler.target>${java.version}</maven.compiler.target>
        <encoding>UTF-8</encoding>
        <project.build.sourceEncoding>${encoding}</project.build.sourceEncoding>
        <project.reporting.outputEncoding>${encoding}</project.reporting.outputEncoding>

        <!-- Plugins -->
        <compiler.plugin.version>3.8.0</compiler.plugin.version>
        <javadoc.plugin.version>3.2.0</javadoc.plugin.version>
        <checkstyle.plugin.version>3.1.0</checkstyle.plugin.version>
        <depends.plugin.version>3.1.1</depends.plugin.version>

        <!-- Testing properties -->
        <unit-test.skip>false</unit-test.skip>
        <component-test.skip>false</component-test.skip>
        <contract-test.skip>false</contract-test.skip>

        <!-- Testing plugins -->
        <surefire.plugin.version>2.22.1</surefire.plugin.version>
        <failsafe.plugin.version>2.22.1</failsafe.plugin.version>

        <!-- Sonar -->
        <sonar.java.coveragePlugin>jacoco</sonar.java.coveragePlugin>
        <sonar.dynamicAnalysis>reuseReports</sonar.dynamicAnalysis>
        <sonar.jacoco.reportPath>target/code-coverage/jacoco.exec</sonar.jacoco.reportPath>
        <sonar.jacoco-it.reportPath>target/code-coverage/jacoco-it.exec</sonar.jacoco-it.reportPath>
        <sonar.language>java</sonar.language>
    </properties>

    <modules>
        <module>attribute-masking-service</module>
        <module>audit-service</module>
        <module>data-service</module>
<!--        <module>discovery-service</module>-->
<!--        <module>palisade-service</module>-->
        <module>policy-service</module>
<<<<<<< HEAD
<!--        <module>query-scope-service</module>-->
<!--        <module>resource-service</module>-->
<!--        <module>results-service</module>-->
=======
        <module>resource-service</module>
        <module>results-service</module>
>>>>>>> c12bd039
        <module>user-service</module>
<!--        <module>services-manager</module>-->
<!--        <module>create-kafka-queues</module>-->
    </modules>

    <profiles>
        <profile>
            <id>quick</id>
            <properties>
                <maven.test.skip>true</maven.test.skip>
                <maven.javadoc.skip>true</maven.javadoc.skip>
                <checkstyle.skip>true</checkstyle.skip>
                <dockerfile.skip>true</dockerfile.skip>
                <license.skipAggregateAddThirdParty>true</license.skipAggregateAddThirdParty>
                <license.skipAggregateDownloadLicenses>true</license.skipAggregateDownloadLicenses>
            </properties>
        </profile>
    </profiles>

    <dependencyManagement>
        <dependencies>
            <dependency>
                <groupId>org.springframework.cloud</groupId>
                <artifactId>spring-cloud-dependencies</artifactId>
                <version>Hoxton.SR3</version>
                <type>pom</type>
                <scope>import</scope>
            </dependency>
        </dependencies>
    </dependencyManagement>

    <distributionManagement>
        <!-- in order to use this, one must have nexus up and running on a given url -->
        <repository>
            <!-- Snapshot repositories can be build on each commit to develop branch -->
            <id>nexus</id>
            <name>releases</name>
            <url>${release.url}</url>
        </repository>
        <snapshotRepository>
            <!-- Snapshot repositories can be build on each commit to develop branch -->
            <id>nexus</id>
            <name>snapshots</name>
            <url>${snapshot.url}</url>
        </snapshotRepository>
    </distributionManagement>

    <build>
        <!--this extension provides version number substitution for child poms-->
        <!--see here: https://github.com/jcgay/unique-revision-maven-filtering-->
        <!--ths article explains the issue solved by this extension: https://jeanchristophegay.com/en/posts/maven-unique-version-multi-modules-build/-->
        <extensions>
            <extension>
                <groupId>fr.jcgay.maven.extension</groupId>
                <artifactId>unique-revision-maven-filtering</artifactId>
                <version>1.1</version>
            </extension>
        </extensions>
        <plugins>
            <plugin>
                <groupId>org.apache.maven.plugins</groupId>
                <artifactId>maven-compiler-plugin</artifactId>
                <version>${compiler.plugin.version}</version>
                <configuration>
                    <source>${maven.compiler.source}</source>
                    <target>${maven.compiler.target}</target>
                    <compilerArgs>
                        <arg>-Xlint:deprecation</arg>
                    </compilerArgs>
                </configuration>
            </plugin>
            <plugin>
                <groupId>org.apache.maven.plugins</groupId>
                <artifactId>maven-javadoc-plugin</artifactId>
                <version>${javadoc.plugin.version}</version>
                <configuration>
                    <show>private</show>
                    <nohelp>true</nohelp>
                    <quiet>true</quiet>
                    <header>Palisade ${project.version}</header>
                    <footer>Palisade ${project.version}</footer>
                    <doctitle>Palisade ${project.version}</doctitle>
                    <tags>
                        <tag>
                            <name>apiNote</name>
                            <placement>a</placement>
                            <head>API Note:</head>
                        </tag>
                        <tag>
                            <name>implNote</name>
                            <placement>a</placement>
                            <head>Implementation note:</head>
                        </tag>
                    </tags>
                </configuration>
                <executions>
                    <execution>
                        <id>javadoc-compile</id>
                        <phase>compile</phase>
                        <configuration>
                            <show>public</show>
                        </configuration>
                        <goals>
                            <goal>javadoc-no-fork</goal>
                            <goal>aggregate-no-fork</goal>
                        </goals>
                    </execution>
                    <execution>
                        <id>javadoc-aggregate</id>
                        <phase>site</phase>
                        <configuration>
                            <show>public</show>
                        </configuration>
                        <goals>
                            <goal>aggregate</goal>
                        </goals>
                    </execution>
                </executions>
            </plugin>
            <plugin>
                <groupId>org.apache.maven.plugins</groupId>
                <artifactId>maven-dependency-plugin</artifactId>
                <version>${depends.plugin.version}</version>
                <executions>
                    <execution>
                        <id>dependencies</id>
                        <phase>prepare-package</phase>
                        <goals>
                            <goal>tree</goal>
                        </goals>
                        <configuration>
                            <outputFile>mvn_dependency_tree.txt</outputFile>
                        </configuration>
                    </execution>
                </executions>
            </plugin>
            <plugin>
                <groupId>org.codehaus.mojo</groupId>
                <artifactId>license-maven-plugin</artifactId>
                <version>2.0.0</version>
                <executions>
                    <execution>
                        <id>licenses-report</id>
                        <phase>prepare-package</phase>
                        <goals>
                            <goal>aggregate-download-licenses</goal>
                            <goal>aggregate-add-third-party</goal>
                        </goals>
                    </execution>
                </executions>
                <configuration>
                    <fileTemplate>${project.basedir}/code-style/NOTICES.ftl</fileTemplate>
                    <outputDirectory>${project.basedir}</outputDirectory>
                    <thirdPartyFilename>NOTICES.md</thirdPartyFilename>
                    <licensesOutputDirectory>${project.basedir}/licenses</licensesOutputDirectory>
                    <includeTransitiveDependencies>false</includeTransitiveDependencies>
                    <cleanLicensesOutputDirectory>true</cleanLicensesOutputDirectory>
                    <!--
                     Normalise equivalent license names (see also NOTICES.ftl)
                     Format is "<preferred license name> :: <file name>|<license name>|<license name>|..."
                    -->
                    <licenseMerges>
                        <licenseMerge>Apache Software License 2.0 :: apache_software_license_2.0.txt|Apache Software License, Version 2.0|The Apache Software License, Version 2.0|Apache License, Version 2.0|Apache License 2.0|Apache 2|Apache 2.0</licenseMerge>
                        <licenseMerge>MIT License :: mit_license.txt|MIT License|The MIT License|MIT X11 License</licenseMerge>
                        <licenseMerge>Eclipse Public License 1.0 :: eclipse_public_license_1.0.html|Eclipse Public License 1.0|The Eclipse Public License 1.0|Eclipse Public License - v 1.0|Eclipse Distribution License - v 1.0</licenseMerge>
                        <licenseMerge>BSD License 3 :: bsd_license_3.html|BSD Licence 3</licenseMerge>
                        <licenseMerge>GNU Lesser General Public License 2.1 :: gnu_lgpl_2.1.html|GNU Lesser General Public License</licenseMerge>
                        <licenseMerge>Mozilla Public License 2.0 or Eclipse Public License 1.0 :: mpl_2.0_or_epl_1.0.html|MPL 2.0 or EPL 1.0</licenseMerge>
                        <licenseMerge>Common Development and Distribution License (CDDL) 1.1 :: cddl_gpl_1.1.txt|CDDL 1.1|cddl+gpl_1.1.html|CDDL+GPL License</licenseMerge>
                        <licenseMerge>CDDL and GNU GPL 2 w/ Classpath Exception :: cddl_gplv2_ce.html|CDDL/GPLv2+CE</licenseMerge>
                        <licenseMerge>GNU General Public License 2 w/ Classpath Exception :: missing|GPL2 w/ CPE</licenseMerge>
                    </licenseMerges>
                    <!--
                     Normalise equivalent license filenames, unfortunately cannot match or change filetype
                     Must match the above equivalent <file name> field
                     Must be a valid URL (ie must not contain spaces, pluses (+), etc...)
                    -->
                    <licenseUrlFileNameSanitizers>
                        <licenseUrlFileNameSanitizer>
                            <regexp>.*apache.*license.*2.*</regexp>
                            <replacement>apache_software_license_2.0</replacement>
                        </licenseUrlFileNameSanitizer>
                        <licenseUrlFileNameSanitizer>
                            <regexp>.*mit.*license.*</regexp>
                            <replacement>mit_license</replacement>
                        </licenseUrlFileNameSanitizer>
                        <licenseUrlFileNameSanitizer>
                            <regexp>.*eclipse.*license.*1.0.*</regexp>
                            <replacement>eclipse_public_license_1.0</replacement>
                        </licenseUrlFileNameSanitizer>
                        <licenseUrlFileNameSanitizer>
                            <regexp>.*bsd.*licence.*3.*</regexp>
                            <replacement>bsd_license_3</replacement>
                        </licenseUrlFileNameSanitizer>
                        <licenseUrlFileNameSanitizer>
                            <regexp>.*gnu.*lesser.*license.*</regexp>
                            <replacement>gnu_lgpl_2.1</replacement>
                        </licenseUrlFileNameSanitizer>
                        <licenseUrlFileNameSanitizer>
                            <regexp>.*mpl.*epl.*</regexp>
                            <replacement>mpl_2.0_or_epl_1.0</replacement>
                        </licenseUrlFileNameSanitizer>
                        <licenseUrlFileNameSanitizer>
                            <regexp>.*cddl.*gpl.*license.*_1.*</regexp>
                            <replacement>cddl+gpl_1.1</replacement>
                        </licenseUrlFileNameSanitizer>
                        <licenseUrlFileNameSanitizer>
                            <regexp>.*cddl.*gpl.*1.*</regexp>
                            <replacement>cddl_gpl_1.1</replacement>
                        </licenseUrlFileNameSanitizer>
                        <licenseUrlFileNameSanitizer>
                            <regexp>.*cddl.*gpl.*2.*ce.*</regexp>
                            <replacement>cddl_gplv2_ce</replacement>
                        </licenseUrlFileNameSanitizer>
                    </licenseUrlFileNameSanitizers>
                </configuration>
            </plugin>
            <plugin>
                <groupId>org.apache.maven.plugins</groupId>
                <artifactId>maven-surefire-plugin</artifactId>
                <version>2.22.1</version>
                <configuration>
                    <skipTests>${unit-test.skip}</skipTests>
                    <includes>
                        <include>uk/gov/gchq/palisade/service/**</include>
                    </includes>
                </configuration>
            </plugin>
            <plugin>
                <groupId>org.apache.maven.plugins</groupId>
                <artifactId>maven-failsafe-plugin</artifactId>
                <version>2.22.1</version>
                <executions>
                    <execution>
                        <id>component-tests</id>
                        <goals>
                            <goal>integration-test</goal>
                            <goal>verify</goal>
                        </goals>
                        <configuration>
                            <skipITs>${component-test.skip}</skipITs>
                            <includes>
                                <include>uk/gov/gchq/palisade/component/**</include>
                            </includes>
                        </configuration>
                    </execution>
                    <execution>
                        <id>contract-tests</id>
                        <goals>
                            <goal>integration-test</goal>
                            <goal>verify</goal>
                        </goals>
                        <configuration>
                            <skipITs>${contract-test.skip}</skipITs>
                            <includes>
                                <include>uk/gov/gchq/palisade/contract/**</include>
                            </includes>
                        </configuration>
                    </execution>
                </executions>
            </plugin>
            <plugin>
                <groupId>org.jacoco</groupId>
                <artifactId>jacoco-maven-plugin</artifactId>
                <version>0.8.5</version>
                <configuration>
                    <destFile>${sonar.jacoco.report}</destFile>
                    <append>true</append>
                </configuration>
                <executions>
                    <execution>
                        <id>pre-unit-test</id>
                        <phase>process-test-classes</phase>
                        <goals>
                            <goal>prepare-agent</goal>
                        </goals>
                        <configuration>
                            <destFile>${sonar.jacoco.reportPath}</destFile>
                        </configuration>
                    </execution>
                    <execution>
                        <id>post-unit-test</id>
                        <phase>test</phase>
                        <goals>
                            <goal>report</goal>
                        </goals>
                        <configuration>
                            <dataFile>${sonar.jacoco.reportPath}</dataFile>
                        </configuration>
                    </execution>
                    <execution>
                        <id>pre-integration-test</id>
                        <phase>pre-integration-test</phase>
                        <goals>
                            <goal>prepare-agent-integration</goal>
                        </goals>
                        <configuration>
                            <destFile>${sonar.jacoco-it.reportPath}</destFile>
                        </configuration>
                    </execution>
                    <execution>
                        <id>post-integration-test</id>
                        <phase>integration-test</phase>
                        <goals>
                            <goal>report-integration</goal>
                        </goals>
                        <configuration>
                            <dataFile>${sonar.jacoco-it.reportPath}</dataFile>
                        </configuration>
                    </execution>
                </executions>
            </plugin>
            <plugin>
                <groupId>org.apache.maven.plugins</groupId>
                <artifactId>maven-checkstyle-plugin</artifactId>
                <version>${checkstyle.plugin.version}</version>
                <configuration>
                    <includeTestSourceDirectory>true</includeTestSourceDirectory>
                    <configLocation>code-style/checkstyle.xml</configLocation>
                    <encoding>UTF-8</encoding>
                    <consoleOutput>true</consoleOutput>
                    <failsOnError>true</failsOnError>
                    <headerLocation>code-style/licenseHeader.txt
                    </headerLocation>
                    <suppressionsLocation>code-style/checkstyle-suppressions.xml</suppressionsLocation>
                    <suppressionsFileExpression>checkstyle.suppressions.file</suppressionsFileExpression>
                </configuration>
                <executions>
                    <execution>
                        <id>validate</id>
                        <phase>verify</phase>
                        <goals>
                            <goal>check</goal>
                        </goals>
                    </execution>
                </executions>
            </plugin>
        </plugins>
    </build>

</project><|MERGE_RESOLUTION|>--- conflicted
+++ resolved
@@ -89,20 +89,15 @@
         <module>attribute-masking-service</module>
         <module>audit-service</module>
         <module>data-service</module>
-<!--        <module>discovery-service</module>-->
-<!--        <module>palisade-service</module>-->
+        <!--        <module>discovery-service</module>-->
+        <!--        <module>palisade-service</module>-->
         <module>policy-service</module>
-<<<<<<< HEAD
-<!--        <module>query-scope-service</module>-->
-<!--        <module>resource-service</module>-->
-<!--        <module>results-service</module>-->
-=======
-        <module>resource-service</module>
-        <module>results-service</module>
->>>>>>> c12bd039
+        <!--        <module>query-scope-service</module>-->
+        <!--        <module>resource-service</module>-->
+        <!--        <module>results-service</module>-->
         <module>user-service</module>
-<!--        <module>services-manager</module>-->
-<!--        <module>create-kafka-queues</module>-->
+        <!--        <module>services-manager</module>-->
+        <!--        <module>create-kafka-queues</module>-->
     </modules>
 
     <profiles>
