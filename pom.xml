<?xml version="1.0" encoding="UTF-8"?>
<!--
  ~ Copyright 2019 Crown Copyright
  ~
  ~ Licensed under the Apache License, Version 2.0 (the "License");
  ~ you may not use this file except in compliance with the License.
  ~ You may obtain a copy of the License at
  ~
  ~     http://www.apache.org/licenses/LICENSE-2.0
  ~
  ~ Unless required by applicable law or agreed to in writing, software
  ~ distributed under the License is distributed on an "AS IS" BASIS,
  ~ WITHOUT WARRANTIES OR CONDITIONS OF ANY KIND, either express or implied.
  ~ See the License for the specific language governing permissions and
  ~ limitations under the License.
  -->
<project xmlns:xsi="http://www.w3.org/2001/XMLSchema-instance" xmlns="http://maven.apache.org/POM/4.0.0"
         xsi:schemaLocation="http://maven.apache.org/POM/4.0.0 http://maven.apache.org/xsd/maven-4.0.0.xsd">
    <modelVersion>4.0.0</modelVersion>

    <parent>
        <artifactId>spring-boot-starter-parent</artifactId>
        <groupId>org.springframework.boot</groupId>
        <version>2.3.1.RELEASE</version>
    </parent>

    <groupId>uk.gov.gchq.palisade</groupId>
    <artifactId>service</artifactId>
    <version>0.5.0-${revision}</version>
    <name>palisade</name>
    <description>Service layer for palisade</description>
    <url>https://github.com/gchq/Palisade-services</url>
    <packaging>pom</packaging>

    <developers>
        <developer>
            <name>PalisadeDevelopers</name>
            <organization>GCHQ</organization>
            <organizationUrl>https://github.com/gchq</organizationUrl>
        </developer>
    </developers>

    <licenses>
        <license>
            <name>Apache License, Version 2.0</name>
            <url>http://www.apache.org/licenses/LICENSE-2.0.txt</url>
        </license>
    </licenses>

    <properties>
        <!-- Versions -->
        <java.version>11</java.version>
        <revision>SNAPSHOT</revision>
        <clients.revision>SNAPSHOT</clients.revision>
        <common.revision>SNAPSHOT</common.revision>
        <readers.revision>SNAPSHOT</readers.revision>
        <examples.revision>SNAPSHOT</examples.revision>
        <examples.app.version>0.5.0-${examples.revision}</examples.app.version>
        <maven.compiler.source>${java.version}</maven.compiler.source>
        <maven.compiler.target>${java.version}</maven.compiler.target>
        <encoding>UTF-8</encoding>
        <project.build.sourceEncoding>${encoding}</project.build.sourceEncoding>
        <project.reporting.outputEncoding>${encoding}</project.reporting.outputEncoding>

        <!-- Plugins -->
        <compiler.plugin.version>3.8.0</compiler.plugin.version>
        <javadoc.plugin.version>3.2.0</javadoc.plugin.version>
        <checkstyle.plugin.version>3.1.0</checkstyle.plugin.version>
        <depends.maven.version>3.1.1</depends.maven.version>

        <!-- Testing properties -->
        <surefire.plugin.version>2.22.1</surefire.plugin.version>
        <failsafe.version>2.22.1</failsafe.version>

        <!-- Sonar -->
        <sonar.java.coveragePlugin>jacoco</sonar.java.coveragePlugin>
        <sonar.dynamicAnalysis>reuseReports</sonar.dynamicAnalysis>
        <sonar.language>java</sonar.language>
    </properties>

    <modules>
<<<<<<< HEAD
        <!-- Core service packages -->
=======
        <module>attribute-masking-service</module>
>>>>>>> c12bd039
        <module>audit-service</module>
        <module>data-service</module>
        <module>discovery-service</module>
        <module>filtered-resource-service</module>
        <module>palisade-service</module>
        <module>policy-service</module>
        <module>resource-service</module>
        <module>user-service</module>
        <!-- Non-core helper packages -->
        <module>create-kafka-queues</module>
        <module>services-manager</module>
    </modules>

    <profiles>
        <profile>
            <id>quick</id>
            <properties>
                <maven.test.skip>true</maven.test.skip>
                <maven.javadoc.skip>true</maven.javadoc.skip>
                <checkstyle.skip>true</checkstyle.skip>
                <dockerfile.skip>true</dockerfile.skip>
                <license.skipAggregateAddThirdParty>true</license.skipAggregateAddThirdParty>
                <license.skipAggregateDownloadLicenses>true</license.skipAggregateDownloadLicenses>
            </properties>
        </profile>
    </profiles>

    <dependencyManagement>
        <dependencies>
            <dependency>
                <groupId>org.springframework.cloud</groupId>
                <artifactId>spring-cloud-dependencies</artifactId>
                <version>Hoxton.SR3</version>
                <type>pom</type>
                <scope>import</scope>
            </dependency>
        </dependencies>
    </dependencyManagement>

    <distributionManagement>
        <!-- in order to use this, one must have nexus up and running on a given url -->
        <repository>
            <!-- Snapshot repositories can be build on each commit to develop branch -->
            <id>nexus</id>
            <name>releases</name>
            <url>${release.url}</url>
        </repository>
        <snapshotRepository>
            <!-- Snapshot repositories can be build on each commit to develop branch -->
            <id>nexus</id>
            <name>snapshots</name>
            <url>${snapshot.url}</url>
        </snapshotRepository>
    </distributionManagement>

    <build>
        <!--this extension provides version number substitution for child poms-->
        <!--see here: https://github.com/jcgay/unique-revision-maven-filtering-->
        <!--ths article explains the issue solved by this extension: https://jeanchristophegay.com/en/posts/maven-unique-version-multi-modules-build/-->
        <extensions>
            <extension>
                <groupId>fr.jcgay.maven.extension</groupId>
                <artifactId>unique-revision-maven-filtering</artifactId>
                <version>1.1</version>
            </extension>
        </extensions>
        <plugins>
            <plugin>
                <groupId>org.apache.maven.plugins</groupId>
                <artifactId>maven-compiler-plugin</artifactId>
                <version>${compiler.plugin.version}</version>
                <configuration>
                    <source>${maven.compiler.source}</source>
                    <target>${maven.compiler.target}</target>
                    <compilerArgs>
                        <arg>-Xlint:deprecation</arg>
                    </compilerArgs>
                </configuration>
            </plugin>
            <plugin>
                <groupId>org.apache.maven.plugins</groupId>
                <artifactId>maven-javadoc-plugin</artifactId>
                <version>${javadoc.plugin.version}</version>
                <configuration>
                    <show>private</show>
                    <nohelp>true</nohelp>
                    <quiet>true</quiet>
                    <header>Palisade ${project.version}</header>
                    <footer>Palisade ${project.version}</footer>
                    <doctitle>Palisade ${project.version}</doctitle>
                    <tags>
                        <tag>
                            <name>apiNote</name>
                            <placement>a</placement>
                            <head>API Note:</head>
                        </tag>
                        <tag>
                            <name>implNote</name>
                            <placement>a</placement>
                            <head>Implementation note:</head>
                        </tag>
                    </tags>
                </configuration>
                <executions>
                    <execution>
                        <id>javadoc-compile</id>
                        <phase>compile</phase>
                        <configuration>
                            <show>public</show>
                        </configuration>
                        <goals>
                            <goal>javadoc-no-fork</goal>
                            <goal>aggregate-no-fork</goal>
                        </goals>
                    </execution>
                    <execution>
                        <id>javadoc-aggregate</id>
                        <phase>site</phase>
                        <configuration>
                            <show>public</show>
                        </configuration>
                        <goals>
                            <goal>aggregate</goal>
                        </goals>
                    </execution>
                </executions>
            </plugin>
            <plugin>
                <groupId>org.apache.maven.plugins</groupId>
                <artifactId>maven-surefire-plugin</artifactId>
                <version>${surefire.plugin.version}</version>
            </plugin>
            <plugin>
                <groupId>org.apache.maven.plugins</groupId>
                <artifactId>maven-dependency-plugin</artifactId>
                <version>${depends.maven.version}</version>
                <executions>
                    <execution>
                        <id>dependencies</id>
                        <phase>prepare-package</phase>
                        <goals>
                            <goal>tree</goal>
                        </goals>
                        <configuration>
                            <outputFile>mvn_dependency_tree.txt</outputFile>
                        </configuration>
                    </execution>
                </executions>
            </plugin>
            <plugin>
                <groupId>org.codehaus.mojo</groupId>
                <artifactId>license-maven-plugin</artifactId>
                <version>2.0.0</version>
                <executions>
                    <execution>
                        <id>licenses-report</id>
                        <phase>prepare-package</phase>
                        <goals>
                            <goal>aggregate-download-licenses</goal>
                            <goal>aggregate-add-third-party</goal>
                        </goals>
                    </execution>
                </executions>
                <configuration>
                    <fileTemplate>${project.basedir}/code-style/NOTICES.ftl</fileTemplate>
                    <outputDirectory>${project.basedir}</outputDirectory>
                    <thirdPartyFilename>NOTICES.md</thirdPartyFilename>
                    <licensesOutputDirectory>${project.basedir}/licenses</licensesOutputDirectory>
                    <includeTransitiveDependencies>false</includeTransitiveDependencies>
                    <cleanLicensesOutputDirectory>true</cleanLicensesOutputDirectory>
                    <!--
                     Normalise equivalent license names (see also NOTICES.ftl)
                     Format is "<preferred license name> :: <file name>|<license name>|<license name>|..."
                    -->
                    <licenseMerges>
                        <licenseMerge>Apache Software License 2.0 :: apache_software_license_2.0.txt|Apache Software License, Version 2.0|The Apache Software License, Version 2.0|Apache License, Version 2.0|Apache License 2.0|Apache 2|Apache 2.0</licenseMerge>
                        <licenseMerge>MIT License :: mit_license.txt|MIT License|The MIT License|MIT X11 License</licenseMerge>
                        <licenseMerge>Eclipse Public License 1.0 :: eclipse_public_license_1.0.html|Eclipse Public License 1.0|The Eclipse Public License 1.0|Eclipse Public License - v 1.0|Eclipse Distribution License - v 1.0</licenseMerge>
                        <licenseMerge>BSD License 3 :: bsd_license_3.html|BSD Licence 3</licenseMerge>
                        <licenseMerge>GNU Lesser General Public License 2.1 :: gnu_lgpl_2.1.html|GNU Lesser General Public License</licenseMerge>
                        <licenseMerge>Mozilla Public License 2.0 or Eclipse Public License 1.0 :: mpl_2.0_or_epl_1.0.html|MPL 2.0 or EPL 1.0</licenseMerge>
                        <licenseMerge>Common Development and Distribution License (CDDL) 1.1 :: cddl_gpl_1.1.txt|CDDL 1.1|cddl+gpl_1.1.html|CDDL+GPL License</licenseMerge>
                        <licenseMerge>CDDL and GNU GPL 2 w/ Classpath Exception :: cddl_gplv2_ce.html|CDDL/GPLv2+CE</licenseMerge>
                        <licenseMerge>GNU General Public License 2 w/ Classpath Exception :: missing|GPL2 w/ CPE</licenseMerge>
                    </licenseMerges>
                    <!--
                     Normalise equivalent license filenames, unfortunately cannot match or change filetype
                     Must match the above equivalent <file name> field
                     Must be a valid URL (ie must not contain spaces, pluses (+), etc...)
                    -->
                    <licenseUrlFileNameSanitizers>
                        <licenseUrlFileNameSanitizer>
                            <regexp>.*apache.*license.*2.*</regexp>
                            <replacement>apache_software_license_2.0</replacement>
                        </licenseUrlFileNameSanitizer>
                        <licenseUrlFileNameSanitizer>
                            <regexp>.*mit.*license.*</regexp>
                            <replacement>mit_license</replacement>
                        </licenseUrlFileNameSanitizer>
                        <licenseUrlFileNameSanitizer>
                            <regexp>.*eclipse.*license.*1.0.*</regexp>
                            <replacement>eclipse_public_license_1.0</replacement>
                        </licenseUrlFileNameSanitizer>
                        <licenseUrlFileNameSanitizer>
                            <regexp>.*bsd.*licence.*3.*</regexp>
                            <replacement>bsd_license_3</replacement>
                        </licenseUrlFileNameSanitizer>
                        <licenseUrlFileNameSanitizer>
                            <regexp>.*gnu.*lesser.*license.*</regexp>
                            <replacement>gnu_lgpl_2.1</replacement>
                        </licenseUrlFileNameSanitizer>
                        <licenseUrlFileNameSanitizer>
                            <regexp>.*mpl.*epl.*</regexp>
                            <replacement>mpl_2.0_or_epl_1.0</replacement>
                        </licenseUrlFileNameSanitizer>
                        <licenseUrlFileNameSanitizer>
                            <regexp>.*cddl.*gpl.*license.*_1.*</regexp>
                            <replacement>cddl+gpl_1.1</replacement>
                        </licenseUrlFileNameSanitizer>
                        <licenseUrlFileNameSanitizer>
                            <regexp>.*cddl.*gpl.*1.*</regexp>
                            <replacement>cddl_gpl_1.1</replacement>
                        </licenseUrlFileNameSanitizer>
                        <licenseUrlFileNameSanitizer>
                            <regexp>.*cddl.*gpl.*2.*ce.*</regexp>
                            <replacement>cddl_gplv2_ce</replacement>
                        </licenseUrlFileNameSanitizer>
                    </licenseUrlFileNameSanitizers>
                </configuration>
            </plugin>
            <plugin>
                <groupId>org.jacoco</groupId>
                <artifactId>jacoco-maven-plugin</artifactId>
                <version>0.8.5</version>
                <executions>
                    <execution>
                        <id>agent</id>
                        <goals>
                            <goal>prepare-agent</goal>
                        </goals>
                    </execution>
                    <execution>
                        <id>report</id>
                        <phase>prepare-package</phase>
                        <goals>
                            <goal>report</goal>
                        </goals>
                    </execution>
                </executions>
            </plugin>
            <plugin>
                <groupId>org.apache.maven.plugins</groupId>
                <artifactId>maven-checkstyle-plugin</artifactId>
                <version>${checkstyle.plugin.version}</version>
                <configuration>
                    <includeTestSourceDirectory>true</includeTestSourceDirectory>
                    <configLocation>code-style/checkstyle.xml</configLocation>
                    <encoding>UTF-8</encoding>
                    <consoleOutput>true</consoleOutput>
                    <failsOnError>true</failsOnError>
                    <headerLocation>code-style/licenseHeader.txt
                    </headerLocation>
                    <suppressionsLocation>code-style/checkstyle-suppressions.xml</suppressionsLocation>
                    <suppressionsFileExpression>checkstyle.suppressions.file</suppressionsFileExpression>
                </configuration>
                <executions>
                    <execution>
                        <id>validate</id>
                        <phase>verify</phase>
                        <goals>
                            <goal>check</goal>
                        </goals>
                    </execution>
                </executions>
            </plugin>
            <plugin>
                <groupId>org.apache.maven.plugins</groupId>
                <artifactId>maven-failsafe-plugin</artifactId>
                <version>${failsafe.version}</version>
            </plugin>
        </plugins>
    </build>

</project><|MERGE_RESOLUTION|>--- conflicted
+++ resolved
@@ -79,22 +79,17 @@
     </properties>
 
     <modules>
-<<<<<<< HEAD
         <!-- Core service packages -->
-=======
         <module>attribute-masking-service</module>
->>>>>>> c12bd039
         <module>audit-service</module>
         <module>data-service</module>
         <module>discovery-service</module>
-        <module>filtered-resource-service</module>
         <module>palisade-service</module>
         <module>policy-service</module>
         <module>resource-service</module>
         <module>user-service</module>
-        <!-- Non-core helper packages -->
+        <module>services-manager</module>
         <module>create-kafka-queues</module>
-        <module>services-manager</module>
     </modules>
 
     <profiles>
