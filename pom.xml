<?xml version="1.0" encoding="UTF-8"?>
<!--
  ~ Copyright 2019 Crown Copyright
  ~
  ~ Licensed under the Apache License, Version 2.0 (the "License");
  ~ you may not use this file except in compliance with the License.
  ~ You may obtain a copy of the License at
  ~
  ~     http://www.apache.org/licenses/LICENSE-2.0
  ~
  ~ Unless required by applicable law or agreed to in writing, software
  ~ distributed under the License is distributed on an "AS IS" BASIS,
  ~ WITHOUT WARRANTIES OR CONDITIONS OF ANY KIND, either express or implied.
  ~ See the License for the specific language governing permissions and
  ~ limitations under the License.
  -->
<project xmlns:xsi="http://www.w3.org/2001/XMLSchema-instance" xmlns="http://maven.apache.org/POM/4.0.0"
         xsi:schemaLocation="http://maven.apache.org/POM/4.0.0 http://maven.apache.org/xsd/maven-4.0.0.xsd">
    <modelVersion>4.0.0</modelVersion>

    <parent>
        <artifactId>spring-boot-starter-parent</artifactId>
        <groupId>org.springframework.boot</groupId>
        <version>2.3.1.RELEASE</version>
    </parent>

    <groupId>uk.gov.gchq.palisade</groupId>
    <artifactId>service</artifactId>
    <version>0.5.0-${revision}</version>
    <name>palisade</name>
    <description>Service layer for palisade</description>
    <url>https://github.com/gchq/Palisade-services</url>
    <packaging>pom</packaging>

    <developers>
        <developer>
            <name>PalisadeDevelopers</name>
            <organization>GCHQ</organization>
            <organizationUrl>https://github.com/gchq</organizationUrl>
        </developer>
    </developers>

    <licenses>
        <license>
            <name>Apache License, Version 2.0</name>
            <url>http://www.apache.org/licenses/LICENSE-2.0.txt</url>
        </license>
    </licenses>

    <properties>
        <!-- Project properties -->
        <java.version>11</java.version>
        <revision>SNAPSHOT</revision>
        <clients.revision>SNAPSHOT</clients.revision>
        <common.revision>SNAPSHOT</common.revision>
        <readers.revision>SNAPSHOT</readers.revision>
        <examples.revision>SNAPSHOT</examples.revision>
        <examples.app.version>0.5.0-${examples.revision}</examples.app.version>
        <maven.compiler.source>${java.version}</maven.compiler.source>
        <maven.compiler.target>${java.version}</maven.compiler.target>
        <encoding>UTF-8</encoding>
        <project.build.sourceEncoding>${encoding}</project.build.sourceEncoding>
        <project.reporting.outputEncoding>${encoding}</project.reporting.outputEncoding>

        <!-- Plugins -->
        <compiler.plugin.version>3.8.0</compiler.plugin.version>
        <javadoc.plugin.version>3.2.0</javadoc.plugin.version>
        <checkstyle.plugin.version>3.1.0</checkstyle.plugin.version>
        <depends.plugin.version>3.1.1</depends.plugin.version>

        <!-- Testing properties -->
        <unit-test.skip>false</unit-test.skip>
        <component-test.skip>false</component-test.skip>
        <contract-test.skip>false</contract-test.skip>

        <!-- Testing plugins -->
        <surefire.plugin.version>2.22.1</surefire.plugin.version>
        <failsafe.plugin.version>2.22.1</failsafe.plugin.version>

        <!-- Sonar -->
        <sonar.java.coveragePlugin>jacoco</sonar.java.coveragePlugin>
        <sonar.dynamicAnalysis>reuseReports</sonar.dynamicAnalysis>
        <sonar.jacoco.reportPath>target/code-coverage/jacoco.exec</sonar.jacoco.reportPath>
        <sonar.jacoco-it.reportPath>target/code-coverage/jacoco-it.exec</sonar.jacoco-it.reportPath>
        <sonar.language>java</sonar.language>
    </properties>

    <modules>
        <module>audit-service</module>
<<<<<<< HEAD
        <!--        <module>data-service</module>-->
        <!--        <module>discovery-service</module>-->
        <!--        <module>palisade-service</module>-->
        <!--        <module>policy-service</module>-->
        <!--        <module>query-scope-service</module>-->
        <!--        <module>resource-service</module>-->
        <!--        <module>results-service</module>-->
                <module>user-service</module>
        <!--        <module>services-manager</module>-->
        <!--        <module>create-kafka-queues</module>-->
=======
        <module>data-service</module>
<!--        <module>discovery-service</module>-->
<!--        <module>palisade-service</module>-->
        <module>policy-service</module>
<!--        <module>query-scope-service</module>-->
<!--        <module>resource-service</module>-->
<!--        <module>results-service</module>-->
<!--        <module>user-service</module>-->
<!--        <module>services-manager</module>-->
<!--        <module>create-kafka-queues</module>-->
>>>>>>> 91189c45
    </modules>

    <profiles>
        <profile>
            <id>quick</id>
            <properties>
                <maven.test.skip>true</maven.test.skip>
                <maven.javadoc.skip>true</maven.javadoc.skip>
                <checkstyle.skip>true</checkstyle.skip>
                <dockerfile.skip>true</dockerfile.skip>
                <license.skipAggregateAddThirdParty>true</license.skipAggregateAddThirdParty>
                <license.skipAggregateDownloadLicenses>true</license.skipAggregateDownloadLicenses>
            </properties>
        </profile>
    </profiles>

    <dependencyManagement>
        <dependencies>
            <dependency>
                <groupId>org.springframework.cloud</groupId>
                <artifactId>spring-cloud-dependencies</artifactId>
                <version>Hoxton.SR3</version>
                <type>pom</type>
                <scope>import</scope>
            </dependency>
        </dependencies>
    </dependencyManagement>

    <distributionManagement>
        <!-- in order to use this, one must have nexus up and running on a given url -->
        <repository>
            <!-- Snapshot repositories can be build on each commit to develop branch -->
            <id>nexus</id>
            <name>releases</name>
            <url>${release.url}</url>
        </repository>
        <snapshotRepository>
            <!-- Snapshot repositories can be build on each commit to develop branch -->
            <id>nexus</id>
            <name>snapshots</name>
            <url>${snapshot.url}</url>
        </snapshotRepository>
    </distributionManagement>

    <build>
        <!--this extension provides version number substitution for child poms-->
        <!--see here: https://github.com/jcgay/unique-revision-maven-filtering-->
        <!--ths article explains the issue solved by this extension: https://jeanchristophegay.com/en/posts/maven-unique-version-multi-modules-build/-->
        <extensions>
            <extension>
                <groupId>fr.jcgay.maven.extension</groupId>
                <artifactId>unique-revision-maven-filtering</artifactId>
                <version>1.1</version>
            </extension>
        </extensions>
        <plugins>
            <plugin>
                <groupId>org.apache.maven.plugins</groupId>
                <artifactId>maven-compiler-plugin</artifactId>
                <version>${compiler.plugin.version}</version>
                <configuration>
                    <source>${maven.compiler.source}</source>
                    <target>${maven.compiler.target}</target>
                    <compilerArgs>
                        <arg>-Xlint:deprecation</arg>
                    </compilerArgs>
                </configuration>
            </plugin>
            <plugin>
                <groupId>org.apache.maven.plugins</groupId>
                <artifactId>maven-javadoc-plugin</artifactId>
                <version>${javadoc.plugin.version}</version>
                <configuration>
                    <show>private</show>
                    <nohelp>true</nohelp>
                    <quiet>true</quiet>
                    <header>Palisade ${project.version}</header>
                    <footer>Palisade ${project.version}</footer>
                    <doctitle>Palisade ${project.version}</doctitle>
                    <tags>
                        <tag>
                            <name>apiNote</name>
                            <placement>a</placement>
                            <head>API Note:</head>
                        </tag>
                        <tag>
                            <name>implNote</name>
                            <placement>a</placement>
                            <head>Implementation note:</head>
                        </tag>
                    </tags>
                </configuration>
                <executions>
                    <execution>
                        <id>javadoc-compile</id>
                        <phase>compile</phase>
                        <configuration>
                            <show>public</show>
                        </configuration>
                        <goals>
                            <goal>javadoc-no-fork</goal>
                            <goal>aggregate-no-fork</goal>
                        </goals>
                    </execution>
                    <execution>
                        <id>javadoc-aggregate</id>
                        <phase>site</phase>
                        <configuration>
                            <show>public</show>
                        </configuration>
                        <goals>
                            <goal>aggregate</goal>
                        </goals>
                    </execution>
                </executions>
            </plugin>
            <plugin>
                <groupId>org.apache.maven.plugins</groupId>
                <artifactId>maven-dependency-plugin</artifactId>
                <version>${depends.plugin.version}</version>
                <executions>
                    <execution>
                        <id>dependencies</id>
                        <phase>prepare-package</phase>
                        <goals>
                            <goal>tree</goal>
                        </goals>
                        <configuration>
                            <outputFile>mvn_dependency_tree.txt</outputFile>
                        </configuration>
                    </execution>
                </executions>
            </plugin>
            <plugin>
                <groupId>org.codehaus.mojo</groupId>
                <artifactId>license-maven-plugin</artifactId>
                <version>2.0.0</version>
                <executions>
                    <execution>
                        <id>licenses-report</id>
                        <phase>prepare-package</phase>
                        <goals>
                            <goal>aggregate-download-licenses</goal>
                            <goal>aggregate-add-third-party</goal>
                        </goals>
                    </execution>
                </executions>
                <configuration>
                    <fileTemplate>${project.basedir}/code-style/NOTICES.ftl</fileTemplate>
                    <outputDirectory>${project.basedir}</outputDirectory>
                    <thirdPartyFilename>NOTICES.md</thirdPartyFilename>
                    <licensesOutputDirectory>${project.basedir}/licenses</licensesOutputDirectory>
                    <includeTransitiveDependencies>false</includeTransitiveDependencies>
                    <cleanLicensesOutputDirectory>true</cleanLicensesOutputDirectory>
                    <!--
                     Normalise equivalent license names (see also NOTICES.ftl)
                     Format is "<preferred license name> :: <file name>|<license name>|<license name>|..."
                    -->
                    <licenseMerges>
                        <licenseMerge>Apache Software License 2.0 :: apache_software_license_2.0.txt|Apache Software License, Version 2.0|The Apache Software License, Version 2.0|Apache License, Version 2.0|Apache License 2.0|Apache 2|Apache 2.0</licenseMerge>
                        <licenseMerge>MIT License :: mit_license.txt|MIT License|The MIT License|MIT X11 License</licenseMerge>
                        <licenseMerge>Eclipse Public License 1.0 :: eclipse_public_license_1.0.html|Eclipse Public License 1.0|The Eclipse Public License 1.0|Eclipse Public License - v 1.0|Eclipse Distribution License - v 1.0</licenseMerge>
                        <licenseMerge>BSD License 3 :: bsd_license_3.html|BSD Licence 3</licenseMerge>
                        <licenseMerge>GNU Lesser General Public License 2.1 :: gnu_lgpl_2.1.html|GNU Lesser General Public License</licenseMerge>
                        <licenseMerge>Mozilla Public License 2.0 or Eclipse Public License 1.0 :: mpl_2.0_or_epl_1.0.html|MPL 2.0 or EPL 1.0</licenseMerge>
                        <licenseMerge>Common Development and Distribution License (CDDL) 1.1 :: cddl_gpl_1.1.txt|CDDL 1.1|cddl+gpl_1.1.html|CDDL+GPL License</licenseMerge>
                        <licenseMerge>CDDL and GNU GPL 2 w/ Classpath Exception :: cddl_gplv2_ce.html|CDDL/GPLv2+CE</licenseMerge>
                        <licenseMerge>GNU General Public License 2 w/ Classpath Exception :: missing|GPL2 w/ CPE</licenseMerge>
                    </licenseMerges>
                    <!--
                     Normalise equivalent license filenames, unfortunately cannot match or change filetype
                     Must match the above equivalent <file name> field
                     Must be a valid URL (ie must not contain spaces, pluses (+), etc...)
                    -->
                    <licenseUrlFileNameSanitizers>
                        <licenseUrlFileNameSanitizer>
                            <regexp>.*apache.*license.*2.*</regexp>
                            <replacement>apache_software_license_2.0</replacement>
                        </licenseUrlFileNameSanitizer>
                        <licenseUrlFileNameSanitizer>
                            <regexp>.*mit.*license.*</regexp>
                            <replacement>mit_license</replacement>
                        </licenseUrlFileNameSanitizer>
                        <licenseUrlFileNameSanitizer>
                            <regexp>.*eclipse.*license.*1.0.*</regexp>
                            <replacement>eclipse_public_license_1.0</replacement>
                        </licenseUrlFileNameSanitizer>
                        <licenseUrlFileNameSanitizer>
                            <regexp>.*bsd.*licence.*3.*</regexp>
                            <replacement>bsd_license_3</replacement>
                        </licenseUrlFileNameSanitizer>
                        <licenseUrlFileNameSanitizer>
                            <regexp>.*gnu.*lesser.*license.*</regexp>
                            <replacement>gnu_lgpl_2.1</replacement>
                        </licenseUrlFileNameSanitizer>
                        <licenseUrlFileNameSanitizer>
                            <regexp>.*mpl.*epl.*</regexp>
                            <replacement>mpl_2.0_or_epl_1.0</replacement>
                        </licenseUrlFileNameSanitizer>
                        <licenseUrlFileNameSanitizer>
                            <regexp>.*cddl.*gpl.*license.*_1.*</regexp>
                            <replacement>cddl+gpl_1.1</replacement>
                        </licenseUrlFileNameSanitizer>
                        <licenseUrlFileNameSanitizer>
                            <regexp>.*cddl.*gpl.*1.*</regexp>
                            <replacement>cddl_gpl_1.1</replacement>
                        </licenseUrlFileNameSanitizer>
                        <licenseUrlFileNameSanitizer>
                            <regexp>.*cddl.*gpl.*2.*ce.*</regexp>
                            <replacement>cddl_gplv2_ce</replacement>
                        </licenseUrlFileNameSanitizer>
                    </licenseUrlFileNameSanitizers>
                </configuration>
            </plugin>
            <plugin>
                <groupId>org.apache.maven.plugins</groupId>
                <artifactId>maven-surefire-plugin</artifactId>
                <version>2.22.1</version>
                <configuration>
                    <skipTests>${unit-test.skip}</skipTests>
                    <includes>
                        <include>uk/gov/gchq/palisade/service/**</include>
                    </includes>
                </configuration>
            </plugin>
            <plugin>
                <groupId>org.apache.maven.plugins</groupId>
                <artifactId>maven-failsafe-plugin</artifactId>
                <version>2.22.1</version>
                <executions>
                    <execution>
                        <id>component-tests</id>
                        <goals>
                            <goal>integration-test</goal>
                            <goal>verify</goal>
                        </goals>
                        <configuration>
                            <skipITs>${component-test.skip}</skipITs>
                            <includes>
                                <include>uk/gov/gchq/palisade/component/**</include>
                            </includes>
                        </configuration>
                    </execution>
                    <execution>
                        <id>contract-tests</id>
                        <goals>
                            <goal>integration-test</goal>
                            <goal>verify</goal>
                        </goals>
                        <configuration>
                            <skipITs>${contract-test.skip}</skipITs>
                            <includes>
                                <include>uk/gov/gchq/palisade/contract/**</include>
                            </includes>
                        </configuration>
                    </execution>
                </executions>
            </plugin>
            <plugin>
                <groupId>org.jacoco</groupId>
                <artifactId>jacoco-maven-plugin</artifactId>
                <version>0.8.5</version>
                <configuration>
                    <destFile>${sonar.jacoco.report}</destFile>
                    <append>true</append>
                </configuration>
                <executions>
                    <execution>
                        <id>pre-unit-test</id>
                        <phase>process-test-classes</phase>
                        <goals>
                            <goal>prepare-agent</goal>
                        </goals>
                        <configuration>
                            <destFile>${sonar.jacoco.reportPath}</destFile>
                        </configuration>
                    </execution>
                    <execution>
                        <id>post-unit-test</id>
                        <phase>test</phase>
                        <goals>
                            <goal>report</goal>
                        </goals>
                        <configuration>
                            <dataFile>${sonar.jacoco.reportPath}</dataFile>
                        </configuration>
                    </execution>
                    <execution>
                        <id>pre-integration-test</id>
                        <phase>pre-integration-test</phase>
                        <goals>
                            <goal>prepare-agent-integration</goal>
                        </goals>
                        <configuration>
                            <destFile>${sonar.jacoco-it.reportPath}</destFile>
                        </configuration>
                    </execution>
                    <execution>
                        <id>post-integration-test</id>
                        <phase>integration-test</phase>
                        <goals>
                            <goal>report-integration</goal>
                        </goals>
                        <configuration>
                            <dataFile>${sonar.jacoco-it.reportPath}</dataFile>
                        </configuration>
                    </execution>
                </executions>
            </plugin>
            <plugin>
                <groupId>org.apache.maven.plugins</groupId>
                <artifactId>maven-checkstyle-plugin</artifactId>
                <version>${checkstyle.plugin.version}</version>
                <configuration>
                    <includeTestSourceDirectory>true</includeTestSourceDirectory>
                    <configLocation>code-style/checkstyle.xml</configLocation>
                    <encoding>UTF-8</encoding>
                    <consoleOutput>true</consoleOutput>
                    <failsOnError>true</failsOnError>
                    <headerLocation>code-style/licenseHeader.txt
                    </headerLocation>
                    <suppressionsLocation>code-style/checkstyle-suppressions.xml</suppressionsLocation>
                    <suppressionsFileExpression>checkstyle.suppressions.file</suppressionsFileExpression>
                </configuration>
                <executions>
                    <execution>
                        <id>validate</id>
                        <phase>verify</phase>
                        <goals>
                            <goal>check</goal>
                        </goals>
                    </execution>
                </executions>
            </plugin>
        </plugins>
    </build>

</project><|MERGE_RESOLUTION|>--- conflicted
+++ resolved
@@ -87,18 +87,6 @@
 
     <modules>
         <module>audit-service</module>
-<<<<<<< HEAD
-        <!--        <module>data-service</module>-->
-        <!--        <module>discovery-service</module>-->
-        <!--        <module>palisade-service</module>-->
-        <!--        <module>policy-service</module>-->
-        <!--        <module>query-scope-service</module>-->
-        <!--        <module>resource-service</module>-->
-        <!--        <module>results-service</module>-->
-                <module>user-service</module>
-        <!--        <module>services-manager</module>-->
-        <!--        <module>create-kafka-queues</module>-->
-=======
         <module>data-service</module>
 <!--        <module>discovery-service</module>-->
 <!--        <module>palisade-service</module>-->
@@ -106,10 +94,9 @@
 <!--        <module>query-scope-service</module>-->
 <!--        <module>resource-service</module>-->
 <!--        <module>results-service</module>-->
-<!--        <module>user-service</module>-->
+        <module>user-service</module>
 <!--        <module>services-manager</module>-->
 <!--        <module>create-kafka-queues</module>-->
->>>>>>> 91189c45
     </modules>
 
     <profiles>
