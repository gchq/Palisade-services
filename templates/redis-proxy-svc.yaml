# Copyright 2018-2021 Crown Copyright
#
# Licensed under the Apache License, Version 2.0 (the "License");
# you may not use this file except in compliance with the License.
# You may obtain a copy of the License at
#
#     http://www.apache.org/licenses/LICENSE-2.0
#
# Unless required by applicable law or agreed to in writing, software
# distributed under the License is distributed on an "AS IS" BASIS,
# WITHOUT WARRANTIES OR CONDITIONS OF ANY KIND, either express or implied.
# See the License for the specific language governing permissions and
# limitations under the License.
#
# Create a service that will uses a pod selector to determine on which pod(s) is to be used
# for the redis service.
#
# The palisade application will point to this service which will find a pod that matches the specified service label.
#
apiVersion: v1
kind: Service
metadata:
  name: palisade-redis-proxy-master
  namespace: {{ include "palisade.namespace" . }}
  annotations:
    service.alpha.kubernetes.io/tolerate-unready-endpoints: "true"
spec:
  type: ExternalName
  # Specify the FQDN of the service to use. Pod selectors can't select outside of namespace
  # Docs suggest FQDN can be shortened inside current namespace, and inside current cluster, but this doesn't work in AWS
<<<<<<< HEAD
  {{- if .Values.global.kafka.install }}
  externalName: palisade-kafka.{{ include "palisade.namespace" . }}.svc.cluster.local
=======
  {{- if .Values.global.redis.install }}
  externalName: palisade-redis-master.{{ include "palisade.namespace" . }}.svc.cluster.local
>>>>>>> 2d7a0fed
  {{- else if eq .Values.global.hosting "aws" }}
  externalName: redis-master.palisade-shared.svc.cluster.local
  {{- end }}<|MERGE_RESOLUTION|>--- conflicted
+++ resolved
@@ -28,13 +28,8 @@
   type: ExternalName
   # Specify the FQDN of the service to use. Pod selectors can't select outside of namespace
   # Docs suggest FQDN can be shortened inside current namespace, and inside current cluster, but this doesn't work in AWS
-<<<<<<< HEAD
-  {{- if .Values.global.kafka.install }}
-  externalName: palisade-kafka.{{ include "palisade.namespace" . }}.svc.cluster.local
-=======
   {{- if .Values.global.redis.install }}
   externalName: palisade-redis-master.{{ include "palisade.namespace" . }}.svc.cluster.local
->>>>>>> 2d7a0fed
   {{- else if eq .Values.global.hosting "aws" }}
   externalName: redis-master.palisade-shared.svc.cluster.local
   {{- end }}