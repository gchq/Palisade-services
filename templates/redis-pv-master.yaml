# Copyright 2020 Crown Copyright
#
# Licensed under the Apache License, Version 2.0 (the "License");
# you may not use this file except in compliance with the License.
# You may obtain a copy of the License at
#
#     http://www.apache.org/licenses/LICENSE-2.0
#
# Unless required by applicable law or agreed to in writing, software
# distributed under the License is distributed on an "AS IS" BASIS,
# WITHOUT WARRANTIES OR CONDITIONS OF ANY KIND, either express or implied.
# See the License for the specific language governing permissions and
# limitations under the License.

apiVersion: v1
kind: PersistentVolume
metadata:
<<<<<<< HEAD
  name: {{ include "palisade.namespace" $ }}-{{ .Values.global.persistence.redisMaster.name }}
  {{- if eq .Values.hosting "aws" }}
=======
  name: {{ .Values.global.persistence.redisMaster.name }}-{{ include "palisade.namespace" . }}
>>>>>>> 5c026a67
  labels:
    {{- if eq .Values.hosting "aws" }}
    type: amazonEBS
<<<<<<< HEAD
    selectorFilter: {{ include "palisade.namespace" $ }}-{{ .Values.global.persistence.redisMaster.name }}
  {{- end }}
=======
    {{- end }}
    selectorFilter: {{ .Values.global.persistence.redisMaster.name }}-{{ include "palisade.namespace" . }}
>>>>>>> 5c026a67
spec:
  accessModes:
  - ReadWriteMany
  persistentVolumeReclaimPolicy: Delete
  storageClassName: {{ .Values.global.persistence.redisMaster.name }}-{{ include "palisade.namespace" . }}
  capacity:
    storage: {{ .Values.global.persistence.redisMaster.storage }}
  {{- if eq .Values.hosting "local" }}
  hostPath:
    path: {{ .Values.global.persistence.redisMaster.local.hostPath }}/redis/{{ include "palisade.namespace" . }}/master
    type: DirectoryOrCreate
  {{- else if eq .Values.hosting "aws" }}
  csi:
    driver: efs.csi.aws.com
    volumeHandle: {{ required "A valid AWS EFS volume handle must be specified" .Values.global.persistence.redisMaster.aws.volumeHandle }}
    volumeAttributes:
      path: {{ .Values.global.persistence.redisMaster.aws.volumePath }}/redis/{{ include "palisade.namespace" . }}/master
  {{- end }}<|MERGE_RESOLUTION|>--- conflicted
+++ resolved
@@ -15,22 +15,12 @@
 apiVersion: v1
 kind: PersistentVolume
 metadata:
-<<<<<<< HEAD
-  name: {{ include "palisade.namespace" $ }}-{{ .Values.global.persistence.redisMaster.name }}
-  {{- if eq .Values.hosting "aws" }}
-=======
   name: {{ .Values.global.persistence.redisMaster.name }}-{{ include "palisade.namespace" . }}
->>>>>>> 5c026a67
   labels:
     {{- if eq .Values.hosting "aws" }}
     type: amazonEBS
-<<<<<<< HEAD
-    selectorFilter: {{ include "palisade.namespace" $ }}-{{ .Values.global.persistence.redisMaster.name }}
-  {{- end }}
-=======
     {{- end }}
     selectorFilter: {{ .Values.global.persistence.redisMaster.name }}-{{ include "palisade.namespace" . }}
->>>>>>> 5c026a67
 spec:
   accessModes:
   - ReadWriteMany
