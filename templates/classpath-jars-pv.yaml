--- conflicted
+++ resolved
@@ -28,15 +28,9 @@
   {{- end }}
 spec:
   accessModes:
-<<<<<<< HEAD
-  - ReadOnlyMany
-  persistentVolumeReclaimPolicy: Delete
-  storageClassName: {{ .Values.global.persistence.classpathJars.name }}
-=======
   - ReadWriteMany
   persistentVolumeReclaimPolicy: Delete
   storageClassName: {{ .Values.global.persistence.storageClassName }}
->>>>>>> d53ef3c5
   capacity:
     storage: {{ .Values.global.persistence.classpathJars.storage }}
   {{- if eq .Values.hosting "local" }}
