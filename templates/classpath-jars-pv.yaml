--- conflicted
+++ resolved
@@ -20,21 +20,12 @@
 apiVersion: v1
 kind: PersistentVolume
 metadata:
-<<<<<<< HEAD
   name: {{ include "palisade.namespace" $ }}-{{ .Values.global.persistence.classpathJars.name }}
-  {{- if eq .Values.hosting "aws" }}
-=======
-  name: {{ include "palisade.deployment.fullname" . }}
->>>>>>> 5c026a67
   labels:
   {{- if eq .Values.hosting "aws" }}
     type: amazonEBS
-<<<<<<< HEAD
+  {{- end }}
     selectorFilter: {{ include "palisade.namespace" $ }}-{{ .Values.global.persistence.classpathJars.name }}
-=======
->>>>>>> 5c026a67
-  {{- end }}
-    selectorFilter: {{ include "palisade.deployment.fullname" . }}
 spec:
   accessModes:
   - ReadWriteMany
