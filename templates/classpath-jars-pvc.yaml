--- conflicted
+++ resolved
@@ -43,8 +43,4 @@
       storage: {{ .Values.global.persistence.classpathJars.storage }}
   selector:
     matchLabels:
-<<<<<<< HEAD
-      selectorFilter: {{ include "palisade.namespace" $ }}-{{ .Values.global.persistence.classpathJars.name }}
-=======
-      selectorFilter: {{ include "palisade.deployment.fullname" . }}
->>>>>>> 5c026a67
+      selectorFilter: {{ include "palisade.namespace" $ }}-{{ .Values.global.persistence.classpathJars.name }}