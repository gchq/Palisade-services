--- conflicted
+++ resolved
@@ -16,22 +16,12 @@
 apiVersion: v1
 kind: PersistentVolume
 metadata:
-<<<<<<< HEAD
-  name: {{ include "palisade.namespace" $ }}-{{ .Values.global.persistence.kafka.name }}
-  {{- if eq .Values.hosting "aws" }}
-=======
   name: {{ .Values.global.persistence.kafka.name }}-{{ include "palisade.namespace" . }}
->>>>>>> 5c026a67
   labels:
     {{- if eq .Values.hosting "aws" }}
     type: amazonEBS
-<<<<<<< HEAD
-    selectorFilter: {{ include "palisade.namespace" $ }}-{{ .Values.global.persistence.kafka.name }}
-  {{- end }}
-=======
     {{- end }}
     selectorFilter: {{ .Values.global.persistence.kafka.name }}-{{ include "palisade.namespace" . }}
->>>>>>> 5c026a67
 spec:
   accessModes:
   - ReadWriteMany
