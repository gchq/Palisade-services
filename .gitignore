<<<<<<< HEAD
# Copyright 2019 Crown Copyright

# Licensed under the Apache License, Version 2.0 (the "License");
# you may not use this file except in compliance with the License.
# You may obtain a copy of the License at
#
#     http://www.apache.org/licenses/LICENSE-2.0
#
# Unless required by applicable law or agreed to in writing, software
# distributed under the License is distributed on an "AS IS" BASIS,
# WITHOUT WARRANTIES OR CONDITIONS OF ANY KIND, either express or implied.
# See the License for the specific language governing permissions and
# limitations under the License

target/
*.iml
.project/
bin/
*.class
*/atlassian-ide*
.idea/
.classpath/
*.pem
*.DS_Store
*.flattened-pom.xml
_book
node_modules/
.extract/
.settings/
.terraform/
backend.tf
terraform.tfvars
terraform.tfstate
terraform.tfstate.backup
dependency-reduced-pom.xml
velocity.log

##VSCODE default files that dont need to be tracked
eclipse-formatter.xml
.vscode/
=======
# Copyright 2019 Crown Copyright

# Licensed under the Apache License, Version 2.0 (the "License");
# you may not use this file except in compliance with the License.
# You may obtain a copy of the License at
#
#     http://www.apache.org/licenses/LICENSE-2.0
#
# Unless required by applicable law or agreed to in writing, software
# distributed under the License is distributed on an "AS IS" BASIS,
# WITHOUT WARRANTIES OR CONDITIONS OF ANY KIND, either express or implied.
# See the License for the specific language governing permissions and
# limitations under the License

target/
*.iml
.project/
bin/
*.class
*/atlassian-ide*
.idea/
.classpath/
*.pem
*.DS_Store
*.flattened-pom.xml
_book
node_modules/
.extract/
.settings/
.terraform/
backend.tf
terraform.tfvars
terraform.tfstate
terraform.tfstate.backup
dependency-reduced-pom.xml
velocity.log.*
velocity.log

##VSCODE default files that dont need to be tracked
eclipse-formatter.xml
.vscode/
>>>>>>> b05cd397
<|MERGE_RESOLUTION|>--- conflicted
+++ resolved
@@ -1,45 +1,3 @@
-<<<<<<< HEAD
-# Copyright 2019 Crown Copyright
-
-# Licensed under the Apache License, Version 2.0 (the "License");
-# you may not use this file except in compliance with the License.
-# You may obtain a copy of the License at
-#
-#     http://www.apache.org/licenses/LICENSE-2.0
-#
-# Unless required by applicable law or agreed to in writing, software
-# distributed under the License is distributed on an "AS IS" BASIS,
-# WITHOUT WARRANTIES OR CONDITIONS OF ANY KIND, either express or implied.
-# See the License for the specific language governing permissions and
-# limitations under the License
-
-target/
-*.iml
-.project/
-bin/
-*.class
-*/atlassian-ide*
-.idea/
-.classpath/
-*.pem
-*.DS_Store
-*.flattened-pom.xml
-_book
-node_modules/
-.extract/
-.settings/
-.terraform/
-backend.tf
-terraform.tfvars
-terraform.tfstate
-terraform.tfstate.backup
-dependency-reduced-pom.xml
-velocity.log
-
-##VSCODE default files that dont need to be tracked
-eclipse-formatter.xml
-.vscode/
-=======
 # Copyright 2019 Crown Copyright
 
 # Licensed under the Apache License, Version 2.0 (the "License");
@@ -80,5 +38,4 @@
 
 ##VSCODE default files that dont need to be tracked
 eclipse-formatter.xml
-.vscode/
->>>>>>> b05cd397
+.vscode/