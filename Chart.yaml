--- conflicted
+++ resolved
@@ -22,14 +22,11 @@
     version: 0.4.0
     repository: file://charts/traefik
     condition: traefik.install
-<<<<<<< HEAD
-  - name: metrics-server
-    version: 0.4.0
-    repository: file://charts/metrics-server
-    condition: metricsServer.install
-=======
   - name: dashboard
     version: 0.4.0
     repository: file://charts/dashboard
     condition: dashboard.install
->>>>>>> 961d0637
+  - name: metrics-server
+    version: 0.4.0
+    repository: file://charts/metrics-server
+    condition: metricsServer.install