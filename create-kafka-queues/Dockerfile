--- conflicted
+++ resolved
@@ -15,14 +15,9 @@
 ARG BASE_IMG
 FROM $BASE_IMG
 
-<<<<<<< HEAD
-ARG NETCAT_VERSION=1.10-41.1
-ARG CURL_VERSION=~7.64.0-4+deb10u2
-=======
 ARG NETCAT_VERSION=1.*
 ARG CURL_VERSION=7.*
 
->>>>>>> 86aff26c
 RUN apt-get update \
    && apt-get install -y netcat=${NETCAT_VERSION} curl=${CURL_VERSION} --no-install-recommends \
    && apt-get clean \
