--- conflicted
+++ resolved
@@ -46,7 +46,7 @@
 *token is in the message header's metadata
 
 The service reads a message in from the `rule` Kafka topic as an [AttributeMaskingRequest](src/main/java/uk/gov/gchq/palisade/service/attributemask/model/AttributeMaskingRequest.java).
-This request is first persisted in a store as an [AuthorisedRequestEntity](src/main/java/uk/gov/gchq/palisade/service/attributemask/domain/AuthorisedRequestEntity.java).
+This request is first persisted in a store as an`AuthorisedRequestEntity`.
 The `LeafResource` in the request holds metadata for the resources that are being requested.
 If any of this metadata is classed as restricted data for the request, the metadata is then redacted or removed producing a masked version of the `LeafResource`.
 The resulting masked `LeafResource` is then used to create an [AttributeMaskingResponse](src/main/java/uk/gov/gchq/palisade/service/attributemask/model/AttributeMaskingResponse.java) ready to be forwarded onto the `masked-resource` Kafka topic.
@@ -112,13 +112,7 @@
   }
 }'
 ```
-<<<<<<< HEAD
-
-
-## Example JSON Response
-=======
 ## Expected Kafka 'masked-resource' Message
->>>>>>> e650532f
 ```
 {
   "userId": "test-user-id",
