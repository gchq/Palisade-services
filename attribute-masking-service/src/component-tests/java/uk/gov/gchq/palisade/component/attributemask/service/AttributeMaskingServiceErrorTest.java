--- conflicted
+++ resolved
@@ -55,9 +55,6 @@
 
 import static org.assertj.core.api.Assertions.assertThat;
 
-/**
- * Tests to verify the handling of exceptions and the population of audit objects during stream processing
- */
 @SpringBootTest(classes = AttributeMaskingApplication.class, webEnvironment = SpringBootTest.WebEnvironment.NONE)
 @ContextConfiguration(classes = {ExecutorTestConfiguration.class, AttributeMaskingServiceErrorTest.Config.class})
 @EntityScan(basePackageClasses = {AuthorisedRequestEntity.class})
@@ -89,12 +86,11 @@
     private ObjectMapper mapper;
 
     @Test
-    void testPersistenceFailure() {
-        // Given a masking request
+    void persistenceFailureTest() {
         final AttributeMaskingRequest attributeMaskingRequest = requestFactoryObj.apply(1);
-        // When persisting
+
         final CompletableFuture<AuditableAttributeMaskingRequest> subject = this.attributeMaskingService.storeAuthorisedRequest("test-token", attributeMaskingRequest);
-        // Then the service suppresses exception and populates Audit object
+
         assertThat(subject.getNow(AuditableAttributeMaskingRequest.Builder.create().withAttributeMaskingRequest(null).withNoError()).getAuditErrorMessage().getError().getMessage())
                 .as("verify that exception is propagated into an auditable object and returned")
                 .isEqualTo("Cannot persist");
@@ -105,12 +101,11 @@
     }
 
     @Test
-    void testMaskingFailure() {
-        // Given a masking request
+    void maskingFailureTest() {
         final AttributeMaskingRequest attributeMaskingRequest = requestFactoryObj.apply(1);
-        // When masking
+
         final AuditableAttributeMaskingResponse subject = this.attributeMaskingService.maskResourceAttributes(attributeMaskingRequest);
-        // Then the service suppresses exception and populates Audit object
+
         assertThat(subject.getAuditErrorMessage().getError().getMessage())
                 .as("verify that exception is propagated into an auditable object and returned")
                 .isEqualTo("Cannot mask");
@@ -121,14 +116,9 @@
     }
 
     @Test
-<<<<<<< HEAD
-    public void testJsonFormatFailure() throws JsonProcessingException {
-        // Given a masking request
-=======
     void jsonFormatFailureTest() throws JsonProcessingException {
->>>>>>> 6fec2cf4
         final AttributeMaskingRequest attributeMaskingRequest = requestFactoryObj.apply(1);
-        // With invalid JSON in the context
+
         JsonNode stub;
         try {
            stub = this.mapper.readTree("{ \"value\": \"content\" }");
@@ -143,9 +133,9 @@
                 .withUser(attributeMaskingRequest.getUser())
                 .withResource(attributeMaskingRequest.getResource())
                 .withRules(attributeMaskingRequest.getRules());
-        // When persisting
+
         final CompletableFuture<AuditableAttributeMaskingRequest> subject = this.attributeMaskingService.storeAuthorisedRequest("broken-token", broken);
-        // hen the service suppresses exception and populates Audit object
+
         assertThat(subject.getNow(AuditableAttributeMaskingRequest.Builder.create().withAttributeMaskingRequest(null).withNoError()).getAuditErrorMessage().getError().getMessage())
                 .as("verify that exception is propagated into an auditable object and returned")
                 .isEqualTo("Missing type id when trying to resolve subtype of [simple type, class uk.gov.gchq.palisade.Context]: missing type id property 'class'\n at [Source: UNKNOWN; line: -1, column: -1]");
