--- conflicted
+++ resolved
@@ -11,28 +11,19 @@
 # WITHOUT WARRANTIES OR CONDITIONS OF ANY KIND, either express or implied.
 # See the License for the specific language governing permissions and
 # limitations under the License.
-<<<<<<< HEAD
-=======
 #
->>>>>>> 80381132
 
 # Used by templates for naming resources, see assorted helpers.tpl
 fullnameOverride: palisade-services
 
-<<<<<<< HEAD
-=======
 # hosting: [local | aws | metal] the target environment to deploy to
 hosting: local
 
->>>>>>> 80381132
 traefik:
   # install: install the traefik ingress controller, this should be true for the first installation into the cluster as it resides in kube-system to provide a single cluster-wide ingress controller
   install: false
 metrics-server:
-<<<<<<< HEAD
-=======
   # install: install the metrics server, this should be true for the first installation into the cluster as it resides in kube-system to provide a single cluster-wide metrics server
->>>>>>> 80381132
   install: false
 dashboard:
   # install: install routing through the ingress controller to a pre-installed kubernetes dashboard i.e. https://kubernetes.io/docs/tasks/access-application-cluster/web-ui-dashboard/
@@ -41,15 +32,10 @@
   # install: install kafka streaming platform
   install: true
 redis:
-<<<<<<< HEAD
-  install: true
-redis-cluster:
-=======
   # install: install redis persistence and caching data storage platform
   install: true
 redis-cluster:
   # install: install clustered redis persistence and caching data storage platform
->>>>>>> 80381132
   install: false
 
 namespaces:
@@ -61,14 +47,6 @@
 global:
   # hostname: the external hostname of the ingress, this may be the cluster master or public load-balancer
   hostname: localhost
-<<<<<<< HEAD
-  # nodes: the number of nodes in the cluster, this will be used to calculate the service scaling factors
-  nodes: 1
-  # namespace: the target namespace, overridden by (1) --namespace (helm, the preferred override) or (2) global.uniqueNamespace=true, ingress path will include this name at the path root (default truncated to null)
-  namespace: default
-  # uniqueNamespace: if true (and this is a new install) the generated deployment name will be used as the namespace name too, ingress path will include this name at the path root eg. localhost/lazy-goat/palisade
-  uniqueNamespace: false
-=======
 
   # nodes: the number of nodes in the cluster, this will be used to calculate the service scaling factors
   nodes: 1
@@ -79,7 +57,6 @@
   # uniqueNamespace: if true (and this is a new install) the generated deployment name will be used as the namespace name too, ingress path will include this name at the path root eg. localhost/lazy-goat/palisade
   uniqueNamespace: false
 
->>>>>>> 80381132
   # repository: the name of the docker image repository that is the source of local application images that was populated during the project build process and will now be referenced in the pods
   repository: palisade
 
