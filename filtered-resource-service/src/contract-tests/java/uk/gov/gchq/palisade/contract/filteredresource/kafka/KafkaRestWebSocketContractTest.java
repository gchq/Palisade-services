--- conflicted
+++ resolved
@@ -135,11 +135,7 @@
                             .parent(new SystemResource().id("file:/file/")));
             Function<Long, TopicOffsetMessage> offsetBuilder = TopicOffsetMessage.Builder.create()
                     ::withCommitOffset;
-<<<<<<< HEAD
-            Function<LeafResource, WebSocketMessage> responseBuilder = WebSocketMessage.Builder.create()
-=======
             BiFunction<String, LeafResource, WebSocketMessage> responseBuilder = (token, leafResource) -> WebSocketMessage.Builder.create()
->>>>>>> 6d93a52c
                     .withType(MessageType.RESOURCE)
                     .withHeader(Token.HEADER, token)
                     .noHeaders()
