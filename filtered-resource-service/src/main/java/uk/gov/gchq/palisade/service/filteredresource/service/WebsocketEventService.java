--- conflicted
+++ resolved
@@ -27,10 +27,6 @@
 import org.slf4j.Logger;
 import org.slf4j.LoggerFactory;
 
-<<<<<<< HEAD
-import uk.gov.gchq.palisade.service.filteredresource.model.AuditableWebsocketMessage;
-=======
->>>>>>> 99161a42
 import uk.gov.gchq.palisade.service.filteredresource.model.MessageType;
 import uk.gov.gchq.palisade.service.filteredresource.model.Token;
 import uk.gov.gchq.palisade.service.filteredresource.model.WebsocketMessage;
@@ -44,11 +40,7 @@
 import java.util.Optional;
 
 /**
-<<<<<<< HEAD
- * When a client connects via websocket, the {@link uk.gov.gchq.palisade.service.filteredresource.web.router.WebsocketRouter}
-=======
  * When a client connects via websocket, the {@code uk.gov.gchq.palisade.service.filteredresource.web.router.WebsocketRouter}
->>>>>>> 99161a42
  * creates an instance of the {@link WebsocketEventService#createFlowGraph(String)} to handle the rest of the request.
  * The service goes through the following steps while returning resources:
  * <ul>
@@ -73,112 +65,6 @@
      * @param tokenOffsetController the instance of the {@link TokenOffsetController}, which will handle reporting early and late offsets for a given token
      * @param auditSinkFactory      a factory for creating an akka-streams {@link Sink} to the audit "success" queue for a given token
      * @param resourceSourceFactory a factory for creating an akka-streams {@link Source} from the upstream "masked-resource" queue for a given token
-<<<<<<< HEAD
-     */
-    public WebsocketEventService(
-            final ActorRef<TokenOffsetCommand> tokenOffsetController,
-            final AuditServiceSinkFactory auditSinkFactory,
-            final FilteredResourceSourceFactory resourceSourceFactory) {
-        this.tokenOffsetController = tokenOffsetController;
-        this.auditSinkFactory = auditSinkFactory;
-        this.resourceSourceFactory = resourceSourceFactory;
-    }
-
-    /**
-     * Create a flow from incoming to outgoing Websocket {@link Message}s.
-     * These are expected to be {@link BinaryMessage}s of json-serialised {@link WebsocketMessage}s.
-     * <p>
-     * This flow will accept the client {@link MessageType}s and return server types as follows:
-     * <ul>
-     *     <li> {@link MessageType#PING} replies with {@link MessageType#PONG}
-     *     <li> {@link MessageType#CTS} replies with one of {@link MessageType#RESOURCE} or {@link MessageType#COMPLETE}
-     * </ul>
-     * <p>
-     * All other incoming types of message will be discarded. No other outgoing types of message will be produced.
-     *
-     * @param token the token for this flowGraph - this is used when creating the audit {@link Sink} and resource {@link Source}
-     * @return a flow from client requests to server responses
-     */
-    public Flow<WebsocketMessage, WebsocketMessage, NotUsed> createFlowGraph(final String token) {
-        return Flow.<WebsocketMessage>create()
-                // Log some details of each client request
-                .map((WebsocketMessage wsMsg) -> {
-                    LOGGER.trace("Received message {} from client", wsMsg);
-                    return wsMsg;
-                })
-
-                // Register handlers for each MessageType
-                // Any messages with MessageTypes other than those listed here are dropped
-                .via(ConditionalGraph.map(x -> x.getType().ordinal(), Map.of(
-                        // On PING message, do a PONG
-                        MessageType.PING.ordinal(), this.onPing(token),
-                        // On CTS message, get the offset for the token from persistence, then return results
-                        MessageType.CTS.ordinal(), this.onCts(token)
-                )))
-
-                .map((WebsocketMessage wsMsg) -> {
-                    LOGGER.trace("Returning message {} to client", wsMsg);
-                    return wsMsg;
-                });
-    }
-
-    /**
-     * Handle {@link MessageType#PING} messages, expected to return a {@link MessageType#PONG} message in response.
-     * This may handle some additional form of validation in the future.
-     *
-     * @param token the token for this client
-     * @return a flow from {@link MessageType#PING} client requests to {@link MessageType#PONG} server responses
-     */
-    private Flow<WebsocketMessage, WebsocketMessage, NotUsed> onPing(final String token) {
-        return Flow.<WebsocketMessage>create()
-                // Reply to the client's PING request with a PONG (application-layer, not websocket TCP-frame layer)
-                .map(message -> WebsocketMessage.Builder.create()
-                        .withType(MessageType.PONG)
-                        .withHeader(Token.HEADER, token).noHeaders()
-                        .noBody()
-                );
-    }
-
-    /**
-     * Handle {@link MessageType#CTS} messages, expected to return a {@link MessageType#RESOURCE} or {@link MessageType#COMPLETE}
-     * message in response.
-     * This zips the flow of filtered resources from kafka to the flow of {@link MessageType#CTS} messages from the client.
-     * This ensures <i>every</i> resource is paired up with <i>every</i> client CTS in a strict one-to-one manner, while still
-     * making best use of asynchronous akka streams.
-     * If an error occurs getting the offset for a token from persistence (eg redis is down), a {@link MessageType#ERROR} will be
-     * returned, followed by a {@link MessageType#COMPLETE}.
-     *
-     * @param token the token for this client
-     * @return a flow from {@link MessageType#CTS} client requests to {@link MessageType#RESOURCE}, {@link MessageType#ERROR} or
-     * {@link MessageType#COMPLETE} server responses
-     */
-    private Flow<WebsocketMessage, WebsocketMessage, NotUsed> onCts(final String token) {
-        return Flow.<WebsocketMessage>create()
-                // Connect each CTS message with a processed leafResource or error
-                .zip(this.createResourceSource(token))
-
-                // Drop the CTS message, we don't care about it's contents beyond the MessageType
-                .map(Pair::second)
-
-                // Connect to the audit topic kafka stream for resources returned to the client
-                // Each filtered resource request is audited as soon as we receive a CTS message
-                // for it from the client (before the resource is returned to the client)
-                .alsoTo(Flow.<AuditableWebsocketMessage>create()
-                        // Only audit messages with a auditable FilteredResourceRequest/CommittableOffset pair
-                        .flatMapConcat(auditableMessage -> Source.fromJavaStream(() -> auditableMessage.getAuditSuccessPair().stream()))
-
-                        // Send to the audit sink
-                        .to(this.auditSinkFactory.create(token)))
-
-                // Drop the Auditable after auditing int, we don't need it anymore
-                .map(AuditableWebsocketMessage::getWebsocketMessage);
-
-    }
-
-    /**
-     * A finite stream of {@link AuditableWebsocketMessage}s, representing either {@link MessageType#RESOURCE}s
-     * or {@link MessageType#ERROR}s, while also wrapping with the required context to perform a successful audit.
-=======
      */
     public WebsocketEventService(
             final ActorRef<TokenOffsetCommand> tokenOffsetController,
@@ -270,16 +156,11 @@
     /**
      * A finite stream of {@link WebsocketMessage}s, representing either {@link MessageType#RESOURCE}s
      * or {@link MessageType#ERROR}s.
->>>>>>> 99161a42
      *
      * @param token the token for this client
      * @return a source of {@link MessageType#RESOURCE}s or {@link MessageType#ERROR}s
      */
-<<<<<<< HEAD
-    private Source<AuditableWebsocketMessage, NotUsed> createResourceSource(final String token) {
-=======
     private Source<WebsocketMessage, NotUsed> createResourceSource(final String token) {
->>>>>>> 99161a42
         // Connect to the client's stream of resources by retrieving the token's offset and connecting to kafka
         return Source.single(token)
                 // Get the offset for the given token
@@ -291,15 +172,6 @@
                 .flatMapConcat(offsetResponse -> Optional.ofNullable(offsetResponse.getOffset())
                         // If an offset was successfully found for this token, emit many RESOURCE messages
                         .map(offset -> this.resourceSourceFactory.create(token, offset)
-<<<<<<< HEAD
-                                // Convert the leafResource into a WebsocketMessage response object, copying appropriate headers
-                                .map(request -> AuditableWebsocketMessage.Builder.create()
-                                        .withWebsocketMessage(WebsocketMessage.Builder.create()
-                                                .withType(MessageType.RESOURCE)
-                                                .withHeader(Token.HEADER, token).noHeaders()
-                                                .withBody(request.first().getResourceNode()))
-                                        .withAuditablePair(request))
-=======
                                 // Connect to the audit topic kafka stream for resources returned to the client
                                 // Each filtered resource request is audited as soon as we receive a CTS message
                                 // for it from the client (before the resource is returned to the client)
@@ -314,32 +186,14 @@
                                         .withHeader(Token.HEADER, token).noHeaders()
                                         .withBody(request.getResourceNode()))
 
->>>>>>> 99161a42
                                 // Ignore this stream's materialization
                                 .mapMaterializedValue(ignoredMat -> NotUsed.notUsed()))
 
                         // If an error occurred finding the offset, emit a single ERROR message
-<<<<<<< HEAD
-                        .orElse(Source.single(AuditableWebsocketMessage.Builder.create()
-                                .withWebsocketMessage(WebsocketMessage.Builder.create()
-                                        .withType(MessageType.ERROR)
-                                        .withHeader(Token.HEADER, token).noHeaders()
-                                        .withBody(offsetResponse.getException()))
-                                .withoutAuditable())))
-
-                // Append COMPLETE message
-                .concat(Source.single(AuditableWebsocketMessage.Builder.create()
-                        .withWebsocketMessage(WebsocketMessage.Builder.create()
-                                .withType(MessageType.COMPLETE)
-                                .withHeader(Token.HEADER, token).noHeaders()
-                                .noBody())
-                        .withoutAuditable()));
-=======
                         .orElse(Source.single(WebsocketMessage.Builder.create()
                                 .withType(MessageType.ERROR)
                                 .withHeader(Token.HEADER, token).noHeaders()
                                 .withBody(offsetResponse.getException()))));
 
->>>>>>> 99161a42
     }
 }