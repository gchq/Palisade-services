/*
 * Copyright 2020 Crown Copyright
 *
 * Licensed under the Apache License, Version 2.0 (the "License");
 * you may not use this file except in compliance with the License.
 * You may obtain a copy of the License at
 *
 *     http://www.apache.org/licenses/LICENSE-2.0
 *
 * Unless required by applicable law or agreed to in writing, software
 * distributed under the License is distributed on an "AS IS" BASIS,
 * WITHOUT WARRANTIES OR CONDITIONS OF ANY KIND, either express or implied.
 * See the License for the specific language governing permissions and
 * limitations under the License.
 */
package uk.gov.gchq.palisade.service.filteredresource;

<<<<<<< HEAD
import akka.actor.ActorSystem;
=======
import akka.stream.Materializer;
import akka.stream.javadsl.RunnableGraph;
>>>>>>> 066394b8
import org.slf4j.Logger;
import org.slf4j.LoggerFactory;
import org.springframework.beans.factory.annotation.Qualifier;
import org.springframework.boot.WebApplicationType;
import org.springframework.boot.autoconfigure.SpringBootApplication;
import org.springframework.boot.builder.SpringApplicationBuilder;
import org.springframework.boot.context.event.ApplicationReadyEvent;
import org.springframework.boot.context.properties.EnableConfigurationProperties;
import org.springframework.context.event.EventListener;

import uk.gov.gchq.palisade.service.filteredresource.stream.ConsumerTopicConfiguration;
import uk.gov.gchq.palisade.service.filteredresource.stream.ProducerTopicConfiguration;
import uk.gov.gchq.palisade.service.filteredresource.web.AkkaHttpServer;

import java.util.Collection;
import java.util.HashSet;
import java.util.Set;
import java.util.concurrent.CompletableFuture;
import java.util.concurrent.Executor;
import java.util.stream.Collectors;

/**
 * SpringBoot application entry-point method for the {@link FilteredResourceApplication} executable
 */
@SpringBootApplication
@EnableConfigurationProperties({ProducerTopicConfiguration.class, ConsumerTopicConfiguration.class})
public class FilteredResourceApplication {
    private static final Logger LOGGER = LoggerFactory.getLogger(FilteredResourceApplication.class);

<<<<<<< HEAD
    private final ActorSystem system;
    private final AkkaHttpServer server;
=======
    private final Set<RunnableGraph<?>> runners;
    private final Materializer materializer;
    private final Executor executor;
>>>>>>> 066394b8

    /**
     * Autowire Akka objects in constructor for application ready event
     *
<<<<<<< HEAD
     * @param system the default akka actor system
     * @param server the http server to start (in replacement of spring-boot-starter-web)
     */
    public FilteredResourceApplication(final ActorSystem system, final AkkaHttpServer server) {
        this.system = system;
        this.server = server;
=======
     * @param runners      collection of all Akka {@link RunnableGraph}s discovered for the application
     * @param materializer the Akka {@link Materializer} configured to be used
     * @param executor     an executor for any {@link CompletableFuture}s (preferably the application task executor)
     */
    public FilteredResourceApplication(
            final Collection<RunnableGraph<?>> runners,
            final Materializer materializer,
            @Qualifier("applicationTaskExecutor") final Executor executor) {
        this.runners = new HashSet<>(runners);
        this.materializer = materializer;
        this.executor = executor;
>>>>>>> 066394b8
    }

    /**
     * Application entrypoint, creates and runs a spring application, passing in the given command-line args
     *
     * @param args command-line arguments passed to the application
     */
    public static void main(final String[] args) {
        LOGGER.debug("FilteredResourceApplication started with: {}", (Object) args);
        new SpringApplicationBuilder(FilteredResourceApplication.class)
                .web(WebApplicationType.NONE)
                .run(args);
    }

<<<<<<< HEAD
    @EventListener(ApplicationReadyEvent.class)
    public void serveForever() {
        this.server.serveForever(this.system);
=======
    /**
     * Runs all available Akka {@link RunnableGraph}s until completion.
     * The 'main' threads of the application during runtime are the completable futures spawned here.
     */
    @EventListener(ApplicationReadyEvent.class)
    public void serveForever() {
        Set<CompletableFuture<?>> runnerThreads = runners.stream()
                .map(runner -> CompletableFuture.supplyAsync(() -> runner.run(materializer), executor))
                .collect(Collectors.toSet());
        LOGGER.info("Started {} runner threads", runnerThreads.size());

        runnerThreads.forEach(CompletableFuture::join);
>>>>>>> 066394b8
    }
}<|MERGE_RESOLUTION|>--- conflicted
+++ resolved
@@ -15,12 +15,9 @@
  */
 package uk.gov.gchq.palisade.service.filteredresource;
 
-<<<<<<< HEAD
 import akka.actor.ActorSystem;
-=======
 import akka.stream.Materializer;
 import akka.stream.javadsl.RunnableGraph;
->>>>>>> 066394b8
 import org.slf4j.Logger;
 import org.slf4j.LoggerFactory;
 import org.springframework.beans.factory.annotation.Qualifier;
@@ -50,38 +47,32 @@
 public class FilteredResourceApplication {
     private static final Logger LOGGER = LoggerFactory.getLogger(FilteredResourceApplication.class);
 
-<<<<<<< HEAD
+    private final Set<RunnableGraph<?>> runners;
+    private final AkkaHttpServer server;
     private final ActorSystem system;
-    private final AkkaHttpServer server;
-=======
-    private final Set<RunnableGraph<?>> runners;
     private final Materializer materializer;
     private final Executor executor;
->>>>>>> 066394b8
 
     /**
      * Autowire Akka objects in constructor for application ready event
      *
-<<<<<<< HEAD
-     * @param system the default akka actor system
-     * @param server the http server to start (in replacement of spring-boot-starter-web)
-     */
-    public FilteredResourceApplication(final ActorSystem system, final AkkaHttpServer server) {
-        this.system = system;
-        this.server = server;
-=======
      * @param runners      collection of all Akka {@link RunnableGraph}s discovered for the application
+     * @param system       the default akka actor system
+     * @param server       the http server to start (in replacement of spring-boot-starter-web)
      * @param materializer the Akka {@link Materializer} configured to be used
      * @param executor     an executor for any {@link CompletableFuture}s (preferably the application task executor)
      */
     public FilteredResourceApplication(
             final Collection<RunnableGraph<?>> runners,
+            final AkkaHttpServer server,
+            final ActorSystem system,
             final Materializer materializer,
             @Qualifier("applicationTaskExecutor") final Executor executor) {
         this.runners = new HashSet<>(runners);
+        this.server = server;
+        this.system = system;
         this.materializer = materializer;
         this.executor = executor;
->>>>>>> 066394b8
     }
 
     /**
@@ -96,11 +87,6 @@
                 .run(args);
     }
 
-<<<<<<< HEAD
-    @EventListener(ApplicationReadyEvent.class)
-    public void serveForever() {
-        this.server.serveForever(this.system);
-=======
     /**
      * Runs all available Akka {@link RunnableGraph}s until completion.
      * The 'main' threads of the application during runtime are the completable futures spawned here.
@@ -112,7 +98,8 @@
                 .collect(Collectors.toSet());
         LOGGER.info("Started {} runner threads", runnerThreads.size());
 
+        this.server.serveForever(this.system);
+
         runnerThreads.forEach(CompletableFuture::join);
->>>>>>> 066394b8
     }
 }