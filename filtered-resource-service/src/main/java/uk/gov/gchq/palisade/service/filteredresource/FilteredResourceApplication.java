/*
 * Copyright 2020 Crown Copyright
 *
 * Licensed under the Apache License, Version 2.0 (the "License");
 * you may not use this file except in compliance with the License.
 * You may obtain a copy of the License at
 *
 *     http://www.apache.org/licenses/LICENSE-2.0
 *
 * Unless required by applicable law or agreed to in writing, software
 * distributed under the License is distributed on an "AS IS" BASIS,
 * WITHOUT WARRANTIES OR CONDITIONS OF ANY KIND, either express or implied.
 * See the License for the specific language governing permissions and
 * limitations under the License.
 */
package uk.gov.gchq.palisade.service.filteredresource;

<<<<<<< HEAD
import akka.actor.ActorSystem;
=======
>>>>>>> 99161a42
import akka.stream.Materializer;
import akka.stream.javadsl.RunnableGraph;
import org.slf4j.Logger;
import org.slf4j.LoggerFactory;
import org.springframework.beans.factory.annotation.Qualifier;
import org.springframework.boot.WebApplicationType;
import org.springframework.boot.autoconfigure.SpringBootApplication;
import org.springframework.boot.builder.SpringApplicationBuilder;
import org.springframework.boot.context.event.ApplicationReadyEvent;
import org.springframework.boot.context.properties.EnableConfigurationProperties;
import org.springframework.context.event.EventListener;

import uk.gov.gchq.palisade.service.filteredresource.stream.ConsumerTopicConfiguration;
import uk.gov.gchq.palisade.service.filteredresource.stream.ProducerTopicConfiguration;
<<<<<<< HEAD
import uk.gov.gchq.palisade.service.filteredresource.web.AkkaHttpServer;
=======
>>>>>>> 99161a42

import java.util.Collection;
import java.util.HashSet;
import java.util.Set;
import java.util.concurrent.CompletableFuture;
import java.util.concurrent.Executor;
import java.util.stream.Collectors;

/**
 * SpringBoot application entry-point method for the {@link FilteredResourceApplication} executable
 */
@SpringBootApplication
@EnableConfigurationProperties({ProducerTopicConfiguration.class, ConsumerTopicConfiguration.class})
public class FilteredResourceApplication {
    private static final Logger LOGGER = LoggerFactory.getLogger(FilteredResourceApplication.class);

    private final Set<RunnableGraph<?>> runners;
<<<<<<< HEAD
    private final AkkaHttpServer server;
    private final ActorSystem system;
    private final Materializer materializer;
    private final Executor executor;

    /**
     * Autowire Akka objects in constructor for application ready event
     *
     * @param runners      collection of all Akka {@link RunnableGraph}s discovered for the application
     * @param system       the default akka actor system
     * @param server       the http server to start (in replacement of spring-boot-starter-web)
     * @param materializer the Akka {@link Materializer} configured to be used
     * @param executor     an executor for any {@link CompletableFuture}s (preferably the application task executor)
     */
    public FilteredResourceApplication(
            final Collection<RunnableGraph<?>> runners,
            final AkkaHttpServer server,
            final ActorSystem system,
            final Materializer materializer,
            @Qualifier("applicationTaskExecutor") final Executor executor) {
        this.runners = new HashSet<>(runners);
        this.server = server;
        this.system = system;
        this.materializer = materializer;
        this.executor = executor;
    }

    /**
=======
    private final Materializer materializer;
    private final Executor executor;

    /**
     * Autowire Akka objects in constructor for application ready event
     *
     * @param runners      collection of all Akka {@link RunnableGraph}s discovered for the application
     * @param materializer the Akka {@link Materializer} configured to be used
     * @param executor     an executor for any {@link CompletableFuture}s (preferably the application task executor)
     */
    public FilteredResourceApplication(
            final Collection<RunnableGraph<?>> runners,
            final Materializer materializer,
            @Qualifier("applicationTaskExecutor") final Executor executor) {
        this.runners = new HashSet<>(runners);
        this.materializer = materializer;
        this.executor = executor;
    }

    /**
>>>>>>> 99161a42
     * Application entrypoint, creates and runs a spring application, passing in the given command-line args
     *
     * @param args command-line arguments passed to the application
     */
    public static void main(final String[] args) {
        LOGGER.debug("FilteredResourceApplication started with: {}", (Object) args);
        new SpringApplicationBuilder(FilteredResourceApplication.class)
                .web(WebApplicationType.NONE)
                .run(args);
    }

    /**
     * Runs all available Akka {@link RunnableGraph}s until completion.
     * The 'main' threads of the application during runtime are the completable futures spawned here.
     */
    @EventListener(ApplicationReadyEvent.class)
    public void serveForever() {
        Set<CompletableFuture<?>> runnerThreads = runners.stream()
                .map(runner -> CompletableFuture.supplyAsync(() -> runner.run(materializer), executor))
                .collect(Collectors.toSet());
        LOGGER.info("Started {} runner threads", runnerThreads.size());

<<<<<<< HEAD
        this.server.serveForever(this.system);

=======
>>>>>>> 99161a42
        runnerThreads.forEach(CompletableFuture::join);
    }
}<|MERGE_RESOLUTION|>--- conflicted
+++ resolved
@@ -15,10 +15,6 @@
  */
 package uk.gov.gchq.palisade.service.filteredresource;
 
-<<<<<<< HEAD
-import akka.actor.ActorSystem;
-=======
->>>>>>> 99161a42
 import akka.stream.Materializer;
 import akka.stream.javadsl.RunnableGraph;
 import org.slf4j.Logger;
@@ -33,10 +29,6 @@
 
 import uk.gov.gchq.palisade.service.filteredresource.stream.ConsumerTopicConfiguration;
 import uk.gov.gchq.palisade.service.filteredresource.stream.ProducerTopicConfiguration;
-<<<<<<< HEAD
-import uk.gov.gchq.palisade.service.filteredresource.web.AkkaHttpServer;
-=======
->>>>>>> 99161a42
 
 import java.util.Collection;
 import java.util.HashSet;
@@ -54,36 +46,6 @@
     private static final Logger LOGGER = LoggerFactory.getLogger(FilteredResourceApplication.class);
 
     private final Set<RunnableGraph<?>> runners;
-<<<<<<< HEAD
-    private final AkkaHttpServer server;
-    private final ActorSystem system;
-    private final Materializer materializer;
-    private final Executor executor;
-
-    /**
-     * Autowire Akka objects in constructor for application ready event
-     *
-     * @param runners      collection of all Akka {@link RunnableGraph}s discovered for the application
-     * @param system       the default akka actor system
-     * @param server       the http server to start (in replacement of spring-boot-starter-web)
-     * @param materializer the Akka {@link Materializer} configured to be used
-     * @param executor     an executor for any {@link CompletableFuture}s (preferably the application task executor)
-     */
-    public FilteredResourceApplication(
-            final Collection<RunnableGraph<?>> runners,
-            final AkkaHttpServer server,
-            final ActorSystem system,
-            final Materializer materializer,
-            @Qualifier("applicationTaskExecutor") final Executor executor) {
-        this.runners = new HashSet<>(runners);
-        this.server = server;
-        this.system = system;
-        this.materializer = materializer;
-        this.executor = executor;
-    }
-
-    /**
-=======
     private final Materializer materializer;
     private final Executor executor;
 
@@ -104,7 +66,6 @@
     }
 
     /**
->>>>>>> 99161a42
      * Application entrypoint, creates and runs a spring application, passing in the given command-line args
      *
      * @param args command-line arguments passed to the application
@@ -127,11 +88,6 @@
                 .collect(Collectors.toSet());
         LOGGER.info("Started {} runner threads", runnerThreads.size());
 
-<<<<<<< HEAD
-        this.server.serveForever(this.system);
-
-=======
->>>>>>> 99161a42
         runnerThreads.forEach(CompletableFuture::join);
     }
 }