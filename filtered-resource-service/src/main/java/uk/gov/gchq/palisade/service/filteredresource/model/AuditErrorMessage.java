/*
 * Copyright 2020 Crown Copyright
 *
 * Licensed under the Apache License, Version 2.0 (the "License");
 * you may not use this file except in compliance with the License.
 * You may obtain a copy of the License at
 *
 *     http://www.apache.org/licenses/LICENSE-2.0
 *
 * Unless required by applicable law or agreed to in writing, software
 * distributed under the License is distributed on an "AS IS" BASIS,
 * WITHOUT WARRANTIES OR CONDITIONS OF ANY KIND, either express or implied.
 * See the License for the specific language governing permissions and
 * limitations under the License.
 */
package uk.gov.gchq.palisade.service.filteredresource.model;

import com.fasterxml.jackson.annotation.JsonCreator;
import com.fasterxml.jackson.annotation.JsonProperty;
import com.fasterxml.jackson.databind.JsonNode;

import uk.gov.gchq.palisade.Context;
import uk.gov.gchq.palisade.Generated;

import java.util.Map;
import java.util.Objects;
import java.util.Optional;
import java.util.StringJoiner;

/**
 * Represents information for an error that has occurred during the processing of a request. This information is
 * forwarded to the audit-service.
 * Note all of the services can potentially send an error message.
 */
public final class AuditErrorMessage extends AuditMessage {

<<<<<<< HEAD
    private final Throwable error;  //Failure that occurred
=======
    private final Throwable error;  // Error that occurred
>>>>>>> 99161a42

    @JsonCreator
    private AuditErrorMessage(
            final @JsonProperty("userId") String userId,
            final @JsonProperty("resourceId") String resourceId,
            final @JsonProperty("context") JsonNode context,
            final @JsonProperty("attributes") Map<String, String> attributes,
            final @JsonProperty("error") Throwable error) {

        super(userId, resourceId, context, attributes);
        this.error = Optional.ofNullable(error).orElseThrow(() -> new IllegalArgumentException("Error cannot be null"));
    }

    @Generated
    public Throwable getError() {
        return error;
    }

    /**
     * Builder class for the creation of instances of the AuditSuccessMessage.  This is a variant of the Fluent Builder
     * which will use Java Objects or JsonNodes equivalents for the components in the build.
     */
    public static class Builder {
        /**
         * Starter method for the Builder class.  This method is called to start the process of creating the
         * AuditSuccessMessage class.
         *
         * @return interface {@link IUserId} for the next step in the build.
         */
        public static IUserId create() {
            return userId -> resourceId -> context -> attributes -> error ->
                    new AuditErrorMessage(userId, resourceId, context, attributes, error);
        }

        /**
         * Starter method for the Builder class that uses a FilteredResourceRequest for the request specific part of the Audit message.
         * This method is called followed by the call to add resource with the IResource interface to create the
         * AuditErrorMessage class. The service specific information is generated in the parent class, AuditMessage.
         *
         * @param request    the request message that was sent to the data-service
         * @param attributes optional information stored in a Map
         * @return interface {@link IError} for the next step in the build.
         */
        public static IError create(final FilteredResourceRequest request, final Map<String, String> attributes) {
            return create()
                    .withUserId(request.getUserId())
                    .withResourceId(request.getResourceId())
                    .withContextNode(request.getContextNode())
                    .withAttributes(attributes);
        }

        /**
         * Adds the user ID information to the message.
         */
        public interface IUserId {
            /**
             * Adds the user ID.
             *
             * @param userId user ID for the request.
             * @return interface {@link IResourceId} for the next step in the build.
             */
            IResourceId withUserId(String userId);
        }

        /**
         * Adds the resource ID information to the message.
         */
        public interface IResourceId {
            /**
             * Adds the resource ID.
             *
             * @param resourceId resource ID for the request.
             * @return interface {@link IContext} for the next step in the build.
             */
            IContext withResourceId(String resourceId);
        }

        /**
         * Adds the user context information to the message.
         */
        public interface IContext {
            /**
             * Adds the user context information.
             *
             * @param context user context for the request.
             * @return interface {@link IAttributes} for the next step in the build.
             */
            default IAttributes withContext(Context context) {
                return withContextNode(MAPPER.valueToTree(context));
            }

            /**
             * Adds the user context information.  Uses a JsonNode string form of the information.
             *
             * @param context user context for the request.
             * @return interface {@link IAttributes} for the next step in the build.
             */
            IAttributes withContextNode(JsonNode context);
        }

        /**
         * Adds the attributes for the message.
         */
        public interface IAttributes {
            /**
             * Adds the attributes for the message.
             *
             * @param attributes additional attributes for the request.
             * @return interface {@link IError} for the next step in the build.
             */
            IError withAttributes(Map<String, String> attributes);
        }

        /**
         * Adds the error that occurred.
         */
        public interface IError {
            /**
             * Adds the error for the message.
             *
             * @param error that occurred.
             * @return class  {@link AuditErrorMessage} for the completed class from the builder.
             */
            AuditErrorMessage withError(Throwable error);
        }
    }

    @Override
    @Generated
    public boolean equals(final Object o) {
        if (this == o) {
            return true;
        }
        if (!(o instanceof AuditErrorMessage)) {
            return false;
        }
        if (!super.equals(o)) {
            return false;
        }
        AuditErrorMessage that = (AuditErrorMessage) o;
        return error.getMessage().equals(that.error.getMessage());
    }

    @Override
    @Generated
    public int hashCode() {
        return Objects.hash(super.hashCode(), error);
    }

    @Override
    @Generated
    public String toString() {
        return new StringJoiner(", ", AuditErrorMessage.class.getSimpleName() + "[", "]")
                .add("error=" + error)
                .add(super.toString())
                .toString();
    }
}<|MERGE_RESOLUTION|>--- conflicted
+++ resolved
@@ -34,11 +34,7 @@
  */
 public final class AuditErrorMessage extends AuditMessage {
 
-<<<<<<< HEAD
-    private final Throwable error;  //Failure that occurred
-=======
     private final Throwable error;  // Error that occurred
->>>>>>> 99161a42
 
     @JsonCreator
     private AuditErrorMessage(
